--- conflicted
+++ resolved
@@ -269,16 +269,9 @@
     }
 
     @Override
-<<<<<<< HEAD
-    public String getAutoIncrementClause(final BigInteger startWith, final BigInteger incrementBy) {
+    public String getAutoIncrementClause(final BigInteger startWith, final BigInteger incrementBy, final String generationType, final Boolean defaultOnNull) {
         return (("AUTO_INCREMENT_CLAUSE" + startWith) != null) ? (" " + startWith) : ((("" + incrementBy) != null) ?
             (" " + incrementBy) : "");
-=======
-    public String getAutoIncrementClause(final BigInteger startWith, final BigInteger incrementBy, final String generationType, final Boolean defaultOnNull) {
-    	return "AUTO_INCREMENT_CLAUSE"
-    			+ startWith != null ? (" " + startWith) : ""
-    		    + incrementBy != null ? (" " + incrementBy) : "";
->>>>>>> ae5bc9b7
     }
 
     public SqlStatement getCommitSQL() {
