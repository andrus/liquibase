--- conflicted
+++ resolved
@@ -259,16 +259,8 @@
                 // Only set up the listener if we are not generating SQL
                 // Make sure we don't already have a listener
                 //
-<<<<<<< HEAD
-                if (! (executor instanceof LoggingExecutor)) {
+                if (connection != null) {
                     changeExecListener = new HubChangeExecListener(updateOperation, changeExecListener);
-=======
-                if (connection != null) {
-                    if (changeExecListener != null) {
-                        throw new RuntimeException("ChangeExecListener already defined");
-                    }
-                    changeExecListener = new HubChangeExecListener(updateOperation);
->>>>>>> 8e5e6f8c
                 }
 
                 //
@@ -504,16 +496,9 @@
                     //
                     // Check for an already existing Listener
                     //
-<<<<<<< HEAD
-                    changeExecListener = new HubChangeExecListener(updateOperation, changeExecListener);
-=======
                     if (connection != null) {
-                        if (changeExecListener != null) {
-                            throw new RuntimeException("HubChangeExecListener already defined");
-                        }
-                        changeExecListener = new HubChangeExecListener(updateOperation);
-                    }
->>>>>>> 8e5e6f8c
+                        changeExecListener = new HubChangeExecListener(updateOperation, changeExecListener);
+                    }
 
                     //
                     // Create another iterator to run
@@ -629,16 +614,9 @@
                     //
                     // Check for an already existing Listener
                     //
-<<<<<<< HEAD
-                    changeExecListener = new HubChangeExecListener(updateOperation, changeExecListener);
-=======
                     if (connection != null) {
-                        if (changeExecListener != null) {
-                            throw new RuntimeException("ChangeExecListener already defined");
-                        }
-                        changeExecListener = new HubChangeExecListener(updateOperation);
-                    }
->>>>>>> 8e5e6f8c
+                        changeExecListener = new HubChangeExecListener(updateOperation, changeExecListener);
+                    }
 
                     //
                     // Create another iterator to run
@@ -880,16 +858,9 @@
                     //
                     // Check for an already existing Listener
                     //
-<<<<<<< HEAD
-                    changeExecListener = new HubChangeExecListener(rollbackOperation, changeExecListener);
-=======
                     if (connection != null) {
-                        if (changeExecListener != null) {
-                            throw new RuntimeException("HubChangeExecListener already defined");
-                        }
-                        changeExecListener = new HubChangeExecListener(rollbackOperation);
-                    }
->>>>>>> 8e5e6f8c
+                        changeExecListener = new HubChangeExecListener(rollbackOperation, changeExecListener);
+                    }
 
                     //
                     // Create another iterator to run
@@ -1152,16 +1123,9 @@
                     //
                     // Check for an already existing Listener
                     //
-<<<<<<< HEAD
-                    changeExecListener = new HubChangeExecListener(rollbackOperation, changeExecListener);
-=======
                     if (connection != null) {
-                        if (changeExecListener != null) {
-                            throw new RuntimeException("HubChangeExecListener already defined");
-                        }
-                        changeExecListener = new HubChangeExecListener(rollbackOperation);
-                    }
->>>>>>> 8e5e6f8c
+                        changeExecListener = new HubChangeExecListener(rollbackOperation, changeExecListener);
+                    }
 
                     //
                     // Create another iterator to run
@@ -1317,16 +1281,9 @@
                     //
                     // Check for an already existing Listener
                     //
-<<<<<<< HEAD
-                    changeExecListener = new HubChangeExecListener(rollbackOperation, changeExecListener);
-=======
                     if (connection != null) {
-                        if (changeExecListener != null) {
-                            throw new RuntimeException("HubChangeExecListener already defined");
-                        }
-                        changeExecListener = new HubChangeExecListener(rollbackOperation);
-                    }
->>>>>>> 8e5e6f8c
+                        changeExecListener = new HubChangeExecListener(rollbackOperation, changeExecListener);
+                    }
 
                     //
                     // Create another iterator to run
@@ -1485,16 +1442,9 @@
                     //
                     // Check for an already existing Listener
                     //
-<<<<<<< HEAD
-                    changeLogSyncListener = new HubChangeExecListener(changeLogSyncOperation, changeExecListener);
-=======
                     if (connection != null) {
-                        if (changeExecListener != null) {
-                            throw new RuntimeException("HubChangeExecListener already defined");
-                        }
-                        changeLogSyncListener = new HubChangeExecListener(changeLogSyncOperation);
-                    }
->>>>>>> 8e5e6f8c
+                        changeLogSyncListener = new HubChangeExecListener(changeLogSyncOperation, changeExecListener);
+                    }
 
                     ChangeLogIterator runChangeLogSyncIterator = new ChangeLogIterator(changeLog,
                             new NotRanChangeSetFilter(database.getRanChangeSetList()),
