--- conflicted
+++ resolved
@@ -9,10 +9,6 @@
 import liquibase.command.CommandFactory;
 import liquibase.command.CommandScope;
 import liquibase.command.core.DropAllCommand;
-<<<<<<< HEAD
-=======
-import liquibase.configuration.LiquibaseConfiguration;
->>>>>>> 1c2873ae
 import liquibase.database.Database;
 import liquibase.database.DatabaseConnection;
 import liquibase.database.DatabaseFactory;
@@ -1768,7 +1764,6 @@
 
         CatalogAndSchema[] finalSchemas = schemas;
         try {
-<<<<<<< HEAD
             final CommandFactory commandFactory = Scope.getCurrentScope().getSingleton(CommandFactory.class);
 
             CommandScope dropAll = new CommandScope("dropAll").addArgumentValues(
@@ -1782,26 +1777,6 @@
             } catch (CommandExecutionException e) {
                 throw new DatabaseException(e);
             }
-=======
-            runInScope(new Scope.ScopedRunner() {
-                @Override
-                public void run() throws Exception {
-                    final CommandFactory commandFactory = Scope.getCurrentScope().getSingleton(CommandFactory.class);
-
-                    DropAllCommand dropAll = (DropAllCommand) commandFactory.getCommand("dropAll");
-                    dropAll.setDatabase(Liquibase.this.getDatabase());
-                    dropAll.setSchemas(finalSchemas);
-                    dropAll.setLiquibase(Liquibase.this);
-                    dropAll.setChangeLogFile(changeLogFile);
-
-                    try {
-                        commandFactory.execute(dropAll);
-                    } catch (CommandExecutionException e) {
-                        throw new DatabaseException(e);
-                    }
-                }
-            });
->>>>>>> 1c2873ae
         } catch (LiquibaseException e) {
             if (e instanceof DatabaseException) {
                 throw (DatabaseException) e;
