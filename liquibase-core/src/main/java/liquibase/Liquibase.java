--- conflicted
+++ resolved
@@ -1570,8 +1570,6 @@
         this.changeLogParameters.set(key, value);
     }
 
-<<<<<<< HEAD
-=======
     /**
      * Add safe database properties as changelog parameters.<br/>
      * Safe properties are the ones that doesn't have side effects in liquibase state and also don't change in during the liquibase execution
@@ -1609,7 +1607,6 @@
         return LockServiceFactory.getInstance().getLockService(database);
     }
 
->>>>>>> ae5bc9b7
     public void setChangeExecListener(ChangeExecListener listener) {
         this.changeExecListener = listener;
     }
