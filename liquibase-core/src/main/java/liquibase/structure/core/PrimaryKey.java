package liquibase.structure.core;

import liquibase.structure.AbstractDatabaseObject;
import liquibase.structure.DatabaseObject;
import liquibase.util.StringUtils;

import java.util.ArrayList;
import java.util.Arrays;
import java.util.List;

public class PrimaryKey extends AbstractDatabaseObject {

    public PrimaryKey() {
        setAttribute("columns", new ArrayList());
    }

    public PrimaryKey(String name, String tableCatalogName, String tableSchemaName, String tableName, Column... columns) {
        this();
        setName(name);
        if (tableName != null) {
            Table table = new Table(tableCatalogName, tableSchemaName, tableName);

            if (columns != null) {
                setAttribute("columns", Arrays.asList(columns));
                for (Column column : getColumns()) {
                    column.setRelation(table);
                }
            }

            setTable(table);
        }
    }

    @Override
    public DatabaseObject[] getContainingObjects() {
        return new DatabaseObject[] {
                getTable()
        };
    }

    @Override
    public String getName() {
        return getAttribute("name", String.class);
    }

    @Override
    public PrimaryKey setName(String name) {
        this.setAttribute("name", name);
        return this;
    }

    @Override
    public Schema getSchema() {
        if (getTable() == null) {
            return null;
        }
        return getTable().getSchema();
    }

    public String getColumnNames() {
        return StringUtils.join(getColumns(), ", ", new StringUtils.StringUtilsFormatter() {
            @Override
            public String toString(Object obj) {
                return ((Column) obj).toString(false);
            }
        });
    }

    /**
     * Adds a new column to the column list of this PrimaryKey. The first column has the position 0.
     * If you specify a position that is greater than the number of columns present, undefined
     * columns (NULL expressions) will be added as padding. If a position that is already
     * occupied by a column is specified, that column will be replaced.
     *
     * @param position the position where to insert or replace the column
     * @param column   the new column
     * @return a reference to the updated PrimaryKey object.
     */
    public PrimaryKey addColumn(int position, Column column) {
        if (position >= getColumns().size()) {
            for (int i = getColumns().size()-1; i < position; i++) {
                this.getColumns().add(null);
            }
        }
        this.getColumns().set(position, column);
        return this;
    }

    /**
     * Returns the Table object this PrimaryKey belongs to.
     *
     * @return the Table object, or null if not initialized yet.
     */
    public Table getTable() {
        return getAttribute("table", Table.class);
    }

    /**
     * Sets the Table object this PrimaryKey belongs to.
     *
     * @param table the table object to set as the container for this PrimaryKey
     * @return the updated object
     */
    public PrimaryKey setTable(Table table) {
        this.setAttribute("table", table);
        return this;
    }


    @Override
    public int compareTo(Object other) {
        PrimaryKey o = (PrimaryKey) other;
        int returnValue = this.getTable().compareTo(o.getTable());
        if (returnValue == 0) {
            returnValue = this.getColumnNames().compareTo(o.getColumnNames());
        }

        return returnValue;
    }


    @Override
    public boolean equals(Object o) {
        if (this == o) return true;
        if ((o == null) || (getClass() != o.getClass())) return false;

        PrimaryKey that = (PrimaryKey) o;

<<<<<<< HEAD
        return !((getColumnNames() != null) ? !getColumnNames().equals(that.getColumnNames()) : (that.getColumnNames
            () != null)) && !((getTable().getName() != null) ? !getTable().getName().equals(that.getTable().getName()) : (that.getTable().getName() != null));
=======
        return !(getColumnNames() != null ? !getColumnNames().equals(that.getColumnNames()) : that.getColumnNames() != null) && !(getTable() != null ? !getTable().equals(that.getTable()) : that.getTable() != null);
>>>>>>> ae5bc9b7

    }

    @Override
    public int hashCode() {
        return toString().hashCode();
    }

    @Override
    public String toString() {
        if (getTable() == null) {
            return getName();
        } else {
            String tableName = getTable().getName();
            if (getTable().getSchema() != null) {
                tableName = getTable().getSchema().getName()+"."+tableName;
            }
            return getName() + " on " + tableName + "(" + getColumnNames() + ")";
        }
    }

    public List<Column> getColumns() {
        return getAttribute("columns", List.class);
    }

    public List<String> getColumnNamesAsList() {
        List<String> names = new ArrayList<>();
        for (Column col : getColumns()) {
            names.add(col.getName());
        }
        return names;
    }

    public boolean isCertainName() {
        return getAttribute("certainName", Boolean.class);
    }

    public PrimaryKey setCertainName(boolean certainName) {
        setAttribute("certainName", certainName);
        return this;
    }

	public String getTablespace() {
		return getAttribute("tablespace",String.class);
	}

	public PrimaryKey setTablespace(String tablespace) {
        setAttribute("tablespace", tablespace);
        return this;
	}

    public Index getBackingIndex() {
        return getAttribute("backingIndex", Index.class);
    }

    public PrimaryKey setBackingIndex(Index backingIndex) {
        setAttribute("backingIndex", backingIndex);
        return this;
    }

    /**
     * @param shouldValidate - if shouldValidate is set to FALSE then the constraint will be created
     * with the 'ENABLE NOVALIDATE' mode. This means the constraint would be created, but that no
     * check will be done to ensure old data has valid primary keys - only new data would be checked
     * to see if it complies with the constraint logic. The default state for primary keys is to
     * have 'ENABLE VALIDATE' set.
     */
    public PrimaryKey setShouldValidate(boolean shouldValidate) {
        this.setAttribute("validate", shouldValidate);
        return this;
    }
}<|MERGE_RESOLUTION|>--- conflicted
+++ resolved
@@ -126,12 +126,8 @@
 
         PrimaryKey that = (PrimaryKey) o;
 
-<<<<<<< HEAD
         return !((getColumnNames() != null) ? !getColumnNames().equals(that.getColumnNames()) : (that.getColumnNames
-            () != null)) && !((getTable().getName() != null) ? !getTable().getName().equals(that.getTable().getName()) : (that.getTable().getName() != null));
-=======
-        return !(getColumnNames() != null ? !getColumnNames().equals(that.getColumnNames()) : that.getColumnNames() != null) && !(getTable() != null ? !getTable().equals(that.getTable()) : that.getTable() != null);
->>>>>>> ae5bc9b7
+            () != null)) && !((getTable() != null) ? !getTable().equals(that.getTable()) : (that.getTable() != null));
 
     }
 
