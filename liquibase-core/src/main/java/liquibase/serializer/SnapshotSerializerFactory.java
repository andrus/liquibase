--- conflicted
+++ resolved
@@ -11,11 +11,7 @@
 
     private Map<String, List<SnapshotSerializer>> serializers = new HashMap<String, List<SnapshotSerializer>>();
 
-<<<<<<< HEAD
-    public static void reset() {
-=======
     public static synchronized void reset() {
->>>>>>> cab63c81
         instance = new SnapshotSerializerFactory();
     }
 
