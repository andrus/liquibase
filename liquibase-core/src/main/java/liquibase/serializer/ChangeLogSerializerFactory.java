package liquibase.serializer;

import liquibase.Scope;
import liquibase.exception.UnexpectedLiquibaseException;
import liquibase.servicelocator.PrioritizedService;

import java.util.*;
import java.util.concurrent.ConcurrentHashMap;

public class ChangeLogSerializerFactory {
    private static ChangeLogSerializerFactory instance;

<<<<<<< HEAD
    private final Map<String, List<ChangeLogSerializer>> serializers = new HashMap<>();
=======
    private Map<String, List<ChangeLogSerializer>> serializers = new ConcurrentHashMap<>();
>>>>>>> 0b202573

    public static synchronized void reset() {
        instance = new ChangeLogSerializerFactory();
    }

    public static synchronized ChangeLogSerializerFactory getInstance() {
        if (instance == null) {
            instance = new ChangeLogSerializerFactory();
        }

        return instance;
    }

    private ChangeLogSerializerFactory() {
        try {
            for (ChangeLogSerializer serializer : Scope.getCurrentScope().getServiceLocator().findInstances(ChangeLogSerializer.class)) {
                register(serializer);
            }
        } catch (Exception e) {
            throw new UnexpectedLiquibaseException(e);
        }
    }

    public Map<String, List<ChangeLogSerializer>> getSerializers() {
        return serializers;
    }

    public List<ChangeLogSerializer> getSerializers(String fileNameOrExtension) {
        fileNameOrExtension = fileNameOrExtension.replaceAll(".*\\.", ""); //just need the extension
        List<ChangeLogSerializer> changeLogSerializers = serializers.get(fileNameOrExtension);
        if (changeLogSerializers == null) {
            return Collections.emptyList();
        }
        return changeLogSerializers;
    }

    public ChangeLogSerializer getSerializer(String fileNameOrExtension) {
        List<ChangeLogSerializer> changeLogSerializers = getSerializers(fileNameOrExtension);
        if (changeLogSerializers.isEmpty()) {
            throw new RuntimeException("No serializers associated with the filename or extension '" + fileNameOrExtension + "'");
        }
        return changeLogSerializers.get(0);
    }

    public void register(ChangeLogSerializer changeLogSerializer) {
        for (String extension : changeLogSerializer.getValidFileExtensions()) {
            List<ChangeLogSerializer> changeLogSerializers = serializers.computeIfAbsent(extension, k -> new ArrayList<>());
            changeLogSerializers.add(changeLogSerializer);
            Collections.sort(changeLogSerializers, PrioritizedService.COMPARATOR);
        }
    }

    public void unregister(ChangeLogSerializer changeLogSerializer) {
        for (Iterator<Map.Entry<String, List<ChangeLogSerializer>>> entryIterator = serializers.entrySet().iterator(); entryIterator.hasNext();) {
            Map.Entry<String, List<ChangeLogSerializer>> entry = entryIterator.next();
            List<ChangeLogSerializer> changeLogSerializers = entry.getValue();
            for (Iterator<ChangeLogSerializer> iterator = changeLogSerializers.iterator(); iterator.hasNext();) {
                ChangeLogSerializer value = iterator.next();
                if (value.equals(changeLogSerializer)) {
                    iterator.remove();
                }
            }
            if (changeLogSerializers.isEmpty()) {
                entryIterator.remove();
            }
        }
    }
}<|MERGE_RESOLUTION|>--- conflicted
+++ resolved
@@ -10,11 +10,7 @@
 public class ChangeLogSerializerFactory {
     private static ChangeLogSerializerFactory instance;
 
-<<<<<<< HEAD
-    private final Map<String, List<ChangeLogSerializer>> serializers = new HashMap<>();
-=======
-    private Map<String, List<ChangeLogSerializer>> serializers = new ConcurrentHashMap<>();
->>>>>>> 0b202573
+    private final Map<String, List<ChangeLogSerializer>> serializers = new ConcurrentHashMap<>();
 
     public static synchronized void reset() {
         instance = new ChangeLogSerializerFactory();
