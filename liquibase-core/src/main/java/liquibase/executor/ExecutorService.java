--- conflicted
+++ resolved
@@ -46,11 +46,7 @@
         });
 
         for (Executor executor : registry) {
-<<<<<<< HEAD
-            if (executor.getName().equals(executorName)) {
-=======
             if (executor.getName().toLowerCase().equals(executorName.toLowerCase())) {
->>>>>>> 6a050070
                 foundExecutors.add(executor);
             }
         }
