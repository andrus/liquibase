package liquibase.changelog;

import liquibase.ContextExpression;
import liquibase.Contexts;
import liquibase.LabelExpression;
import liquibase.Labels;
import liquibase.change.Change;
import liquibase.change.CheckSum;
import liquibase.change.ColumnConfig;
import liquibase.database.Database;
import liquibase.database.core.DB2Database;
import liquibase.database.core.MSSQLDatabase;
import liquibase.database.core.SQLiteDatabase;
<<<<<<< HEAD
=======
import liquibase.diff.output.DiffOutputControl;
import liquibase.diff.output.changelog.ChangeGeneratorFactory;
>>>>>>> ae5bc9b7
import liquibase.exception.DatabaseException;
import liquibase.exception.DatabaseHistoryException;
import liquibase.exception.LiquibaseException;
import liquibase.exception.UnexpectedLiquibaseException;
import liquibase.executor.Executor;
import liquibase.executor.ExecutorService;
import liquibase.logging.LogService;
import liquibase.logging.LogType;
import liquibase.snapshot.InvalidExampleException;
import liquibase.snapshot.SnapshotControl;
import liquibase.snapshot.SnapshotGeneratorFactory;
import liquibase.sqlgenerator.SqlGeneratorFactory;
import liquibase.statement.SqlStatement;
import liquibase.statement.core.*;
import liquibase.structure.DatabaseObject;
import liquibase.structure.core.Column;
import liquibase.structure.core.DataType;
import liquibase.structure.core.Table;

import java.text.DateFormat;
import java.text.ParseException;
import java.text.SimpleDateFormat;
import java.util.*;

public class StandardChangeLogHistoryService extends AbstractChangeLogHistoryService {

    private List<RanChangeSet> ranChangeSetList;
    private boolean serviceInitialized;
    private Boolean hasDatabaseChangeLogTable;
    private boolean databaseChecksumsCompatible = true;
    private Integer lastChangeSetSequenceValue;

    protected static final String LABELS_SIZE = "255";
    protected static final String CONTEXTS_SIZE = "255";

    @Override
    public int getPriority() {
        return PRIORITY_DEFAULT;
    }

    @Override
    public boolean supports(Database database) {
        return true;
    }

    public String getDatabaseChangeLogTableName() {
        return getDatabase().getDatabaseChangeLogTableName();
    }

    public String getLiquibaseSchemaName() {
        return getDatabase().getLiquibaseSchemaName();
    }

    public String getLiquibaseCatalogName() {
        return getDatabase().getLiquibaseCatalogName();
    }

    public boolean canCreateChangeLogTable() {
        return true;
    }

    @Override
    public void reset() {
        this.ranChangeSetList = null;
        this.serviceInitialized = false;
        this.hasDatabaseChangeLogTable = null;
    }

    public boolean hasDatabaseChangeLogTable() {
        if (hasDatabaseChangeLogTable == null) {
            try {
                hasDatabaseChangeLogTable = SnapshotGeneratorFactory.getInstance().hasDatabaseChangeLogTable
                    (getDatabase());
            } catch (LiquibaseException e) {
                throw new UnexpectedLiquibaseException(e);
            }
        }
        return hasDatabaseChangeLogTable;
    }

    protected String getCharTypeName() {
        if ((getDatabase() instanceof MSSQLDatabase) && ((MSSQLDatabase) getDatabase())
            .sendsStringParametersAsUnicode()) {
            return "nvarchar";
        }
        return "varchar";
    }

    public void init() throws DatabaseException {
        if (serviceInitialized) {
            return;
        }
        Database database = getDatabase();

        Table changeLogTable = null;
        try {
            changeLogTable = SnapshotGeneratorFactory.getInstance().getDatabaseChangeLogTable(new SnapshotControl
                (database, false, Table.class, Column.class), database);
        } catch (LiquibaseException e) {
            throw new UnexpectedLiquibaseException(e);
        }

        List<SqlStatement> statementsToExecute = new ArrayList<>();

        boolean changeLogCreateAttempted = false;
        Executor executor = ExecutorService.getInstance().getExecutor(database);
        if (changeLogTable != null) {
            boolean hasDescription = changeLogTable.getColumn("DESCRIPTION") != null;
            boolean hasComments = changeLogTable.getColumn("COMMENTS") != null;
            boolean hasTag = changeLogTable.getColumn("TAG") != null;
            boolean hasLiquibase = changeLogTable.getColumn("LIQUIBASE") != null;
            boolean hasContexts = changeLogTable.getColumn("CONTEXTS") != null;
            boolean hasLabels = changeLogTable.getColumn("LABELS") != null;
            boolean liquibaseColumnNotRightSize = false;
            if (!(this.getDatabase() instanceof SQLiteDatabase)) {
                DataType type = changeLogTable.getColumn("LIQUIBASE").getType();
                if (type.getTypeName().toLowerCase().startsWith("varchar")) {
                    Integer columnSize = type.getColumnSize();
                    liquibaseColumnNotRightSize = (columnSize != null) && (columnSize < 20);
                } else {
                    liquibaseColumnNotRightSize = false;
                }
            }
            boolean hasOrderExecuted = changeLogTable.getColumn("ORDEREXECUTED") != null;
            boolean checksumNotRightSize = false;
            if (!(this.getDatabase() instanceof SQLiteDatabase)) {
                DataType type = changeLogTable.getColumn("MD5SUM").getType();
                if (type.getTypeName().toLowerCase().startsWith("varchar")) {
                    Integer columnSize = type.getColumnSize();
                    checksumNotRightSize = (columnSize != null) && (columnSize < 35);
                } else {
                    liquibaseColumnNotRightSize = false;
                }
            }
            boolean hasExecTypeColumn = changeLogTable.getColumn("EXECTYPE") != null;
            String charTypeName = getCharTypeName();
            boolean hasDeploymentIdColumn = changeLogTable.getColumn("DEPLOYMENT_ID") != null;

            if (!hasDescription) {
                executor.comment("Adding missing databasechangelog.description column");
                statementsToExecute.add(new AddColumnStatement(getLiquibaseCatalogName(), getLiquibaseSchemaName(),
                    getDatabaseChangeLogTableName(), "DESCRIPTION", charTypeName + "(255)", null));
            }
            if (!hasTag) {
                executor.comment("Adding missing databasechangelog.tag column");
                statementsToExecute.add(new AddColumnStatement(getLiquibaseCatalogName(), getLiquibaseSchemaName(),
                    getDatabaseChangeLogTableName(), "TAG", charTypeName + "(255)", null));
            }
            if (!hasComments) {
                executor.comment("Adding missing databasechangelog.comments column");
                statementsToExecute.add(new AddColumnStatement(getLiquibaseCatalogName(), getLiquibaseSchemaName(),
                    getDatabaseChangeLogTableName(), "COMMENTS", charTypeName + "(255)", null));
            }
            if (!hasLiquibase) {
                executor.comment("Adding missing databasechangelog.liquibase column");
                statementsToExecute.add(new AddColumnStatement(getLiquibaseCatalogName(), getLiquibaseSchemaName(),
                    getDatabaseChangeLogTableName(), "LIQUIBASE", charTypeName + "(20)",
                    null));
            }
            if (!hasOrderExecuted) {
                executor.comment("Adding missing databasechangelog.orderexecuted column");
                statementsToExecute.add(new AddColumnStatement(getLiquibaseCatalogName(), getLiquibaseSchemaName(),
                    getDatabaseChangeLogTableName(), "ORDEREXECUTED", "int", null));
                statementsToExecute.add(new UpdateStatement(getLiquibaseCatalogName(), getLiquibaseSchemaName(),
                    getDatabaseChangeLogTableName()).addNewColumnValue("ORDEREXECUTED", -1));
                statementsToExecute.add(new SetNullableStatement(getLiquibaseCatalogName(), getLiquibaseSchemaName(),
                    getDatabaseChangeLogTableName(), "ORDEREXECUTED", "int", false));
            }
            if (checksumNotRightSize) {
                executor.comment("Modifying size of databasechangelog.md5sum column");

                statementsToExecute.add(new ModifyDataTypeStatement(getLiquibaseCatalogName(), getLiquibaseSchemaName(),
                    getDatabaseChangeLogTableName(), "MD5SUM", charTypeName + "(35)"));
            }
            if (liquibaseColumnNotRightSize) {
                executor.comment("Modifying size of databasechangelog.liquibase column");

                statementsToExecute.add(new ModifyDataTypeStatement(getLiquibaseCatalogName(), getLiquibaseSchemaName(),
                    getDatabaseChangeLogTableName(), "LIQUIBASE", charTypeName + "(20)"));
            }
            if (!hasExecTypeColumn) {
                executor.comment("Adding missing databasechangelog.exectype column");
                statementsToExecute.add(new AddColumnStatement(getLiquibaseCatalogName(), getLiquibaseSchemaName(),
                    getDatabaseChangeLogTableName(), "EXECTYPE", charTypeName + "(10)",
                    null));
                statementsToExecute.add(new UpdateStatement(getLiquibaseCatalogName(), getLiquibaseSchemaName(),
                    getDatabaseChangeLogTableName()).addNewColumnValue("EXECTYPE", "EXECUTED"));
                statementsToExecute.add(new SetNullableStatement(getLiquibaseCatalogName(), getLiquibaseSchemaName(),
                    getDatabaseChangeLogTableName(), "EXECTYPE", charTypeName + "(10)",
                    false));
            }

            if (hasContexts) {
                Integer columnSize = changeLogTable.getColumn("CONTEXTS").getType().getColumnSize();
                if ((columnSize != null) && (columnSize < Integer.parseInt(CONTEXTS_SIZE))) {
                    executor.comment("Modifying size of databasechangelog.contexts column");
                    statementsToExecute.add(new ModifyDataTypeStatement(getLiquibaseCatalogName(),
                        getLiquibaseSchemaName(), getDatabaseChangeLogTableName(), "CONTEXTS",
                        charTypeName + "("+ CONTEXTS_SIZE+")"));
                }
            } else {
                executor.comment("Adding missing databasechangelog.contexts column");
                statementsToExecute.add(new AddColumnStatement(getLiquibaseCatalogName(), getLiquibaseSchemaName(),
                    getDatabaseChangeLogTableName(), "CONTEXTS", charTypeName + "("
                    + CONTEXTS_SIZE+")", null));
            }

            if (hasLabels) {
                Integer columnSize = changeLogTable.getColumn("LABELS").getType().getColumnSize();
                if ((columnSize != null) && (columnSize < Integer.parseInt(LABELS_SIZE))) {
                    executor.comment("Modifying size of databasechangelog.labels column");
                    statementsToExecute.add(new ModifyDataTypeStatement(getLiquibaseCatalogName(),
                        getLiquibaseSchemaName(), getDatabaseChangeLogTableName(), "LABELS",
                        charTypeName + "(" + LABELS_SIZE + ")"));
                }
            } else {
                executor.comment("Adding missing databasechangelog.labels column");
                statementsToExecute.add(new AddColumnStatement(getLiquibaseCatalogName(), getLiquibaseSchemaName(),
                    getDatabaseChangeLogTableName(), "LABELS", charTypeName + "(" +
                    LABELS_SIZE + ")", null));
            }

            if (!hasDeploymentIdColumn) {
                executor.comment("Adding missing databasechangelog.deployment_id column");
                statementsToExecute.add(new AddColumnStatement(getLiquibaseCatalogName(), getLiquibaseSchemaName(),
                    getDatabaseChangeLogTableName(), "DEPLOYMENT_ID", "VARCHAR(10)", null));
                if (database instanceof DB2Database) {
                    statementsToExecute.add(new ReorganizeTableStatement(getLiquibaseCatalogName(),
                        getLiquibaseSchemaName(), getDatabaseChangeLogTableName()));
                }
            }

            List<Map<String, ?>> md5sumRS = ExecutorService.getInstance().getExecutor(database).queryForList(new
                SelectFromDatabaseChangeLogStatement(new SelectFromDatabaseChangeLogStatement.ByNotNullCheckSum(),
                new ColumnConfig().setName("MD5SUM")).setLimit(1));
            if (!md5sumRS.isEmpty()) {
                String md5sum = md5sumRS.get(0).get("MD5SUM").toString();
                if (!md5sum.startsWith(CheckSum.getCurrentVersion() + ":")) {
                    executor.comment("DatabaseChangeLog checksums are an incompatible version.  Setting them to null " +
                        "so they will be updated on next database update");
                    databaseChecksumsCompatible = false;
                    statementsToExecute.add(new RawSqlStatement(
                        "UPDATE " + getDatabase().escapeTableName(getLiquibaseCatalogName(), getLiquibaseSchemaName()
                            , getDatabaseChangeLogTableName()) + " " +
                            "SET " +  getDatabase().escapeObjectName("MD5SUM", Column.class) + " = NULL"));
                }
            }


        } else if (!changeLogCreateAttempted) {
            executor.comment("Create Database Change Log Table");
            SqlStatement createTableStatement = new CreateDatabaseChangeLogTableStatement();
            if (!canCreateChangeLogTable()) {
                throw new DatabaseException("Cannot create " + getDatabase().escapeTableName(getLiquibaseCatalogName
                    (), getLiquibaseSchemaName(), getDatabaseChangeLogTableName()) + " table for your getDatabase()" +
                    ".\n\n" +
                        "Please construct it manually using the following SQL as a base and re-run Liquibase:\n\n" +
                        createTableStatement);
            }
            // If there is no table in the database for recording change history create one.
            statementsToExecute.add(createTableStatement);
            LogService.getLog(getClass()).info(LogType.LOG, "Creating database history table with name: " +
                getDatabase().escapeTableName(getLiquibaseCatalogName(), getLiquibaseSchemaName(),
                    getDatabaseChangeLogTableName()));
        }

        for (SqlStatement sql : statementsToExecute) {
            if (SqlGeneratorFactory.getInstance().supports(sql, database)) {
                executor.execute(sql);
                getDatabase().commit();
            } else {
                LogService.getLog(getClass()).info(LogType.LOG, "Cannot run " + sql.getClass().getSimpleName() + " on" +
                    " " + getDatabase().getShortName() + " when checking databasechangelog table");
            }
        }
        serviceInitialized = true;
    }

    @Override
    public void upgradeChecksums(final DatabaseChangeLog databaseChangeLog, final Contexts contexts, LabelExpression
        labels) throws DatabaseException {
        super.upgradeChecksums(databaseChangeLog, contexts, labels);
        getDatabase().commit();
    }

    /**
     * Returns the ChangeSets that have been run against the current getDatabase().
     */
    public List<RanChangeSet> getRanChangeSets() throws DatabaseException {
        if (this.ranChangeSetList == null) {
            Database database = getDatabase();
            String databaseChangeLogTableName = getDatabase().escapeTableName(getLiquibaseCatalogName(),
                getLiquibaseSchemaName(), getDatabaseChangeLogTableName());
            List<RanChangeSet> ranChangeSets = new ArrayList<>();
            if (hasDatabaseChangeLogTable()) {
                LogService.getLog(getClass()).info(LogType.LOG, "Reading from " + databaseChangeLogTableName);
                List<Map<String, ?>> results = queryDatabaseChangeLogTable(database);
                for (Map rs : results) {
                    String fileName = rs.get("FILENAME").toString();
                    String author = rs.get("AUTHOR").toString();
                    String id = rs.get("ID").toString();
                    String md5sum = ((rs.get("MD5SUM") == null) || !databaseChecksumsCompatible) ? null : rs.get
                        ("MD5SUM").toString();
                    String description = (rs.get("DESCRIPTION") == null) ? null : rs.get("DESCRIPTION").toString();
                    String comments = (rs.get("COMMENTS") == null) ? null : rs.get("COMMENTS").toString();
                    Object tmpDateExecuted = rs.get("DATEEXECUTED");
                    Date dateExecuted = null;
                    if (tmpDateExecuted instanceof Date) {
                        dateExecuted = (Date) tmpDateExecuted;
                    } else {
                        DateFormat df = new SimpleDateFormat("yyyy-MM-dd HH:mm:ss");
                        try {
                            dateExecuted = df.parse((String) tmpDateExecuted);
                        } catch (ParseException e) {
                            // Ignore ParseException and assume dateExecuted == null instead of aborting.
                        }
                    }
                    String tmpOrderExecuted = rs.get("ORDEREXECUTED").toString();
                    Integer orderExecuted = ((tmpOrderExecuted == null) ? null : Integer.valueOf(tmpOrderExecuted));
                    String tag = (rs.get("TAG") == null) ? null : rs.get("TAG").toString();
                    String execType = (rs.get("EXECTYPE") == null) ? null : rs.get("EXECTYPE").toString();
                    ContextExpression contexts = new ContextExpression((String) rs.get("CONTEXTS"));
                    Labels labels = new Labels((String) rs.get("LABELS"));
                    String deploymentId = (String) rs.get("DEPLOYMENT_ID");

                    try {
                        RanChangeSet ranChangeSet = new RanChangeSet(fileName, id, author, CheckSum.parse(md5sum),
                            dateExecuted, tag, ChangeSet.ExecType.valueOf(execType), description, comments, contexts,
                            labels, deploymentId);
                        ranChangeSet.setOrderExecuted(orderExecuted);
                        ranChangeSets.add(ranChangeSet);
                    } catch (IllegalArgumentException e) {
                        LogService.getLog(getClass()).severe(LogType.LOG, "Unknown EXECTYPE from database: " +
                            execType);
                        throw e;
                    }
                }
            }

            this.ranChangeSetList = ranChangeSets;
        }
        return Collections.unmodifiableList(ranChangeSetList);
    }

    public List<Map<String, ?>> queryDatabaseChangeLogTable(Database database) throws DatabaseException {
        SelectFromDatabaseChangeLogStatement select = new SelectFromDatabaseChangeLogStatement(new ColumnConfig()
            .setName("*").setComputed(true)).setOrderBy("DATEEXECUTED ASC", "ORDEREXECUTED ASC");
        return ExecutorService.getInstance().getExecutor(database).queryForList(select);
    }

    @Override
    protected void replaceChecksum(ChangeSet changeSet) throws DatabaseException {
        ExecutorService.getInstance().getExecutor(getDatabase()).execute(new UpdateChangeSetChecksumStatement
            (changeSet));

        getDatabase().commit();
        reset();
    }

    @Override
    public RanChangeSet getRanChangeSet(final ChangeSet changeSet) throws DatabaseException, DatabaseHistoryException {
        if (!hasDatabaseChangeLogTable()) {
            return null;
        }

        return super.getRanChangeSet(changeSet);
    }

    @Override
    public void setExecType(ChangeSet changeSet, ChangeSet.ExecType execType) throws DatabaseException {
        Database database = getDatabase();

        ExecutorService.getInstance().getExecutor(database).execute(new MarkChangeSetRanStatement(changeSet, execType));
        getDatabase().commit();
        if (this.ranChangeSetList != null) {
            this.ranChangeSetList.add(new RanChangeSet(changeSet, execType, null, null));
        }

    }

    @Override
    public void removeFromHistory(final ChangeSet changeSet) throws DatabaseException {
        Database database = getDatabase();
        ExecutorService.getInstance().getExecutor(database).execute(new RemoveChangeSetRanStatusStatement(changeSet));
        getDatabase().commit();

        if (this.ranChangeSetList != null) {
            this.ranChangeSetList.remove(new RanChangeSet(changeSet));
        }
    }

    @Override
    public int getNextSequenceValue() throws LiquibaseException {
        if (lastChangeSetSequenceValue == null) {
            if (getDatabase().getConnection() == null) {
                lastChangeSetSequenceValue = 0;
            } else {
                lastChangeSetSequenceValue = ExecutorService.getInstance().getExecutor(getDatabase()).queryForInt(new
                    GetNextChangeSetSequenceValueStatement());
            }
        }

        return ++lastChangeSetSequenceValue;
    }

    /**
     * Tags the database changelog with the given string.
     */
    @Override
    public void tag(final String tagString) throws DatabaseException {
        Database database = getDatabase();
        Executor executor = ExecutorService.getInstance().getExecutor(database);
        int totalRows = ExecutorService.getInstance().getExecutor(database).queryForInt(new
            SelectFromDatabaseChangeLogStatement(new ColumnConfig().setName("COUNT(*)", true)));
        if (totalRows == 0) {
            ChangeSet emptyChangeSet = new ChangeSet(String.valueOf(new Date().getTime()), "liquibase",
                false,false, "liquibase-internal", null, null,
                getDatabase().getObjectQuotingStrategy(), null);
            this.setExecType(emptyChangeSet, ChangeSet.ExecType.EXECUTED);
        }

        executor.execute(new TagDatabaseStatement(tagString));
        getDatabase().commit();

        if (this.ranChangeSetList != null) {
            ranChangeSetList.get(ranChangeSetList.size() - 1).setTag(tagString);
        }
    }

    @Override
    public boolean tagExists(final String tag) throws DatabaseException {
        int count = ExecutorService.getInstance().getExecutor(getDatabase()).queryForInt(new
            SelectFromDatabaseChangeLogStatement(new SelectFromDatabaseChangeLogStatement.ByTag(tag), new
            ColumnConfig().setName("COUNT(*)", true)));
        return count > 0;
    }

    @Override
    public void clearAllCheckSums() throws LiquibaseException {
        Database database = getDatabase();
        UpdateStatement updateStatement = new UpdateStatement(database.getLiquibaseCatalogName(), database
            .getLiquibaseSchemaName(), database.getDatabaseChangeLogTableName());
        updateStatement.addNewColumnValue("MD5SUM", null);
        ExecutorService.getInstance().getExecutor(database).execute(updateStatement);
        database.commit();
    }

    @Override
    public void destroy() throws DatabaseException {
        Database database = getDatabase();
        try {
<<<<<<< HEAD
            if (SnapshotGeneratorFactory.getInstance().has(new Table().setName(database.getDatabaseChangeLogTableName
                ()).setSchema(database.getLiquibaseCatalogName(), database.getLiquibaseSchemaName()), database)) {
                ExecutorService.getInstance().getExecutor(database).execute(new DropTableStatement(database
                    .getLiquibaseCatalogName(), database.getLiquibaseSchemaName(), database
                    .getDatabaseChangeLogTableName(), false));
=======
            //
            // This code now uses the ChangeGeneratorFactory to 
            // allow extension code to be called in order to 
            // delete the changelog table.
            //
            // To implement the extension, you will need to override:
            // DropTableStatement
            // DropTableChange
            // DropTableGenerator
            //
            //
            DatabaseObject example =
              new Table().setName(database.getDatabaseChangeLogTableName())
                         .setSchema(database.getLiquibaseCatalogName(), database.getLiquibaseSchemaName());
            if (SnapshotGeneratorFactory.getInstance().has(example, database)) {
                DatabaseObject table = SnapshotGeneratorFactory.getInstance().createSnapshot(example, database);
                DiffOutputControl diffOutputControl = new DiffOutputControl(true, true, false, null);
                Change[] change = ChangeGeneratorFactory.getInstance().fixUnexpected(table, diffOutputControl, database, database);
                SqlStatement[] sqlStatement = change[0].generateStatements(database);
                ExecutorService.getInstance().getExecutor(database).execute(sqlStatement[0]);
>>>>>>> ae5bc9b7
            }
            reset();
        } catch (InvalidExampleException e) {
            throw new UnexpectedLiquibaseException(e);
        }
    }
}<|MERGE_RESOLUTION|>--- conflicted
+++ resolved
@@ -11,11 +11,8 @@
 import liquibase.database.core.DB2Database;
 import liquibase.database.core.MSSQLDatabase;
 import liquibase.database.core.SQLiteDatabase;
-<<<<<<< HEAD
-=======
 import liquibase.diff.output.DiffOutputControl;
 import liquibase.diff.output.changelog.ChangeGeneratorFactory;
->>>>>>> ae5bc9b7
 import liquibase.exception.DatabaseException;
 import liquibase.exception.DatabaseHistoryException;
 import liquibase.exception.LiquibaseException;
@@ -467,16 +464,9 @@
     public void destroy() throws DatabaseException {
         Database database = getDatabase();
         try {
-<<<<<<< HEAD
-            if (SnapshotGeneratorFactory.getInstance().has(new Table().setName(database.getDatabaseChangeLogTableName
-                ()).setSchema(database.getLiquibaseCatalogName(), database.getLiquibaseSchemaName()), database)) {
-                ExecutorService.getInstance().getExecutor(database).execute(new DropTableStatement(database
-                    .getLiquibaseCatalogName(), database.getLiquibaseSchemaName(), database
-                    .getDatabaseChangeLogTableName(), false));
-=======
             //
-            // This code now uses the ChangeGeneratorFactory to 
-            // allow extension code to be called in order to 
+            // This code now uses the ChangeGeneratorFactory to
+            // allow extension code to be called in order to
             // delete the changelog table.
             //
             // To implement the extension, you will need to override:
@@ -485,16 +475,16 @@
             // DropTableGenerator
             //
             //
-            DatabaseObject example =
-              new Table().setName(database.getDatabaseChangeLogTableName())
-                         .setSchema(database.getLiquibaseCatalogName(), database.getLiquibaseSchemaName());
+            DatabaseObject example =new Table().setName(database.getDatabaseChangeLogTableName
+                ()).setSchema(database.getLiquibaseCatalogName(), database.getLiquibaseSchemaName());
             if (SnapshotGeneratorFactory.getInstance().has(example, database)) {
                 DatabaseObject table = SnapshotGeneratorFactory.getInstance().createSnapshot(example, database);
                 DiffOutputControl diffOutputControl = new DiffOutputControl(true, true, false, null);
-                Change[] change = ChangeGeneratorFactory.getInstance().fixUnexpected(table, diffOutputControl, database, database);
+                Change[] change = ChangeGeneratorFactory.getInstance().fixUnexpected(table, diffOutputControl,database
+                    , database);
                 SqlStatement[] sqlStatement = change[0].generateStatements(database);
-                ExecutorService.getInstance().getExecutor(database).execute(sqlStatement[0]);
->>>>>>> ae5bc9b7
+                ExecutorService.getInstance().getExecutor( database
+                    ).execute(sqlStatement[0]);
             }
             reset();
         } catch (InvalidExampleException e) {
