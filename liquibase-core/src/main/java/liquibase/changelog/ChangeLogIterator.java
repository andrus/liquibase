--- conflicted
+++ resolved
@@ -24,16 +24,10 @@
 
 public class ChangeLogIterator {
 
-<<<<<<< HEAD
-    private DatabaseChangeLog databaseChangeLog;
-    private List<ChangeSetFilter> changeSetFilters;
-    private boolean collectAllReasons = false;
-    private static ResourceBundle coreBundle = getBundle("liquibase/i18n/liquibase-core");
-=======
     private final DatabaseChangeLog databaseChangeLog;
     private final List<ChangeSetFilter> changeSetFilters;
+    private boolean collectAllReasons = false;
     private static final ResourceBundle coreBundle = getBundle("liquibase/i18n/liquibase-core");
->>>>>>> ebd5836b
     protected static final String MSG_COULD_NOT_FIND_EXECUTOR = coreBundle.getString("no.executor.found");
     private final Set<String> seenChangeSets = new HashSet<>();
 
