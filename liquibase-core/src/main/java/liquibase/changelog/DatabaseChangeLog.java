--- conflicted
+++ resolved
@@ -256,7 +256,7 @@
         throws LiquibaseException {
 
         database.setObjectQuotingStrategy(objectQuotingStrategy);
-        
+
         ChangeLogIterator logIterator = new ChangeLogIterator(
             this,
             new DbmsChangeSetFilter(database),
@@ -339,12 +339,20 @@
                 }
                 break;
             }
-<<<<<<< HEAD
-            case "includeAll": {
-                String resourceFilterDef = node.getChildValue(null, "filter", String.class);
-                if (resourceFilterDef == null) {
-                    resourceFilterDef = node.getChildValue(null, "resourceFilter", String.class);
-=======
+        } else if (nodeName.equals("includeAll")) {
+            String path = node.getChildValue(null, "path", String.class);
+            String resourceFilterDef = node.getChildValue(null, "filter", String.class);
+            if (resourceFilterDef == null) {
+                resourceFilterDef = node.getChildValue(null, "resourceFilter", String.class);
+            }
+            IncludeAllFilter resourceFilter = null;
+            if (resourceFilterDef != null) {
+                try {
+                    resourceFilter = (IncludeAllFilter) Class.forName(resourceFilterDef).newInstance();
+                } catch (Exception e) {
+                    throw new SetupException(e);
+                }
+            }
 
             String resourceComparatorDef = node.getChildValue(null, "resourceComparator", String.class);
             Comparator<String> resourceComparator = null;
@@ -355,46 +363,8 @@
             		//take default comparator
                 	LogFactory.getInstance().getLog().info("no resourceComparator defined - taking default implementation");
                 	resourceComparator=getStandardChangeLogComparator();
->>>>>>> 289f11e4
-                }
-                IncludeAllFilter resourceFilter = null;
-                if (resourceFilterDef != null) {
-                    try {
-                        resourceFilter = (IncludeAllFilter) Class.forName(resourceFilterDef).newInstance();
-                    } catch (InstantiationException|IllegalAccessException|ClassNotFoundException e) {
-                        throw new SetupException(e);
-                    }
-                }
-            
-                String resourceComparatorDef = node.getChildValue(null, "resourceComparator", String.class);
-                Comparator<?> resourceComparator = null;
-                if (resourceComparatorDef != null) {
-                    try {
-                        resourceComparator = (Comparator<?>) Class.forName(resourceComparatorDef).newInstance();
-                    } catch (InstantiationException|IllegalAccessException|ClassNotFoundException e) {
-                        //take default comparator
-                        LogService.getLog(getClass()).info(LogType.LOG, "no resourceComparator defined - taking default " +
-                         "implementation");
-                        resourceComparator = getStandardChangeLogComparator();
-                    }
-                }
-            
-                ContextExpression includeContexts = new ContextExpression(node.getChildValue(null, "context", String
-                .class));
-                String path = node.getChildValue(null, "path", String.class);
-                includeAll(path, node.getChildValue(null, "relativeToChangelogFile", false), resourceFilter, node
-                .getChildValue(null, "errorIfMissingOrEmpty", true), getStandardChangeLogComparator(),
-                resourceAccessor, includeContexts);
-                break;
-            }
-<<<<<<< HEAD
-            case "preConditions":
-                this.preconditionContainer = new PreconditionContainer();
-                try {
-                    this.preconditionContainer.load(node, resourceAccessor);
-                } catch (ParsedNodeException e) {
-                    e.printStackTrace();
-=======
+                }
+            }
 
             ContextExpression includeContexts = new ContextExpression(node.getChildValue(null, "context", String.class));
             includeAll(path, node.getChildValue(null, "relativeToChangelogFile", false), resourceFilter,
@@ -416,27 +386,15 @@
                 if (global == null) {
                 	// okay behave like liquibase < 3.4 and set global == true
                 	global = true;
->>>>>>> 289f11e4
-                }
-                break;
-            case "property":
-                try {
-                    String context = node.getChildValue(null, "context", String.class);
-                    String dbms = node.getChildValue(null, "dbms", String.class);
-                    String labels = node.getChildValue(null, "labels", String.class);
-                    Boolean global = node.getChildValue(null, "global", Boolean.class);
-                    if (global == null) {
-                        // okay behave like liquibase < 3.4 and set global == true
-                        global = true;
-                    }
-                
-                    String file = node.getChildValue(null, "file", String.class);
+                }
+
+                String file = node.getChildValue(null, "file", String.class);
                 
                     if (file == null) {
                         // direct referenced property, no file
                         String name = node.getChildValue(null, "name", String.class);
                         String value = node.getChildValue(null, "value", String.class);
-                    
+
                         this.changeLogParameters.set(name, value, context, labels, dbms, global, this);
                     } else {
                         // read properties from the file
@@ -446,7 +404,7 @@
                             LogService.getLog(getClass()).info(LogType.LOG, "Could not open properties file " + file);
                         } else {
                             props.load(propertiesStream);
-                        
+
                             for (Map.Entry entry : props.entrySet()) {
                                 this.changeLogParameters.set(
                                     entry.getKey().toString(),
@@ -463,7 +421,7 @@
                 } catch (IOException e) {
                     throw new ParsedNodeException(e);
                 }
-            
+
                 break;
         }
     }
@@ -531,7 +489,13 @@
 
         String relativeBaseFileName = this.getPhysicalFilePath();
         if (isRelativePath) {
-            fileName = FilenameUtils.concat(FilenameUtils.getFullPath(relativeBaseFileName), fileName);
+            // workaround for FilenameUtils.normalize() returning null for relative paths like ../conf/liquibase.xml
+            String tempFile = FilenameUtils.concat(FilenameUtils.getFullPath(relativeBaseFileName), fileName);
+            if (tempFile != null && new File(tempFile).exists() == true) {
+                fileName = tempFile;
+            } else {
+                fileName = FilenameUtils.getFullPath(relativeBaseFileName) + fileName;
+            }
         }
         DatabaseChangeLog changeLog;
         try {
@@ -556,12 +520,8 @@
                 }
             }
         } catch (UnknownChangelogFormatException e) {
-            // This matches only an extension, but filename can be a full path, too. Is it right?
-            boolean matchesFileExtension = StringUtils.trimToEmpty(fileName).matches("\\.\\w+$");
-            if (matchesFileExtension || logEveryUnknownFileFormat) {
-                LogService.getLog(getClass()).warning(
-                        LogType.LOG, "included file " + relativeBaseFileName + "/" + fileName + " is not a recognized file type"
-                );
+            if (StringUtils.trimToEmpty(fileName).matches("\\.\\w+$")) {
+                LogFactory.getInstance().getLog().warning("included file " + relativeBaseFileName + "/" + fileName + " is not a recognized file type");
             }
             return false;
         }
