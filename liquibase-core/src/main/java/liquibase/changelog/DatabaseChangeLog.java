package liquibase.changelog;

import liquibase.*;
import liquibase.changelog.filter.ContextChangeSetFilter;
import liquibase.changelog.filter.DbmsChangeSetFilter;
import liquibase.changelog.filter.LabelChangeSetFilter;
import liquibase.changelog.visitor.ValidatingVisitor;
import liquibase.database.Database;
import liquibase.database.DatabaseList;
import liquibase.database.ObjectQuotingStrategy;
import liquibase.exception.*;
<<<<<<< HEAD
=======
import liquibase.logging.LogFactory;
import liquibase.exception.*;
import liquibase.logging.LogService;
>>>>>>> 3a073b32
import liquibase.logging.LogType;
import liquibase.logging.Logger;
import liquibase.parser.ChangeLogParser;
import liquibase.parser.ChangeLogParserFactory;
import liquibase.parser.core.ParsedNode;
import liquibase.parser.core.ParsedNodeException;
import liquibase.precondition.Conditional;
import liquibase.precondition.core.PreconditionContainer;
import liquibase.resource.ResourceAccessor;
import liquibase.util.StringUtil;
import liquibase.util.file.FilenameUtils;

import java.awt.*;
import java.io.File;
import java.io.IOException;
import java.io.InputStream;
import java.util.*;
import java.util.List;

/**
 * Encapsulates the information stored in the change log XML file.
 */
public class DatabaseChangeLog implements Comparable<DatabaseChangeLog>, Conditional {
    private static final ThreadLocal<DatabaseChangeLog> ROOT_CHANGE_LOG = new ThreadLocal<>();
    private static final ThreadLocal<DatabaseChangeLog> PARENT_CHANGE_LOG = new ThreadLocal<>();
    private static final Logger LOG = Scope.getCurrentScope().getLog(DatabaseChangeLog.class);

    private PreconditionContainer preconditionContainer = new PreconditionContainer();
    private String physicalFilePath;
    private String logicalFilePath;
    private ObjectQuotingStrategy objectQuotingStrategy;

    private List<ChangeSet> changeSets = new ArrayList<>();
    private ChangeLogParameters changeLogParameters;

    private RuntimeEnvironment runtimeEnvironment;
    private boolean ignoreClasspathPrefix;

    private DatabaseChangeLog rootChangeLog = ROOT_CHANGE_LOG.get();

    private DatabaseChangeLog parentChangeLog = PARENT_CHANGE_LOG.get();

    private ContextExpression contexts;

    private ContextExpression includeContexts;

    private LabelExpression includeLabels;
    private boolean includeIgnore;

    public DatabaseChangeLog() {
    }

    public DatabaseChangeLog(String physicalFilePath) {
        this.physicalFilePath = physicalFilePath;
    }

    public void setRootChangeLog(DatabaseChangeLog rootChangeLog) {
        this.rootChangeLog = rootChangeLog;
    }

    public DatabaseChangeLog getRootChangeLog() {
        return (rootChangeLog != null) ? rootChangeLog : this;
    }

    public void setParentChangeLog(DatabaseChangeLog parentChangeLog) {
        this.parentChangeLog = parentChangeLog;
    }

    public DatabaseChangeLog getParentChangeLog() {
        return parentChangeLog;
    }

    public RuntimeEnvironment getRuntimeEnvironment() {
        return runtimeEnvironment;
    }

    public void setRuntimeEnvironment(RuntimeEnvironment runtimeEnvironment) {
        this.runtimeEnvironment = runtimeEnvironment;
    }

    @Override
    public PreconditionContainer getPreconditions() {
        return preconditionContainer;
    }

    @Override
    public void setPreconditions(PreconditionContainer precond) {
        if (precond == null) {
            this.preconditionContainer = new PreconditionContainer();
        } else {
            preconditionContainer = precond;
        }
    }


    public ChangeLogParameters getChangeLogParameters() {
        return changeLogParameters;
    }

    public void setChangeLogParameters(ChangeLogParameters changeLogParameters) {
        this.changeLogParameters = changeLogParameters;
    }

    public String getPhysicalFilePath() {
        return physicalFilePath;
    }

    public void setPhysicalFilePath(String physicalFilePath) {
        this.physicalFilePath = physicalFilePath;
    }

    public String getLogicalFilePath() {
        String returnPath = logicalFilePath;
        if (logicalFilePath == null) {
            returnPath = physicalFilePath;
        }
        return returnPath.replaceAll("\\\\", "/");
    }

    public void setLogicalFilePath(String logicalFilePath) {
        this.logicalFilePath = logicalFilePath;
    }

    public String getFilePath() {
        if (logicalFilePath == null) {
            return physicalFilePath;
        } else {
            return logicalFilePath;
        }
    }

    public ObjectQuotingStrategy getObjectQuotingStrategy() {
        return objectQuotingStrategy;
    }

    public void setObjectQuotingStrategy(ObjectQuotingStrategy objectQuotingStrategy) {
        this.objectQuotingStrategy = objectQuotingStrategy;
    }

    public ContextExpression getContexts() {
        return contexts;
    }

    public void setContexts(ContextExpression contexts) {
        this.contexts = contexts;
    }

    public ContextExpression getIncludeContexts() {
        return includeContexts;
    }

    public void setIncludeLabels(LabelExpression labels) { this.includeLabels = labels; }

    public LabelExpression getIncludeLabels() { return includeLabels; }

    public void setIncludeIgnore(boolean ignore) { this.includeIgnore = ignore; }

    public boolean isIncludeIgnore() { return this.includeIgnore; }

    public void setIncludeContexts(ContextExpression includeContexts) {
        this.includeContexts = includeContexts;
    }

    @Override
    public String toString() {
        return getFilePath();
    }

    @Override
    public int compareTo(DatabaseChangeLog o) {
        return getFilePath().compareTo(o.getFilePath());
    }


    public ChangeSet getChangeSet(String path, String author, String id) {
        for (ChangeSet changeSet : changeSets) {
            if (normalizePath(changeSet.getFilePath()).equalsIgnoreCase(normalizePath(path))
                    && changeSet.getAuthor().equalsIgnoreCase(author)
                    && changeSet.getId().equalsIgnoreCase(id)
                    && isDbmsMatch(changeSet.getDbmsSet())) {
                return changeSet;
            }
        }

        return null;
    }

    public List<ChangeSet> getChangeSets() {
        return changeSets;
    }

    public void addChangeSet(ChangeSet changeSet) {
        if (changeSet.getRunOrder() == null) {
            ListIterator<ChangeSet> it = this.changeSets.listIterator(this.changeSets.size());
            boolean added = false;
            while (it.hasPrevious() && !added) {
                if (!"last".equals(it.previous().getRunOrder())) {
                    it.next();
                    it.add(changeSet);
                    added = true;
                }
            }
            if (!added) {
                it.add(changeSet);
            }

        } else if ("first".equals(changeSet.getRunOrder())) {
            ListIterator<ChangeSet> it = this.changeSets.listIterator();
            boolean added = false;
            while (it.hasNext() && !added) {
                if (!"first".equals(it.next().getRunOrder())) {
                    it.previous();
                    it.add(changeSet);
                    added = true;
                }
            }
            if (!added) {
                this.changeSets.add(changeSet);
            }
        } else if ("last".equals(changeSet.getRunOrder())) {
            this.changeSets.add(changeSet);
        } else {
            throw new UnexpectedLiquibaseException("Unknown runOrder: " + changeSet.getRunOrder());
        }
    }

    @Override
    public boolean equals(Object o) {
        if (this == o) {
            return true;
        }
        if ((o == null) || (getClass() != o.getClass())) {
            return false;
        }

        DatabaseChangeLog that = (DatabaseChangeLog) o;

        return getFilePath().equals(that.getFilePath());

    }

    @Override
    public int hashCode() {
        return getFilePath().hashCode();
    }

    public void validate(Database database, String... contexts) throws LiquibaseException {
        this.validate(database, new Contexts(contexts), new LabelExpression());
    }

    public void validate(Database database, Contexts contexts, LabelExpression labelExpression)
            throws LiquibaseException {

        database.setObjectQuotingStrategy(objectQuotingStrategy);

        ChangeLogIterator logIterator = new ChangeLogIterator(
                this,
                new DbmsChangeSetFilter(database),
                new ContextChangeSetFilter(contexts),
                new LabelChangeSetFilter(labelExpression)
        );

        ValidatingVisitor validatingVisitor = new ValidatingVisitor(database.getRanChangeSetList());
        validatingVisitor.validate(database, this);
        logIterator.run(validatingVisitor, new RuntimeEnvironment(database, contexts, labelExpression));

        for (String message : validatingVisitor.getWarnings().getMessages()) {
            Scope.getCurrentScope().getLog(getClass()).warning(LogType.LOG, message);
        }

        if (!validatingVisitor.validationPassed()) {
            throw new ValidationFailedException(validatingVisitor);
        }
    }

    public ChangeSet getChangeSet(RanChangeSet ranChangeSet) {
        return getChangeSet(ranChangeSet.getChangeLog(), ranChangeSet.getAuthor(), ranChangeSet.getId());
    }

    public void load(ParsedNode parsedNode, ResourceAccessor resourceAccessor)
            throws ParsedNodeException, SetupException {
        setLogicalFilePath(parsedNode.getChildValue(null, "logicalFilePath", String.class));
        setContexts(new ContextExpression(parsedNode.getChildValue(null, "context", String.class)));
        String objectQuotingStrategy = parsedNode.getChildValue(null, "objectQuotingStrategy", String.class);
        if (objectQuotingStrategy != null) {
            setObjectQuotingStrategy(ObjectQuotingStrategy.valueOf(objectQuotingStrategy));
        }
        for (ParsedNode childNode : parsedNode.getChildren()) {
            handleChildNode(childNode, resourceAccessor);
        }
    }

    protected void expandExpressions(ParsedNode parsedNode) {
        if (changeLogParameters == null) {
            return;
        }
        try {
            Object value = parsedNode.getValue();
            if ((value != null) && (value instanceof String)) {
                parsedNode.setValue(changeLogParameters.expandExpressions(parsedNode.getValue(String.class), this));
            }

            List<ParsedNode> children = parsedNode.getChildren();
            if (children != null) {
                for (ParsedNode child : children) {
                    expandExpressions(child);
                }
            }
        } catch (ParsedNodeException e) {
            throw new UnexpectedLiquibaseException(e);
        }
    }

    protected void handleChildNode(ParsedNode node, ResourceAccessor resourceAccessor)
            throws ParsedNodeException, SetupException {
        expandExpressions(node);
        String nodeName = node.getName();
        switch (nodeName) {
            case"changeSet":
            if (isDbmsMatch(node.getChildValue(null, "dbms", String.class))) {this.addChangeSet(createChangeSet(node, resourceAccessor));}
        break;
            case"include": {
            String path = node.getChildValue(null, "file", String.class);
            if (path == null) {
                throw new UnexpectedLiquibaseException("No 'file' attribute on 'include'");
            }
            path = path.replace('\\', '/');
            ContextExpression includeContexts = new ContextExpression(node.getChildValue(null, "context", String.class));
            LabelExpression labelExpression = new LabelExpression(node.getChildValue(null, "labels", String.class));
            Boolean ignore = node.getChildValue(null, "ignore", Boolean.class);
            try {
                include(path,
                        node.getChildValue(null, "relativeToChangelogFile", false),
                        resourceAccessor,
                        includeContexts,
                        labelExpression,
                        ignore,
                        true);
            } catch (LiquibaseException e) {
                throw new SetupException(e);}
                break;
            }
            case "includeAll": {
                String path = node.getChildValue(null, "path", String.class);
                String resourceFilterDef = node.getChildValue(null, "filter", String.class);
                if (resourceFilterDef == null) {
                    resourceFilterDef = node.getChildValue(null, "resourceFilter", String.class);
                }
                IncludeAllFilter resourceFilter = null;
                if (resourceFilterDef != null) {
                    try {
                        resourceFilter = (IncludeAllFilter) Class.forName(resourceFilterDef).getConstructor().newInstance();
                    } catch (ReflectiveOperationException e) {
                        throw new SetupException(e);
                    }
                }

                String resourceComparatorDef = node.getChildValue(null, "resourceComparator", String.class);
                Comparator<String> resourceComparator = null;
                if (resourceComparatorDef != null) {
                    try {
                        resourceComparator = (Comparator<String>) Class.forName(resourceComparatorDef).getConstructor().newInstance();
                    } catch (ReflectiveOperationException e) {
                        //take default comparator
                        Scope.getCurrentScope().getLog(getClass()).info(LogType.LOG, "no resourceComparator defined - taking default " +
                         "implementation");
                        resourceComparator = getStandardChangeLogComparator();
                    }
                }

                ContextExpression includeContexts = new ContextExpression(node.getChildValue(null, "context", String.class));
                LabelExpression labelExpression = new LabelExpression(node.getChildValue(null, "labels", String.class));
            if (labelExpression == null) {
                labelExpression = new LabelExpression();
            }
            Boolean ignore = node.getChildValue(null, "ignore", Boolean.class);
            if (ignore == null) {
                ignore = false;
            }includeAll(path, node.getChildValue(null, "relativeToChangelogFile", false), resourceFilter,
                        node.getChildValue(null, "errorIfMissingOrEmpty", true),
                        resourceComparator,
                       resourceAccessor,
                       includeContexts,
                       labelExpression,
                       ignore);
                break;
            }
            case "preConditions": {
                this.preconditionContainer = new PreconditionContainer();
                try {
                    this.preconditionContainer.load(node, resourceAccessor);
                } catch (ParsedNodeException e) {
                    e.printStackTrace();
                }
                break;
            }
            case "property": {
                try {
                    String context = node.getChildValue(null, "context", String.class);
                    String dbms = node.getChildValue(null, "dbms", String.class);
                    String labels = node.getChildValue(null, "labels", String.class);
                    Boolean global = node.getChildValue(null, "global", Boolean.class);
                    if (global == null) {
                        // okay behave like liquibase < 3.4 and set global == true
                        global = true;
                    }

                    String file = node.getChildValue(null, "file", String.class);

                    if (file == null) {
                        // direct referenced property, no file
                        String name = node.getChildValue(null, "name", String.class);
                        String value = node.getChildValue(null, "value", String.class);

                        this.changeLogParameters.set(name, value, context, labels, dbms, global, this);
                    } else {
                        // read properties from the file
                        Properties props = new Properties();
                        InputStream propertiesStream = resourceAccessor.openStream(null, file);
                        if (propertiesStream == null) {
                            Scope.getCurrentScope().getLog(getClass()).info(LogType.LOG, "Could not open properties file " + file);
                        } else {
                            props.load(propertiesStream);

                            for (Map.Entry entry : props.entrySet()) {
                                this.changeLogParameters.set(
                                        entry.getKey().toString(),
                                        entry.getValue().toString(),
                                        context,
                                        labels,
                                        dbms,
                                        global,
                                        this
                                );
                            }
                        }
                    }
                } catch (IOException e) {
                    throw new ParsedNodeException(e);
                }

                break;
            }
        }
    }

    public boolean isDbmsMatch(String dbmsList) {
        return isDbmsMatch(DatabaseList.toDbmsSet(dbmsList));
    }

    public boolean isDbmsMatch(Set<String> dbmsSet) {
        return dbmsSet == null
                || changeLogParameters == null
                || changeLogParameters.getValue("database.typeName", this) == null
                || DatabaseList.definitionMatches(dbmsSet, changeLogParameters.getValue("database.typeName", this).toString(), true);
    }

    public void includeAll(String pathName,
                           boolean isRelativeToChangelogFile,
                           IncludeAllFilter resourceFilter,
                           boolean errorIfMissingOrEmpty,
                           Comparator<String> resourceComparator,
                           ResourceAccessor resourceAccessor,
                           ContextExpression includeContexts,
                           LabelExpression labelExpression,
                           boolean ignore)
            throws SetupException {
        try {
            if (pathName == null) {
                throw new SetupException("No path attribute for includeAll");
            }
            pathName = pathName.replace('\\', '/');

            if (!(pathName.endsWith("/"))) {
                pathName = pathName + '/';
            }
            LOG.fine(LogType.LOG, "includeAll for " + pathName);
            LOG.fine(LogType.LOG, "Using file opener for includeAll: " + resourceAccessor.toString());

            String relativeTo = null;
            if (isRelativeToChangelogFile) {
                relativeTo = this.getPhysicalFilePath();
            }

            Set<String> unsortedResources = null;
            try {
                unsortedResources = resourceAccessor.list(relativeTo, pathName, true, true, false);
            } catch (IOException e) {
                if (errorIfMissingOrEmpty) {
                    throw e;
                }
            }
            SortedSet<String> resources = new TreeSet<>(resourceComparator);
            if (unsortedResources != null) {
                for (String resourcePath : unsortedResources) {
                    if ((resourceFilter == null) || resourceFilter.include(resourcePath)) {
                        resources.add(resourcePath);
                    }
                }
            }

            if (resources.isEmpty() && errorIfMissingOrEmpty) {
                throw new SetupException(
                        "Could not find directory or directory was empty for includeAll '" + pathName + "'");
            }

            for (String path : resources) {
<<<<<<< HEAD
                Scope.getCurrentScope().getLog(getClass()).info(LogType.LOG, "Reading resource: " + path);
                include(path, false, resourceAccessor, includeContexts, false);
=======
                LogService.getLog(getClass()).info(LogType.LOG, "Reading resource: " + path);
                include(path, false, resourceAccessor, includeContexts, labelExpression, ignore, false);
>>>>>>> 3a073b32
            }
        } catch (Exception e) {
            throw new SetupException(e);
        }
    }

    public boolean include(String fileName,
                           boolean isRelativePath,
                           ResourceAccessor resourceAccessor,
                           ContextExpression includeContexts,
                           LabelExpression labelExpression,
                           Boolean ignore,
                           boolean logEveryUnknownFileFormat)
            throws LiquibaseException {

        if (".svn".equalsIgnoreCase(fileName) || "cvs".equalsIgnoreCase(fileName)) {
            return false;
        }

        String relativeBaseFileName = this.getPhysicalFilePath();
        if (isRelativePath) {
            // workaround for FilenameUtils.normalize() returning null for relative paths like ../conf/liquibase.xml
            String tempFile = FilenameUtils.concat(FilenameUtils.getFullPath(relativeBaseFileName), fileName);
            if (tempFile != null && new File(tempFile).exists() == true) {
                fileName = tempFile;
            } else {
                fileName = FilenameUtils.getFullPath(relativeBaseFileName) + fileName;
            }
        }
        DatabaseChangeLog changeLog;
        try {
            DatabaseChangeLog rootChangeLog = ROOT_CHANGE_LOG.get();
            if (rootChangeLog == null) {
                ROOT_CHANGE_LOG.set(this);
            }
            DatabaseChangeLog parentChangeLog = PARENT_CHANGE_LOG.get();
            PARENT_CHANGE_LOG.set(this);
            try {
                ChangeLogParser parser = ChangeLogParserFactory.getInstance().getParser(fileName, resourceAccessor);
                changeLog = parser.parse(fileName, changeLogParameters, resourceAccessor);
                changeLog.setIncludeContexts(includeContexts);
                changeLog.setIncludeLabels(labelExpression);
                changeLog.setIncludeIgnore(ignore != null ? ignore.booleanValue() : false);
            } finally {
                if (rootChangeLog == null) {
                    ROOT_CHANGE_LOG.remove();
                }
                if (parentChangeLog == null) {
                    PARENT_CHANGE_LOG.remove();
                } else {
                    PARENT_CHANGE_LOG.set(parentChangeLog);
                }
            }
        } catch (UnknownChangelogFormatException e) {
            // This matches only an extension, but filename can be a full path, too. Is it right?
            boolean matchesFileExtension = StringUtil.trimToEmpty(fileName).matches("\\.\\w+$");
            if (matchesFileExtension || logEveryUnknownFileFormat) {
                Scope.getCurrentScope().getLog(getClass()).warning(
                        LogType.LOG, "included file " + relativeBaseFileName + "/" + fileName + " is not a recognized file type"
                );
            }
            return false;
        }
        PreconditionContainer preconditions = changeLog.getPreconditions();
        if (preconditions != null) {
            if (null == this.getPreconditions()) {
                this.setPreconditions(new PreconditionContainer());
            }
            this.getPreconditions().addNestedPrecondition(preconditions);
        }
        for (ChangeSet changeSet : changeLog.getChangeSets()) {
            addChangeSet(changeSet);
        }

        return true;
    }

    protected ChangeSet createChangeSet(ParsedNode node, ResourceAccessor resourceAccessor) throws ParsedNodeException {
        ChangeSet changeSet = new ChangeSet(this);
        changeSet.setChangeLogParameters(this.getChangeLogParameters());
        changeSet.load(node, resourceAccessor);
        return changeSet;
    }

    protected Comparator<String> getStandardChangeLogComparator() {
        return new Comparator<String>() {
            @Override
            public int compare(String o1, String o2) {
                //by ignoring WEB-INF/classes in path all changelog Files independent
                //whehther they are in a WAR or in a JAR are order following the same rule
                return o1.replace("WEB-INF/classes/", "").compareTo(o2.replace("WEB-INF/classes/", ""));
            }
        };
    }

    public void setIgnoreClasspathPrefix(boolean ignoreClasspathPrefix) {
        this.ignoreClasspathPrefix = ignoreClasspathPrefix;
    }

    public boolean ignoreClasspathPrefix() {
        return ignoreClasspathPrefix;
    }

    protected String normalizePath(String filePath) {
        if (ignoreClasspathPrefix) {
            return filePath.replaceFirst("^classpath:", "");
        }
        return filePath;
    }

    public void clearCheckSums() {
        for (ChangeSet changeSet : getChangeSets()) {
            changeSet.clearCheckSum();
        }
    }

}<|MERGE_RESOLUTION|>--- conflicted
+++ resolved
@@ -9,12 +9,9 @@
 import liquibase.database.DatabaseList;
 import liquibase.database.ObjectQuotingStrategy;
 import liquibase.exception.*;
-<<<<<<< HEAD
-=======
 import liquibase.logging.LogFactory;
 import liquibase.exception.*;
 import liquibase.logging.LogService;
->>>>>>> 3a073b32
 import liquibase.logging.LogType;
 import liquibase.logging.Logger;
 import liquibase.parser.ChangeLogParser;
@@ -522,13 +519,8 @@
             }
 
             for (String path : resources) {
-<<<<<<< HEAD
                 Scope.getCurrentScope().getLog(getClass()).info(LogType.LOG, "Reading resource: " + path);
-                include(path, false, resourceAccessor, includeContexts, false);
-=======
-                LogService.getLog(getClass()).info(LogType.LOG, "Reading resource: " + path);
                 include(path, false, resourceAccessor, includeContexts, labelExpression, ignore, false);
->>>>>>> 3a073b32
             }
         } catch (Exception e) {
             throw new SetupException(e);
