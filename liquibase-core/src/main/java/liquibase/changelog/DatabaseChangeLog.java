package liquibase.changelog;

import liquibase.*;
import liquibase.changelog.filter.ContextChangeSetFilter;
import liquibase.changelog.filter.DbmsChangeSetFilter;
import liquibase.changelog.filter.LabelChangeSetFilter;
import liquibase.changelog.visitor.ValidatingVisitor;
import liquibase.database.Database;
import liquibase.database.DatabaseList;
import liquibase.database.ObjectQuotingStrategy;
import liquibase.exception.*;
import liquibase.logging.Logger;
import liquibase.logging.mdc.MdcKey;
import liquibase.logging.mdc.MdcValue;
import liquibase.parser.ChangeLogParser;
import liquibase.parser.ChangeLogParserConfiguration;
import liquibase.parser.ChangeLogParserFactory;
import liquibase.parser.core.ParsedNode;
import liquibase.parser.core.ParsedNodeException;
import liquibase.precondition.Conditional;
import liquibase.precondition.Precondition;
import liquibase.precondition.core.PreconditionContainer;
import liquibase.resource.Resource;
import liquibase.resource.ResourceAccessor;
import liquibase.servicelocator.LiquibaseService;
import liquibase.util.FileUtil;
import liquibase.util.StringUtil;

import java.io.IOException;
import java.io.InputStream;
import java.nio.file.Paths;
import java.util.*;
import java.util.regex.Pattern;


/**
 * Encapsulates the information stored in the change log XML file.
 */
public class DatabaseChangeLog implements Comparable<DatabaseChangeLog>, Conditional {
    private static final ThreadLocal<DatabaseChangeLog> ROOT_CHANGE_LOG = new ThreadLocal<>();
    private static final ThreadLocal<DatabaseChangeLog> PARENT_CHANGE_LOG = new ThreadLocal<>();
    private static final Logger LOG = Scope.getCurrentScope().getLog(DatabaseChangeLog.class);
    private static final Pattern SLASH_PATTERN = Pattern.compile("^/");

    private static final Pattern DOUBLE_BACK_SLASH_PATTERN = Pattern.compile("\\\\");
    private static final Pattern NO_LETTER_PATTERN = Pattern.compile("^[a-zA-Z]:");
    private static final String SEEN_CHANGELOGS_PATHS_SCOPE_KEY = "SEEN_CHANGELOG_PATHS";

    private PreconditionContainer preconditionContainer = new GlobalPreconditionContainer();
    private String physicalFilePath;
    private String logicalFilePath;
    private String changeLogId;
    private ObjectQuotingStrategy objectQuotingStrategy;

    private List<ChangeSet> changeSets = new ArrayList<>();
    private List<ChangeSet> skippedChangeSets = new ArrayList<>();
    private ChangeLogParameters changeLogParameters;

    private RuntimeEnvironment runtimeEnvironment;

    private DatabaseChangeLog rootChangeLog = ROOT_CHANGE_LOG.get();

    private DatabaseChangeLog parentChangeLog = PARENT_CHANGE_LOG.get();

    private ContextExpression contextFilter;

    private ContextExpression includeContextFilter;

    private Labels includeLabels;
    private boolean includeIgnore;

    public DatabaseChangeLog() {
    }

    public DatabaseChangeLog(String physicalFilePath) {
        this.physicalFilePath = physicalFilePath;
    }

    public void setRootChangeLog(DatabaseChangeLog rootChangeLog) {
        this.rootChangeLog = rootChangeLog;
    }

    public DatabaseChangeLog getRootChangeLog() {
        return (rootChangeLog != null) ? rootChangeLog : this;
    }

    public void setParentChangeLog(DatabaseChangeLog parentChangeLog) {
        this.parentChangeLog = parentChangeLog;
    }

    public DatabaseChangeLog getParentChangeLog() {
        return parentChangeLog;
    }

    public RuntimeEnvironment getRuntimeEnvironment() {
        return runtimeEnvironment;
    }

    public void setRuntimeEnvironment(RuntimeEnvironment runtimeEnvironment) {
        this.runtimeEnvironment = runtimeEnvironment;
    }

    @Override
    public PreconditionContainer getPreconditions() {
        return preconditionContainer;
    }

    @Override
    public void setPreconditions(PreconditionContainer precond) {
        this.preconditionContainer.addNestedPrecondition(precond);
    }


    public ChangeLogParameters getChangeLogParameters() {
        return changeLogParameters;
    }

    public void setChangeLogParameters(ChangeLogParameters changeLogParameters) {
        this.changeLogParameters = changeLogParameters;
    }

    public String getPhysicalFilePath() {
        return physicalFilePath;
    }

    public void setPhysicalFilePath(String physicalFilePath) {
        this.physicalFilePath = physicalFilePath;
    }

    public String getChangeLogId() {
        return changeLogId;
    }

    public void setChangeLogId(String changeLogId) {
        this.changeLogId = changeLogId;
    }

    public String getLogicalFilePath() {
        String returnPath = logicalFilePath;
        if (logicalFilePath == null) {
            returnPath = physicalFilePath;
        }
        if (returnPath == null) {
            return null;
        }
        String path = DOUBLE_BACK_SLASH_PATTERN.matcher(returnPath).replaceAll("/");
        return SLASH_PATTERN.matcher(path).replaceFirst("");
    }

    public void setLogicalFilePath(String logicalFilePath) {
        this.logicalFilePath = logicalFilePath;
    }

    public String getFilePath() {
        if (logicalFilePath == null) {
            return physicalFilePath;
        } else {
            return getLogicalFilePath();
        }
    }

    public ObjectQuotingStrategy getObjectQuotingStrategy() {
        return objectQuotingStrategy;
    }

    public void setObjectQuotingStrategy(ObjectQuotingStrategy objectQuotingStrategy) {
        this.objectQuotingStrategy = objectQuotingStrategy;
    }

    /**
     * @deprecated use {@link #getContextFilter()}
     */
    public ContextExpression getContexts() {
        return getContextFilter();
    }

    /**
     * @deprecated use {@link #setContextFilter(ContextExpression)}
     */
    public void setContexts(ContextExpression contexts) {
        setContextFilter(contexts);
    }

    public ContextExpression getContextFilter() {
        return contextFilter;
    }

    public void setContextFilter(ContextExpression contextFilter) {
        this.contextFilter = contextFilter;
    }

    public ContextExpression getIncludeContextFilter() {
        return includeContextFilter;
    }

    /**
     * @deprecated Correct version is {@link #setIncludeLabels(Labels)}. Kept for backwards compatibility.
     */
    public void setIncludeLabels(LabelExpression labels) {
        this.includeLabels = new Labels(labels.toString());
    }

    public void setIncludeLabels(Labels labels) {
        this.includeLabels = labels;
    }

    public Labels getIncludeLabels() {
        return includeLabels;
    }

    public void setIncludeIgnore(boolean ignore) {
        this.includeIgnore = ignore;
    }

    public boolean isIncludeIgnore() {
        return this.includeIgnore;
    }

    /**
     * @deprecated use {@link #setIncludeContextFilter(ContextExpression)}
     */
    public void setIncludeContexts(ContextExpression includeContexts) {
        setIncludeContextFilter(includeContexts);
    }

    public void setIncludeContextFilter(ContextExpression includeContextFilter) {
        this.includeContextFilter = includeContextFilter;
    }

    @Override
    public String toString() {
        return getFilePath();
    }

    @Override
    public int compareTo(DatabaseChangeLog o) {
        return getFilePath().compareTo(o.getFilePath());
    }

    public ChangeSet getChangeSet(String path, String author, String id) {
	    final List<ChangeSet> possibleChangeSets = getChangeSets(path, author, id);
	    if (possibleChangeSets.isEmpty()){
	    	return null;
	    }
	    return possibleChangeSets.get(0);
    }

    public List<ChangeSet> getChangeSets(String path, String author, String id) {
	    final ArrayList<ChangeSet> changeSetsToReturn = new ArrayList<>();
	    for (ChangeSet changeSet : this.changeSets) {
            final String normalizedPath = normalizePath(changeSet.getFilePath());
            if (normalizedPath != null &&
                    normalizedPath.equalsIgnoreCase(normalizePath(path)) &&
                    changeSet.getAuthor().equalsIgnoreCase(author) &&
                    changeSet.getId().equalsIgnoreCase(id) &&
                    isDbmsMatch(changeSet.getDbmsSet())) {
                changeSetsToReturn.add(changeSet);
            }
        }
        return changeSetsToReturn;
    }

    public List<ChangeSet> getChangeSets() {
        return changeSets;
    }

    public List<ChangeSet> getSkippedChangeSets() {
        return skippedChangeSets;
    }

    public void addChangeSet(ChangeSet changeSet) {
        if (changeSet.getRunOrder() == null) {
            ListIterator<ChangeSet> it = this.changeSets.listIterator(this.changeSets.size());
            boolean added = false;
            while (it.hasPrevious() && !added) {
                if (!"last".equals(it.previous().getRunOrder())) {
                    it.next();
                    it.add(changeSet);
                    added = true;
                }
            }
            if (!added) {
                it.add(changeSet);
            }

        } else if ("first".equals(changeSet.getRunOrder())) {
            ListIterator<ChangeSet> it = this.changeSets.listIterator();
            boolean added = false;
            while (it.hasNext() && !added) {
                if (!"first".equals(it.next().getRunOrder())) {
                    it.previous();
                    it.add(changeSet);
                    added = true;
                }
            }
            if (!added) {
                this.changeSets.add(changeSet);
            }
        } else if ("last".equals(changeSet.getRunOrder())) {
            this.changeSets.add(changeSet);
        } else {
            throw new UnexpectedLiquibaseException("Unknown runOrder: " + changeSet.getRunOrder());
        }
    }

    @Override
    public boolean equals(Object o) {
        if (this == o) {
            return true;
        }
        if ((o == null) || (getClass() != o.getClass())) {
            return false;
        }

        DatabaseChangeLog that = (DatabaseChangeLog) o;

        return getFilePath().equals(that.getFilePath());

    }

    @Override
    public int hashCode() {
        return getFilePath().hashCode();
    }

    public void validate(Database database, String... contexts) throws LiquibaseException {
        this.validate(database, new Contexts(contexts), new LabelExpression());
    }

    public void validate(Database database, Contexts contexts, LabelExpression labelExpression)
            throws LiquibaseException {

        database.setObjectQuotingStrategy(objectQuotingStrategy);

        ChangeLogIterator logIterator = new ChangeLogIterator(
                this,
                new DbmsChangeSetFilter(database),
                new ContextChangeSetFilter(contexts),
                new LabelChangeSetFilter(labelExpression)
        );

        ValidatingVisitor validatingVisitor = new ValidatingVisitor(database.getRanChangeSetList());
        validatingVisitor.validate(database, this);
        logIterator.run(validatingVisitor, new RuntimeEnvironment(database, contexts, labelExpression));

        final Logger log = Scope.getCurrentScope().getLog(getClass());
        for (String message : validatingVisitor.getWarnings().getMessages()) {
            log.warning(message);
        }

        if (!validatingVisitor.validationPassed()) {
            Scope.getCurrentScope().addMdcValue(MdcKey.DEPLOYMENT_OUTCOME, MdcValue.COMMAND_FAILED);
            Scope.getCurrentScope().getLog(getClass()).info("Change failed validation!");
            throw new ValidationFailedException(validatingVisitor);
        }
    }

    public ChangeSet getChangeSet(RanChangeSet ranChangeSet) {
        final ChangeSet changeSet = getChangeSet(ranChangeSet.getChangeLog(), ranChangeSet.getAuthor(), ranChangeSet.getId());
        if (changeSet != null) {
            changeSet.setStoredFilePath(ranChangeSet.getStoredChangeLog());
        }
        return changeSet;
    }

    public List<ChangeSet> getChangeSets(RanChangeSet ranChangeSet) {
        return getChangeSets(ranChangeSet.getChangeLog(), ranChangeSet.getAuthor(), ranChangeSet.getId());
    }

    public void load(ParsedNode parsedNode, ResourceAccessor resourceAccessor) throws ParsedNodeException, SetupException {
        setChangeLogId(parsedNode.getChildValue(null, "changeLogId", String.class));
        setLogicalFilePath(parsedNode.getChildValue(null, "logicalFilePath", String.class));

        String context = parsedNode.getChildValue(null, "contextFilter", String.class);
        if (context == null) {
            context = parsedNode.getChildValue(null, "context", String.class);
        }

        setContextFilter(new ContextExpression(context));
        String nodeObjectQuotingStrategy = parsedNode.getChildValue(null, "objectQuotingStrategy", String.class);
        if (nodeObjectQuotingStrategy != null) {
            setObjectQuotingStrategy(ObjectQuotingStrategy.valueOf(nodeObjectQuotingStrategy));
        }
        for (ParsedNode childNode : parsedNode.getChildren()) {
            handleChildNode(childNode, resourceAccessor, new HashMap<>());
        }
    }

    protected void expandExpressions(ParsedNode parsedNode) throws UnknownChangeLogParameterException {
        if (changeLogParameters == null) {
            return;
        }
        try {
            Object value = parsedNode.getValue();
            if ((value instanceof String)) {
                parsedNode.setValue(changeLogParameters.expandExpressions(parsedNode.getValue(String.class), this));
            }

            List<ParsedNode> children = parsedNode.getChildren();
            if (children != null) {
                for (ParsedNode child : children) {
                    expandExpressions(child);
                }
            }
        } catch (ParsedNodeException e) {
            throw new UnexpectedLiquibaseException(e);
        }
    }

    protected void handleChildNode(ParsedNode node, ResourceAccessor resourceAccessor)
            throws ParsedNodeException, SetupException {
        handleChildNode(node, resourceAccessor, new HashMap<>());
    }

    protected void handleChildNode(ParsedNode node, ResourceAccessor resourceAccessor, Map<String, Object> nodeScratch)
            throws ParsedNodeException, SetupException {
        expandExpressions(node);
        String nodeName = node.getName();
        switch (nodeName) {
            case "changeSet":
                if (isDbmsMatch(node.getChildValue(null, "dbms", String.class))) {
                    this.addChangeSet(createChangeSet(node, resourceAccessor));
                } else {
                    handleSkippedChangeSet(node);
                }
                break;
            case "modifyChangeSets":
                ModifyChangeSets modifyChangeSets = new ModifyChangeSets(
                        (String)node.getChildValue(null, "runWith"),
                        (String)node.getChildValue(null, "runWithSpoolFile"));
                nodeScratch = new HashMap<>();
                nodeScratch.put("modifyChangeSets", modifyChangeSets);
                for (ParsedNode modifyChildNode : node.getChildren()) {
                    handleChildNode(modifyChildNode, resourceAccessor, nodeScratch);
                }
                nodeScratch.remove("modifyChangeSets");
                break;
            case "include": {
                String path = node.getChildValue(null, "file", String.class);
                if (path == null) {
                    throw new UnexpectedLiquibaseException("No 'file' attribute on 'include'");
                }
                path = path.replace('\\', '/');
                ContextExpression includeContextFilter = new ContextExpression(node.getChildValue(null, "contextFilter", String.class));
                if (includeContextFilter.isEmpty()) {
                    includeContextFilter = new ContextExpression(node.getChildValue(null, "context", String.class));
                }
                Labels labels = new Labels(node.getChildValue(null, "labels", String.class));
                Boolean ignore = node.getChildValue(null, "ignore", Boolean.class);
                try {
                    include(path,
                            node.getChildValue(null, "relativeToChangelogFile", false),
                            node.getChildValue(null, "errorIfMissingOrEmpty", true),
                            resourceAccessor,
                            includeContextFilter,
                            labels,
                            ignore,
                            OnUnknownFileFormat.FAIL,
                            (ModifyChangeSets)nodeScratch.get("modifyChangeSets"));
                } catch (LiquibaseException e) {
                    throw new SetupException(e);
                }
                break;
            }
            case "includeAll": {
                String path = node.getChildValue(null, "path", String.class);
                String resourceFilterDef = node.getChildValue(null, "filter", String.class);
                if (resourceFilterDef == null) {
                    resourceFilterDef = node.getChildValue(null, "resourceFilter", String.class);
                }
                IncludeAllFilter resourceFilter = null;
                if (resourceFilterDef != null) {
                    try {
                        resourceFilter = (IncludeAllFilter) Class.forName(resourceFilterDef).getConstructor().newInstance();
                    } catch (ReflectiveOperationException e) {
                        throw new SetupException(e);
                    }
                }

                String resourceComparatorDef = node.getChildValue(null, "resourceComparator", String.class);
                Comparator<String> resourceComparator = null;
                if (resourceComparatorDef == null) {
                    resourceComparator = getStandardChangeLogComparator();
                } else {
                    try {
                        resourceComparator = (Comparator<String>) Class.forName(resourceComparatorDef).getConstructor().newInstance();
                    } catch (ReflectiveOperationException e) {
                        //take default comparator
                        Scope.getCurrentScope().getLog(getClass()).info("no resourceComparator defined - taking default " +
                                "implementation");
                        resourceComparator = getStandardChangeLogComparator();
                    }
                }

                ContextExpression includeContextFilter = new ContextExpression(node.getChildValue(null, "contextFilter", String.class));
                if (includeContextFilter.isEmpty()) {
                    includeContextFilter = new ContextExpression(node.getChildValue(null, "context", String.class));
                }
                Labels labels = new Labels(node.getChildValue(null, "labels", String.class));
                Boolean ignore = node.getChildValue(null, "ignore", Boolean.class);
                if (ignore == null) {
                    ignore = false;
                }
                includeAll(path, node.getChildValue(null, "relativeToChangelogFile", false), resourceFilter,
                        node.getChildValue(null, "errorIfMissingOrEmpty", true),
                        resourceComparator,
                        resourceAccessor,
                        includeContextFilter,
                        labels,
                        ignore,
                        node.getChildValue(null, "minDepth", 1),
                        node.getChildValue(null, "maxDepth", Integer.MAX_VALUE),
                        (ModifyChangeSets)nodeScratch.get("modifyChangeSets"));
                break;
            }
            case "preConditions": {
                PreconditionContainer parsedContainer = new PreconditionContainer();
                parsedContainer.load(node, resourceAccessor);
                this.preconditionContainer.addNestedPrecondition(parsedContainer);

                break;
            }
            case "property": {
                try {
                    String contextFilter = node.getChildValue(null, "contextFilter", String.class);
                    if (StringUtil.isEmpty(contextFilter)) {
                        contextFilter = node.getChildValue(null, "context", String.class);
                    }
                    String dbms = node.getChildValue(null, "dbms", String.class);
                    String labels = node.getChildValue(null, "labels", String.class);
                    Boolean global = node.getChildValue(null, "global", Boolean.class);
                    if (global == null) {
                        // okay behave like liquibase < 3.4 and set global == true
                        global = true;
                    }

                    String file = node.getChildValue(null, "file", String.class);
                    Boolean relativeToChangelogFile = node.getChildValue(null, "relativeToChangelogFile", Boolean.FALSE);
                    Boolean errorIfMissingOrEmpty = node.getChildValue(null, "errorIfMissingOrEmpty", Boolean.TRUE);
                    Resource resource;

                    if (file == null) {
                        // direct referenced property, no file
                        String name = node.getChildValue(null, "name", String.class);
                        String value = node.getChildValue(null, "value", String.class);

                        this.changeLogParameters.set(name, value, contextFilter, labels, dbms, global, this);
                    } else {
                        // get relative path if specified
                        if (relativeToChangelogFile) {
                            resource = resourceAccessor.get(this.getPhysicalFilePath()).resolveSibling(file);
                        } else {
                            resource = resourceAccessor.get(file);
                        }

                        // read properties from the file
                        Properties props = new Properties();
                        if (!resource.exists()) {
                            if (errorIfMissingOrEmpty) {
                                throw new UnexpectedLiquibaseException(FileUtil.getFileNotFoundMessage(file));
                            }
                            else {
                                Scope.getCurrentScope().getLog(getClass()).warning(FileUtil.getFileNotFoundMessage(file));
                            }
                        } else {
                            try (InputStream propertiesStream = resource.openInputStream()) {
                                props.load(propertiesStream);

                                for (Map.Entry<Object, Object> entry : props.entrySet()) {
                                    this.changeLogParameters.set(
                                            entry.getKey().toString(),
                                            entry.getValue().toString(),
                                            contextFilter,
                                            labels,
                                            dbms,
                                            global,
                                            this
                                    );
                                }
                            }
                        }
                    }
                } catch (IOException e) {
                    throw new ParsedNodeException(e);
                }

                break;
            }
            default:
                // we want to exclude child nodes that are not changesets or the other things
                // and avoid failing when encountering "child" nodes of the databaseChangeLog which are just
                // XML node attributes (like schemaLocation). If you don't understand, remove the if and run the tests
                // and look at the error output or review the "node" object here with a debugger.
                if (node.getChildren() != null && !node.getChildren().isEmpty()) {
                    throw new ParsedNodeException("Unexpected node found under databaseChangeLog: " + nodeName);
                }
        }
    }

    //
    // Handle a mismatched DBMS attribute, if necessary
    //
    private void handleSkippedChangeSet(ParsedNode node) throws ParsedNodeException {
        if (node.getChildValue(null, "dbms", String.class) == null) {
            return;
        }
        String id = node.getChildValue(null, "id", String.class);
        String author = node.getChildValue(null, "author", String.class);
        String filePath = StringUtil.trimToNull(node.getChildValue(null, "logicalFilePath", String.class));
        if (filePath == null) {
            filePath = getFilePath();
        } else {
            filePath = filePath.replace("\\\\", "/").replaceFirst("^/", "");
        }
        String dbmsList = node.getChildValue(null, "dbms", String.class);
        ChangeSet skippedChangeSet =
            new ChangeSet(id, author, false, false, filePath, null, dbmsList, this);
        skippedChangeSets.add(skippedChangeSet);
    }

    public boolean isDbmsMatch(String dbmsList) {
        return isDbmsMatch(DatabaseList.toDbmsSet(dbmsList));
    }

    public boolean isDbmsMatch(Set<String> dbmsSet) {
        return dbmsSet == null
                || changeLogParameters == null
                || changeLogParameters.getValue("database.typeName", this) == null
                || DatabaseList.definitionMatches(dbmsSet, changeLogParameters.getValue("database.typeName", this).toString(), true);
    }

    /**
     * @deprecated Incorrect LabelExpression parameter. Kept for backwards compatibility
     */
    @Deprecated
    public void includeAll(String pathName,
                           boolean isRelativeToChangelogFile,
                           IncludeAllFilter resourceFilter,
                           boolean errorIfMissingOrEmpty,
                           Comparator<String> resourceComparator,
                           ResourceAccessor resourceAccessor,
                           ContextExpression includeContextFilter,
                           LabelExpression labelExpression,
                           boolean ignore)
            throws SetupException {
        Labels labels = null;
        if (labelExpression != null && !labelExpression.isEmpty()) {
            labels = new Labels(labelExpression.toString());
        }
        includeAll(pathName,
                isRelativeToChangelogFile,
                resourceFilter,
                errorIfMissingOrEmpty,
                resourceComparator,
                resourceAccessor,
                includeContextFilter,
                labels,
                ignore,
                0,
                Integer.MAX_VALUE);
    }
    public void includeAll(String pathName,
                           boolean isRelativeToChangelogFile,
                           IncludeAllFilter resourceFilter,
                           boolean errorIfMissingOrEmpty,
                           Comparator<String> resourceComparator,
                           ResourceAccessor resourceAccessor,
                           ContextExpression includeContextFilter,
                           Labels labels,
                           boolean ignore,
                           int minDepth,
                           int maxDepth)
            throws SetupException {
        includeAll(pathName, isRelativeToChangelogFile, resourceFilter, errorIfMissingOrEmpty, resourceComparator,
                   resourceAccessor, includeContextFilter, labels, ignore, minDepth, maxDepth, new ModifyChangeSets(null, null));
    }

    public void includeAll(String pathName,
                           boolean isRelativeToChangelogFile,
                           IncludeAllFilter resourceFilter,
                           boolean errorIfMissingOrEmpty,
                           Comparator<String> resourceComparator,
                           ResourceAccessor resourceAccessor,
                           ContextExpression includeContextFilter,
                           Labels labels,
                           boolean ignore,
                           int minDepth,
                           int maxDepth,
                           ModifyChangeSets modifyChangeSets)
            throws SetupException {
        try {
            if (pathName == null) {
                throw new SetupException("No path attribute for includeAll");
            }

            String relativeTo = null;
            if (isRelativeToChangelogFile) {
                relativeTo = this.getPhysicalFilePath();
            }

            ResourceAccessor.SearchOptions searchOptions = initializeAndSetMinAndMaxDepth(minDepth, maxDepth);

            List<Resource> unsortedResources = null;
            Set<String> seenChangelogPaths = Scope.getCurrentScope().get(SEEN_CHANGELOGS_PATHS_SCOPE_KEY, new HashSet<>());
            try {
                String path;
                if (relativeTo == null) {
                    path = pathName;
                } else {
                    path = resourceAccessor.get(relativeTo).resolveSibling(pathName).getPath();
                    path = Paths.get(path).normalize().toString()
                            .replace("\\", "/");
                }

                path = path.replace("\\", "/");
                if (StringUtil.isNotEmpty(path) && !(path.endsWith("/"))) {
                    path = path + '/';
                }

                if (ChangeLogParserConfiguration.ERROR_ON_CIRCULAR_INCLUDE_ALL.getCurrentValue()) {
                    if (seenChangelogPaths.contains(path)) {
                        throw new SetupException("Circular reference detected in '" + path + "'. Set " + ChangeLogParserConfiguration.ERROR_ON_CIRCULAR_INCLUDE_ALL.getKey() + " if you'd like to ignore this error.");
                    }
                }
                seenChangelogPaths.add(path);
                LOG.fine("includeAll for " + pathName);
                LOG.fine("Using file opener for includeAll: " + resourceAccessor.toString());

                unsortedResources = resourceAccessor.search(path, searchOptions);
            } catch (IOException e) {
                if (errorIfMissingOrEmpty) {
                    throw e;
                }
            }
            SortedSet<Resource> resources = new TreeSet<>((o1, o2) -> resourceComparator.compare(o1.getPath(), o2.getPath()));
            if (unsortedResources != null) {
                for (Resource resourcePath : unsortedResources) {
                    if ((resourceFilter == null) || resourceFilter.include(resourcePath.getPath())) {
                        resources.add(resourcePath);
                    }
                }
            }

            if (resources.isEmpty() && errorIfMissingOrEmpty) {
                throw new SetupException(
                        "Could not find directory or directory was empty for includeAll '" + pathName + "'");
            }

            Scope.child(Collections.singletonMap(SEEN_CHANGELOGS_PATHS_SCOPE_KEY, seenChangelogPaths), () -> {
                for (Resource resource : resources) {
                    Scope.getCurrentScope().getLog(getClass()).info("Reading resource: " + resource);
                    include(resource.getPath(), false, errorIfMissingOrEmpty, resourceAccessor, includeContextFilter,
                            labels, ignore, OnUnknownFileFormat.WARN, modifyChangeSets);
                }
            });
        } catch (Exception e) {
            throw new SetupException(e);
        }
    }

    /**
     * @deprecated Incorrect LabelExpression parameter. Kept for backwards compatibility
     */
    @Deprecated
    public boolean include(String fileName,
                           boolean isRelativePath,
                           boolean errorIfMissingOrEmpty,
                           ResourceAccessor resourceAccessor,
                           ContextExpression includeContextFilter,
                           LabelExpression labelExpression,
                           Boolean ignore,
                           boolean logEveryUnknownFileFormat)
            throws LiquibaseException {
        Labels labels = null;
        if (labelExpression != null && !labelExpression.isEmpty()) {
            labels = new Labels(labelExpression.getLabels());
        }

        return include(fileName,
                isRelativePath,
                errorIfMissingOrEmpty,
                resourceAccessor,
                includeContextFilter,
                labels,
                ignore,
                logEveryUnknownFileFormat);
    }

    /**
     * @deprecated
     */
    public boolean include(String fileName,
                           boolean isRelativePath,
                           boolean errorIfMissingOrEmpty,
                           ResourceAccessor resourceAccessor,
                           ContextExpression includeContextFilter,
                           Labels labels,
                           Boolean ignore,
                           boolean logEveryUnknownFileFormat)
            throws LiquibaseException {
        return include(fileName, isRelativePath, errorIfMissingOrEmpty, resourceAccessor, includeContextFilter, labels, ignore, logEveryUnknownFileFormat ? OnUnknownFileFormat.WARN : OnUnknownFileFormat.SKIP);
    }

    public boolean include(String fileName,
                           boolean isRelativePath,
                           boolean errorIfMissingOrEmpty,
                           ResourceAccessor resourceAccessor,
                           ContextExpression includeContextFilter,
                           Labels labels,
                           Boolean ignore,
                           OnUnknownFileFormat onUnknownFileFormat)
            throws LiquibaseException {
<<<<<<< HEAD
        return include(fileName, isRelativePath, resourceAccessor, includeContextFilter, labels, ignore, onUnknownFileFormat, new ModifyChangeSets(null, null));
=======
        return include(fileName, isRelativePath, errorIfMissingOrEmpty, resourceAccessor, includeContextFilter, labels, ignore, onUnknownFileFormat, new ModifyChangeSets(null));
>>>>>>> e3b73887
    }

    public boolean include(String fileName,
                           boolean isRelativePath,
                           boolean errorIfMissingOrEmpty,
                           ResourceAccessor resourceAccessor,
                           ContextExpression includeContextFilter,
                           Labels labels,
                           Boolean ignore,
                           OnUnknownFileFormat onUnknownFileFormat,
                           ModifyChangeSets modifyChangeSets)
            throws LiquibaseException {
        if (".svn".equalsIgnoreCase(fileName) || "cvs".equalsIgnoreCase(fileName)) {
            return false;
        }

        if (isRelativePath) {
            try {
                fileName = resourceAccessor.get(this.getPhysicalFilePath()).resolveSibling(fileName).getPath();
                fileName = Paths.get(fileName).normalize().toString()
                        .replace("\\", "/");
            } catch (IOException e) {
                throw new UnexpectedLiquibaseException(e);
            }
        }
        DatabaseChangeLog changeLog;
        try {
            DatabaseChangeLog rootChangeLog = ROOT_CHANGE_LOG.get();
            if (rootChangeLog == null) {
                ROOT_CHANGE_LOG.set(this);
            }
            DatabaseChangeLog parentChangeLog = PARENT_CHANGE_LOG.get();
            PARENT_CHANGE_LOG.set(this);
            try {
                if(!resourceAccessor.get(fileName).exists()) {
<<<<<<< HEAD
                    if (ChangeLogParserConfiguration.ON_MISSING_INCLUDE_CHANGELOG.getCurrentValue().equals(ChangeLogParserConfiguration.MissingIncludeConfiguration.WARN)) {
=======
                    if (
                            ChangeLogParserConfiguration.ON_MISSING_INCLUDE_FILE.getCurrentValue().equals(ChangeLogParserConfiguration.MissingIncludeConfiguration.WARN)
                                    || errorIfMissingOrEmpty == false
                    ) {
>>>>>>> e3b73887
                        Scope.getCurrentScope().getLog(getClass()).warning(FileUtil.getFileNotFoundMessage(fileName));
                        return false;
                    } else {
                        throw new ChangeLogParseException(FileUtil.getFileNotFoundMessage(fileName));
                    }
                }
                ChangeLogParser parser = ChangeLogParserFactory.getInstance().getParser(fileName, resourceAccessor);
                changeLog = parser.parse(fileName, changeLogParameters, resourceAccessor);
                changeLog.setIncludeContextFilter(includeContextFilter);
                changeLog.setIncludeLabels(labels);
                changeLog.setIncludeIgnore(ignore != null ? ignore.booleanValue() : false);
            } finally {
                if (rootChangeLog == null) {
                    ROOT_CHANGE_LOG.remove();
                }
                if (parentChangeLog == null) {
                    PARENT_CHANGE_LOG.remove();
                } else {
                    PARENT_CHANGE_LOG.set(parentChangeLog);
                }
            }
        } catch (UnknownChangelogFormatException e) {
            if (onUnknownFileFormat == OnUnknownFileFormat.FAIL) {
                throw e;
            }
            // This matches only an extension, but filename can be a full path, too. Is it right?
            boolean matchesFileExtension = StringUtil.trimToEmpty(fileName).matches("\\.\\w+$");
            if (matchesFileExtension || onUnknownFileFormat == OnUnknownFileFormat.WARN) {
                Scope.getCurrentScope().getLog(getClass()).warning(
                        "included file " + fileName + "/" + fileName + " is not a recognized file type"
                );
            }
            return false;
        }
        catch (IOException e) {
            throw new LiquibaseException(e.getMessage(), e);
        }
        PreconditionContainer preconditions = changeLog.getPreconditions();
        if (preconditions != null) {
            if (null == this.getPreconditions()) {
                this.setPreconditions(new PreconditionContainer());
            }
            this.getPreconditions().addNestedPrecondition(preconditions);
        }
        for (ChangeSet changeSet : changeLog.getChangeSets()) {
            if (changeSet.getRunWith() == null) {
                changeSet.setRunWith(modifyChangeSets != null ? modifyChangeSets.getRunWith() : null);
            }
            if (changeSet.getRunWithSpoolFile() == null) {
                changeSet.setRunWithSpoolFile(modifyChangeSets != null ? modifyChangeSets.getRunWithSpool() : null);
            }
            addChangeSet(changeSet);
        }

        return true;
    }

    protected ChangeSet createChangeSet(ParsedNode node, ResourceAccessor resourceAccessor) throws ParsedNodeException {
        ChangeSet changeSet = new ChangeSet(this);
        changeSet.setChangeLogParameters(this.getChangeLogParameters());
        changeSet.load(node, resourceAccessor);
        return changeSet;
    }

    protected Comparator<String> getStandardChangeLogComparator() {
<<<<<<< HEAD
        return Comparator.comparing(o -> o.replace("WEB-INF/classes/", ""));
=======
        return new Comparator<String>() {
            @Override
            public int compare(String o1, String o2) {
                //by ignoring WEB-INF/classes in path all changelog Files independent
                //whether they are in a WAR or in a JAR are order following the same rule
                return o1.replace("WEB-INF/classes/", "").compareTo(o2.replace("WEB-INF/classes/", ""));
            }
        };
>>>>>>> e3b73887
    }

    public static String normalizePath(String filePath) {
        if (filePath == null) {
            return null;
        }

        if (filePath.startsWith("classpath:")) {
            filePath = filePath.substring("classpath:".length());
        }

        if (filePath.contains("\\")) {
            filePath = filePath.replace("\\", "/");
        }

        while (filePath.contains("//")) {
            filePath = filePath.replace("//", "/");
        }

        if (filePath.contains("/./")) {
            filePath = filePath.replace("/./", "/");
        }

        if (filePath.indexOf(":") == 1) {
            filePath = NO_LETTER_PATTERN.matcher(filePath).replaceFirst("");
        }

        if (filePath.startsWith(".")) {
            filePath = filePath.substring(1);
        }
        if (filePath.startsWith("/")) {
            filePath = filePath.substring(1);
        }

        return filePath;
    }

    public void clearCheckSums() {
        for (ChangeSet changeSet : getChangeSets()) {
            changeSet.clearCheckSum();
        }
    }

    /**
     *
     * Container class to handle the modifyChangeSets tag.
     * Other attributes may be added later
     *
     */
    private static class ModifyChangeSets {
        private final String runWith;
        private final String runWithSpool;

        /**
         *
         * @param  runWith                The native executor to execute all included change sets with. Can be null
         * @param  runWithSpool           The name of the spool file to be created
         *
         */
        public ModifyChangeSets(String runWith, String runWithSpool) {
            this.runWith = runWith;
            this.runWithSpool = runWithSpool;
        }

        public String getRunWith() {
            return runWith;
        }
        public String getRunWithSpool() { return runWithSpool; }
    }

    /**
     * Holder for the PreconditionContainer for this changelog, plus any nested changelogs.
     */
    @LiquibaseService(skip = true)
    private static class GlobalPreconditionContainer extends PreconditionContainer {

        /**
         * This container should always be TEST because it may contain a mix of containers which may or may not get tested during update-sql
         */
        @Override
        public OnSqlOutputOption getOnSqlOutput() {
            return OnSqlOutputOption.TEST;
        }

        @Override
        public void addNestedPrecondition(Precondition precondition) {
            super.addNestedPrecondition(precondition);
        }
    }

    /**
     * Controls what to do when including a file with a format that isn't recognized by a changelog parser.
     */
    public enum OnUnknownFileFormat {

        /**
         * Silently skip unknown files.
         */
        SKIP,

        /**
         * Log a warning about the file not being in a recognized format, but continue on
         */
        WARN,

        /**
         * Fail parsing with an error
         */
        FAIL
    }

    /**
     * Initialize and set min/max depth values validating maxDepth cannot be a lower value than minDepth
     * @param minDepth
     * @param maxDepth
     * @return ResourceAccessor.SearchOptions
     * @throws SetupException in case maxDepth is less than minDepth
     */
    private ResourceAccessor.SearchOptions initializeAndSetMinAndMaxDepth(int minDepth, int maxDepth) throws SetupException {
        ResourceAccessor.SearchOptions searchOptions = new ResourceAccessor.SearchOptions();
        try {
            if (maxDepth < minDepth) {
                throw new IllegalArgumentException("maxDepth argument must be greater than minDepth");
            }

            searchOptions.setMinDepth(minDepth);
            searchOptions.setMaxDepth(maxDepth);
        }
        catch (IllegalArgumentException e){
            throw new SetupException("Error in includeAll setup: "+ e.getMessage(), e);
        }
        return searchOptions;
    }

}<|MERGE_RESOLUTION|>--- conflicted
+++ resolved
@@ -41,7 +41,7 @@
     private static final ThreadLocal<DatabaseChangeLog> PARENT_CHANGE_LOG = new ThreadLocal<>();
     private static final Logger LOG = Scope.getCurrentScope().getLog(DatabaseChangeLog.class);
     private static final Pattern SLASH_PATTERN = Pattern.compile("^/");
-
+    private static final Pattern NON_CLASSPATH_PATTERN = Pattern.compile("^classpath:");
     private static final Pattern DOUBLE_BACK_SLASH_PATTERN = Pattern.compile("\\\\");
     private static final Pattern NO_LETTER_PATTERN = Pattern.compile("^[a-zA-Z]:");
     private static final String SEEN_CHANGELOGS_PATHS_SCOPE_KEY = "SEEN_CHANGELOG_PATHS";
@@ -810,11 +810,7 @@
                            Boolean ignore,
                            OnUnknownFileFormat onUnknownFileFormat)
             throws LiquibaseException {
-<<<<<<< HEAD
-        return include(fileName, isRelativePath, resourceAccessor, includeContextFilter, labels, ignore, onUnknownFileFormat, new ModifyChangeSets(null, null));
-=======
-        return include(fileName, isRelativePath, errorIfMissingOrEmpty, resourceAccessor, includeContextFilter, labels, ignore, onUnknownFileFormat, new ModifyChangeSets(null));
->>>>>>> e3b73887
+        return include(fileName, isRelativePath, errorIfMissingOrEmpty, resourceAccessor, includeContextFilter, labels, ignore, onUnknownFileFormat, new ModifyChangeSets(null, null));
     }
 
     public boolean include(String fileName,
@@ -850,14 +846,10 @@
             PARENT_CHANGE_LOG.set(this);
             try {
                 if(!resourceAccessor.get(fileName).exists()) {
-<<<<<<< HEAD
-                    if (ChangeLogParserConfiguration.ON_MISSING_INCLUDE_CHANGELOG.getCurrentValue().equals(ChangeLogParserConfiguration.MissingIncludeConfiguration.WARN)) {
-=======
                     if (
-                            ChangeLogParserConfiguration.ON_MISSING_INCLUDE_FILE.getCurrentValue().equals(ChangeLogParserConfiguration.MissingIncludeConfiguration.WARN)
+                            ChangeLogParserConfiguration.ON_MISSING_INCLUDE_CHANGELOG.getCurrentValue().equals(ChangeLogParserConfiguration.MissingIncludeConfiguration.WARN)
                                     || errorIfMissingOrEmpty == false
                     ) {
->>>>>>> e3b73887
                         Scope.getCurrentScope().getLog(getClass()).warning(FileUtil.getFileNotFoundMessage(fileName));
                         return false;
                     } else {
@@ -923,18 +915,7 @@
     }
 
     protected Comparator<String> getStandardChangeLogComparator() {
-<<<<<<< HEAD
         return Comparator.comparing(o -> o.replace("WEB-INF/classes/", ""));
-=======
-        return new Comparator<String>() {
-            @Override
-            public int compare(String o1, String o2) {
-                //by ignoring WEB-INF/classes in path all changelog Files independent
-                //whether they are in a WAR or in a JAR are order following the same rule
-                return o1.replace("WEB-INF/classes/", "").compareTo(o2.replace("WEB-INF/classes/", ""));
-            }
-        };
->>>>>>> e3b73887
     }
 
     public static String normalizePath(String filePath) {
