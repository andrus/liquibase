--- conflicted
+++ resolved
@@ -395,17 +395,12 @@
             return;
         }
 
-<<<<<<< HEAD
-        //
         // Just return if cannot prompt
         //
         if (!Scope.getCurrentScope().getUI().getAllowPrompt()) {
             return;
         }
 
-        //
-=======
->>>>>>> 580093df
         // Do not try to register if
         //   1.  We have a key already OR
         //   2.  We have a changelog and a changeLogId in it already
