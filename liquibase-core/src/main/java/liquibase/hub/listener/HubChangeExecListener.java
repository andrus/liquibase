package liquibase.hub.listener;

import liquibase.Scope;
import liquibase.change.Change;
import liquibase.changelog.ChangeSet;
import liquibase.changelog.DatabaseChangeLog;
import liquibase.changelog.visitor.AbstractChangeExecListener;
import liquibase.changelog.visitor.ChangeExecListener;
import liquibase.changelog.visitor.ChangeLogSyncListener;
import liquibase.configuration.HubConfiguration;
import liquibase.configuration.LiquibaseConfiguration;
import liquibase.database.Database;
import liquibase.exception.LiquibaseException;
import liquibase.exception.PreconditionErrorException;
import liquibase.exception.PreconditionFailedException;
import liquibase.hub.HubService;
import liquibase.hub.HubServiceFactory;
import liquibase.hub.LiquibaseHubException;
import liquibase.hub.model.HubChangeLog;
import liquibase.hub.model.Operation;
import liquibase.hub.model.OperationChangeEvent;
import liquibase.logging.Logger;
import liquibase.precondition.core.PreconditionContainer;
import liquibase.serializer.ChangeLogSerializer;
import liquibase.serializer.ChangeLogSerializerFactory;
import liquibase.sql.Sql;
import liquibase.sqlgenerator.SqlGeneratorFactory;
import liquibase.statement.SqlStatement;

import java.io.ByteArrayOutputStream;
import java.io.IOException;
import java.util.*;

public class HubChangeExecListener extends AbstractChangeExecListener
                                   implements ChangeExecListener, ChangeLogSyncListener {
    private static final Logger logger = Scope.getCurrentScope().getLog(HubChangeExecListener.class);

    private final Operation operation;

    private final Map<ChangeSet, Date> startDateMap = new HashMap<>();

    private String rollbackScriptContents;

    public HubChangeExecListener(Operation operation) {
        this.operation = operation;
    }

    public void setRollbackScriptContents(String rollbackScriptContents) {
        this.rollbackScriptContents = rollbackScriptContents;
    }

    @Override
    public void willRun(ChangeSet changeSet, DatabaseChangeLog databaseChangeLog, Database database, ChangeSet.RunStatus runStatus) {
        startDateMap.put(changeSet, new Date());
    }

    @Override
    public void willRun(Change change, ChangeSet changeSet, DatabaseChangeLog changeLog, Database database) {
        startDateMap.put(changeSet, new Date());
    }

    @Override
    public void ran(ChangeSet changeSet,
                    DatabaseChangeLog databaseChangeLog,
                    Database database,
                    ChangeSet.ExecType execType) {
        String message = "PASSED::" + changeSet.getId() + "::" + changeSet.getAuthor();
        updateHub(changeSet, databaseChangeLog, database, "UPDATE", "PASS", message);
    }

    /**
     * Called before a change is rolled back.
     *
     * @param changeSet         changeSet that was rolled back
     * @param databaseChangeLog parent change log
     * @param database          the database the rollback was executed on.
     */
    @Override
    public void willRollback(ChangeSet changeSet, DatabaseChangeLog databaseChangeLog, Database database) {
        startDateMap.put(changeSet, new Date());
    }

    /**
     *
     * Called when there is a rollback failure
     *
     * @param changeSet         changeSet that was rolled back
     * @param databaseChangeLog parent change log
     * @param database          the database the rollback was executed on.
     * @param e                 original exception
     *
     */
    @Override
    public void rollbackFailed(ChangeSet changeSet, DatabaseChangeLog databaseChangeLog, Database database, Exception e) {
        updateHubForRollback(changeSet, databaseChangeLog, database, "FAIL", e.getMessage());
    }

    /**
     *
     * Called which a change set is successfully rolled back
     *
     * @param changeSet         changeSet that was rolled back
     * @param databaseChangeLog parent change log
     * @param database          the database the rollback was executed on.
     *
     */
    @Override
    public void rolledBack(ChangeSet changeSet,
                           DatabaseChangeLog databaseChangeLog,
                           Database database) {
        String message = "PASSED::" + changeSet.getId() + "::" + changeSet.getAuthor();
        updateHubForRollback(changeSet, databaseChangeLog, database, "PASS", message);
    }

    @Override
    public void preconditionFailed(PreconditionFailedException error, PreconditionContainer.FailOption onFail) {
    }

    @Override
    public void preconditionErrored(PreconditionErrorException error, PreconditionContainer.ErrorOption onError) {
    }

    @Override
    public void ran(Change change, ChangeSet changeSet, DatabaseChangeLog changeLog, Database database) {

    }

    @Override
    public void runFailed(ChangeSet changeSet, DatabaseChangeLog databaseChangeLog, Database database, Exception exception) {
        updateHub(changeSet, databaseChangeLog, database, "UPDATE", "FAIL", exception.getMessage());
    }

    @Override
    public void markedRan(ChangeSet changeSet, DatabaseChangeLog databaseChangeLog, Database database) {
        startDateMap.put(changeSet, new Date());
        String message = "PASSED::" + changeSet.getId() + "::" + changeSet.getAuthor();
        updateHub(changeSet, databaseChangeLog, database, "SYNC", "PASS", message);
    }

    //
    // Send an update message to Hub for this change set rollback
    //
    private void updateHubForRollback(ChangeSet changeSet,
                                      DatabaseChangeLog databaseChangeLog,
                                      Database database,
                                      String operationStatusType,
                                      String statusMessage) {
        if (operation == null) {
<<<<<<< HEAD
            boolean hubOff = LiquibaseConfiguration.getInstance().getConfiguration(HubConfiguration.class).getLiquibaseHubMode().equalsIgnoreCase("off");
            if (!hubOff) {
=======
            boolean hubOn =
                    ! (LiquibaseConfiguration.getInstance().getConfiguration(HubConfiguration.class).getLiquibaseHubMode().equalsIgnoreCase("off"));
            if (hubOn) {
>>>>>>> fad8d409
                String message =
                        "Hub communication failure.\n" +
                        "The data for operation on changeset '" +
                        changeSet.getId() +
                        "' by author '" + changeSet.getAuthor() + "'\n" +
                        "was not successfully recorded in your Liquibase Hub project";
                Scope.getCurrentScope().getUI().sendMessage(message);
                logger.info(message);
            }
            return;
        }
        HubChangeLog hubChangeLog;
        final HubService hubService = Scope.getCurrentScope().getSingleton(HubServiceFactory.class).getService();
        try {
            hubChangeLog = hubService.getChangeLog(UUID.fromString(databaseChangeLog.getChangeLogId()));
            if (hubChangeLog == null) {
                logger.warning("The changelog '" + databaseChangeLog.getPhysicalFilePath() + "' has not been registered with Hub");
                return;
            }
        }
        catch (LiquibaseHubException lhe) {
            logger.warning("The changelog '" + databaseChangeLog.getPhysicalFilePath() + "' has not been registered with Hub");
            return;
        }

        //
        //  POST /organizations/{id}/projects/{id}/operations/{id}/change-events
        //
        OperationChangeEvent operationChangeEvent = new OperationChangeEvent();
        operationChangeEvent.setEventType("ROLLBACK");
        operationChangeEvent.setStartDate(startDateMap.get(changeSet));
        operationChangeEvent.setEndDate(new Date());
        operationChangeEvent.setChangesetId(changeSet.getId());
        operationChangeEvent.setChangesetFilename(changeSet.getFilePath());
        operationChangeEvent.setChangesetAuthor(changeSet.getAuthor());
        List<String> sqlList = new ArrayList<>();
        try {
            if (rollbackScriptContents != null) {
                sqlList.add(rollbackScriptContents);
            }
            else if (changeSet.hasCustomRollbackChanges()) {
               List<Change> changes = changeSet.getRollback().getChanges();
               for (Change change : changes) {
                    SqlStatement[] statements = change.generateStatements(database);
                    for (SqlStatement statement : statements) {
                        for (Sql sql : SqlGeneratorFactory.getInstance().generateSql(statement, database)) {
                            sqlList.add(sql.toSql());
                        }
                    }
                }
            }
            else {
                List<Change> changes = changeSet.getChanges();
                for (Change change : changes) {
                    SqlStatement[] statements = change.generateRollbackStatements(database);
                    for (SqlStatement statement : statements) {
                        for (Sql sql : SqlGeneratorFactory.getInstance().generateSql(statement, database)) {
                            sqlList.add(sql.toSql());
                        }
                    }
                }
            }
        }
        catch (LiquibaseException lbe) {
            logger.warning(lbe.getMessage());
        }

        String[] sqlArray = new String[sqlList.size()];
        sqlArray = sqlList.toArray(sqlArray);
        operationChangeEvent.setGeneratedSql(sqlArray);

        ByteArrayOutputStream baos = new ByteArrayOutputStream();
        ChangeLogSerializer serializer =
                ChangeLogSerializerFactory.getInstance().getSerializer(".json");
        try {
            serializer.write(Collections.singletonList(changeSet), baos);
            operationChangeEvent.setChangesetBody(baos.toString("UTF-8"));
        }
        catch (IOException ioe) {
            //
            // Consume
            //
        }
        operationChangeEvent.setOperationStatusType(operationStatusType);
        operationChangeEvent.setStatusMessage(statusMessage);
        operationChangeEvent.setLogs("LOGS");
        operationChangeEvent.setLogsTimestamp(new Date());

        operationChangeEvent.setProject(hubChangeLog.getProject());
        operationChangeEvent.setOperation(operation);

        try {
            hubService.sendOperationChangeEvent(operationChangeEvent);
        }
        catch (LiquibaseException lbe) {
            logger.warning(lbe.getMessage());
            logger.warning("Unable to send Operation Change Event for operation '" + operation.getId().toString() +
                    " change set '" + changeSet.toString(false));
        }
    }

    //
    // Send an update message to Hub for this change set
    //
    private void updateHub(ChangeSet changeSet,
                           DatabaseChangeLog databaseChangeLog,
                           Database database,
                           String eventType,
                           String operationStatusType,
                           String statusMessage) {
        //
        // If not connected to Hub but we are supposed to be then show message
        //
        if (operation == null) {
<<<<<<< HEAD
            boolean hubOff = LiquibaseConfiguration.getInstance().getConfiguration(HubConfiguration.class).getLiquibaseHubMode().equalsIgnoreCase("off");
            if (!hubOff) {
=======
            boolean hubOn =
                ! (LiquibaseConfiguration.getInstance().getConfiguration(HubConfiguration.class).getLiquibaseHubMode().equalsIgnoreCase("off"));
            if (hubOn) {
>>>>>>> fad8d409
                String message =
                    "Hub communication failure.\n" +
                    "The data for operation on changeset '" +
                    changeSet.getId() +
                    "' by author '" + changeSet.getAuthor() + "'\n" +
                    "was not successfully recorded in your Liquibase Hub project";
                Scope.getCurrentScope().getUI().sendMessage(message);
                logger.info(message);
            }
            return;
        }
        HubChangeLog hubChangeLog;
        final HubService hubService = Scope.getCurrentScope().getSingleton(HubServiceFactory.class).getService();
        try {
            hubChangeLog = hubService.getChangeLog(UUID.fromString(databaseChangeLog.getChangeLogId()));
            if (hubChangeLog == null) {
                logger.warning("The changelog '" + databaseChangeLog.getPhysicalFilePath() + "' has not been registered with Hub");
                return;
            }
        }
        catch (LiquibaseHubException lhe) {
            logger.warning("The changelog '" + databaseChangeLog.getPhysicalFilePath() + "' has not been registered with Hub");
            return;
        }

        //
        //  POST /organizations/{id}/projects/{id}/operations/{id}/change-events
        //
        List<Change> changes = changeSet.getChanges();
        List<String> sqlList = new ArrayList<>();
        for (Change change : changes) {
            Sql[] sqls = SqlGeneratorFactory.getInstance().generateSql(change, database);
            for (Sql sql : sqls) {
                sqlList.add(sql.toSql());
            }
        }

        String[] sqlArray = new String[sqlList.size()];
        sqlArray = sqlList.toArray(sqlArray);
        OperationChangeEvent operationChangeEvent = new OperationChangeEvent();
        operationChangeEvent.setEventType(eventType);
        operationChangeEvent.setStartDate(startDateMap.get(changeSet));
        operationChangeEvent.setEndDate(new Date());
        operationChangeEvent.setChangesetId(changeSet.getId());
        operationChangeEvent.setChangesetFilename(changeSet.getFilePath());
        operationChangeEvent.setChangesetAuthor(changeSet.getAuthor());
        operationChangeEvent.setOperationStatusType(operationStatusType);
        operationChangeEvent.setStatusMessage(statusMessage.length() <= 255 ? statusMessage : statusMessage.substring(0,255));
        operationChangeEvent.setGeneratedSql(sqlArray);
        operationChangeEvent.setOperation(operation);
        operationChangeEvent.setLogsTimestamp(new Date());
        operationChangeEvent.setLogs("LOGS");

        ByteArrayOutputStream baos = new ByteArrayOutputStream();
        ChangeLogSerializer serializer = ChangeLogSerializerFactory.getInstance().getSerializer(".json");
        try {
            serializer.write(Collections.singletonList(changeSet), baos);
            operationChangeEvent.setChangesetBody(baos.toString("UTF-8"));
        }
        catch (IOException ioe) {
            //
            // Consume
            //
        }
        operationChangeEvent.setProject(hubChangeLog.getProject());
        operationChangeEvent.setOperation(operation);
        try {
            hubService.sendOperationChangeEvent(operationChangeEvent);
        }
        catch (LiquibaseException lbe) {
            logger.warning("Unable to send Operation Change Event for operation '" + operation.getId().toString() +
                    " change set '" + changeSet.toString(false));
        }
    }
}<|MERGE_RESOLUTION|>--- conflicted
+++ resolved
@@ -146,14 +146,8 @@
                                       String operationStatusType,
                                       String statusMessage) {
         if (operation == null) {
-<<<<<<< HEAD
             boolean hubOff = LiquibaseConfiguration.getInstance().getConfiguration(HubConfiguration.class).getLiquibaseHubMode().equalsIgnoreCase("off");
             if (!hubOff) {
-=======
-            boolean hubOn =
-                    ! (LiquibaseConfiguration.getInstance().getConfiguration(HubConfiguration.class).getLiquibaseHubMode().equalsIgnoreCase("off"));
-            if (hubOn) {
->>>>>>> fad8d409
                 String message =
                         "Hub communication failure.\n" +
                         "The data for operation on changeset '" +
@@ -268,14 +262,8 @@
         // If not connected to Hub but we are supposed to be then show message
         //
         if (operation == null) {
-<<<<<<< HEAD
             boolean hubOff = LiquibaseConfiguration.getInstance().getConfiguration(HubConfiguration.class).getLiquibaseHubMode().equalsIgnoreCase("off");
             if (!hubOff) {
-=======
-            boolean hubOn =
-                ! (LiquibaseConfiguration.getInstance().getConfiguration(HubConfiguration.class).getLiquibaseHubMode().equalsIgnoreCase("off"));
-            if (hubOn) {
->>>>>>> fad8d409
                 String message =
                     "Hub communication failure.\n" +
                     "The data for operation on changeset '" +
