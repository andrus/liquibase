--- conflicted
+++ resolved
@@ -320,24 +320,15 @@
             }
         }
 
-<<<<<<< HEAD
-        Date executedDate = new Date();
-=======
         Date dateExecuted = new Date();
->>>>>>> c33e18db
 
         String[] sqlArray = new String[sqlList.size()];
         sqlArray = sqlList.toArray(sqlArray);
         OperationChangeEvent operationChangeEvent = new OperationChangeEvent();
         operationChangeEvent.setEventType(eventType);
         operationChangeEvent.setStartDate(startDateMap.get(changeSet));
-<<<<<<< HEAD
-        operationChangeEvent.setEndDate(executedDate);
-        operationChangeEvent.setExecutedDate(executedDate);
-=======
         operationChangeEvent.setEndDate(dateExecuted);
         operationChangeEvent.setDateExecuted(dateExecuted);
->>>>>>> c33e18db
         operationChangeEvent.setChangesetId(changeSet.getId());
         operationChangeEvent.setChangesetFilename(changeSet.getFilePath());
         operationChangeEvent.setChangesetAuthor(changeSet.getAuthor());
