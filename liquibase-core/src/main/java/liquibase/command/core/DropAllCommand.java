package liquibase.command.core;

import liquibase.*;
import liquibase.changelog.ChangeLogHistoryService;
import liquibase.changelog.ChangeLogHistoryServiceFactory;
import liquibase.changelog.DatabaseChangeLog;
import liquibase.command.AbstractCommand;
import liquibase.command.CommandResult;
import liquibase.command.CommandValidationErrors;
import liquibase.configuration.HubConfiguration;
import liquibase.configuration.LiquibaseConfiguration;
import liquibase.database.Database;
import liquibase.exception.DatabaseException;
import liquibase.exception.LiquibaseException;
import liquibase.executor.ExecutorService;
import liquibase.hub.HubService;
import liquibase.hub.HubServiceFactory;
import liquibase.hub.HubUpdater;
import liquibase.hub.LiquibaseHubException;
import liquibase.hub.model.Connection;
import liquibase.hub.model.HubChangeLog;
import liquibase.hub.model.Operation;
import liquibase.lockservice.LockService;
import liquibase.lockservice.LockServiceFactory;
import liquibase.logging.Logger;
import liquibase.logging.core.BufferedLogService;
import liquibase.logging.core.CompositeLogService;
import liquibase.util.StringUtil;

import java.util.ArrayList;
import java.util.Date;
import java.util.List;
import java.util.UUID;

public class DropAllCommand extends AbstractCommand<CommandResult> {

    private Database database;
    private CatalogAndSchema[] schemas;
    private String changeLogFile;
    private UUID hubConnectionId;
    private Liquibase liquibase;

    @Override
    public String getName() {
        return "dropAll";
    }

    @Override
    public CommandValidationErrors validate() {
        return new CommandValidationErrors(this);
    }

    public void setLiquibase(Liquibase liquibase) {
        this.liquibase = liquibase;
    }

    public Database getDatabase() {
        return database;
    }

    public void setDatabase(Database database) {
        this.database = database;
    }

    public CatalogAndSchema[] getSchemas() {
        return schemas;
    }

    public void setSchemas(CatalogAndSchema[] schemas) {
        this.schemas = schemas;
    }

    public DropAllCommand setSchemas(String... schemas) {
        if ((schemas == null) || (schemas.length == 0) || (schemas[0] == null)) {
            this.schemas = null;
            return this;
        }

        schemas = StringUtil.join(schemas, ",").split("\\s*,\\s*");
        List<CatalogAndSchema> finalList = new ArrayList<>();
        for (String schema : schemas) {
            finalList.add(new CatalogAndSchema(null, schema).customize(database));
        }

        this.schemas = finalList.toArray(new CatalogAndSchema[finalList.size()]);


        return this;

    }

    public String getChangeLogFile() {
        return changeLogFile;
    }

    public void setChangeLogFile(String changeLogFile) {
        this.changeLogFile = changeLogFile;
    }

    public void setHubConnectionId(String hubConnectionIdString) {
        if (hubConnectionIdString == null) {
            return;
        }
        this.hubConnectionId = UUID.fromString(hubConnectionIdString);
    }

    @Override
    protected CommandResult run() throws Exception {
        LockService lockService = LockServiceFactory.getInstance().getLockService(database);
        Logger log = Scope.getCurrentScope().getLog(getClass());
        HubUpdater hubUpdater = null;
        try {
            lockService.waitForLock();

<<<<<<< HEAD
            DatabaseChangeLog changeLog = liquibase.getDatabaseChangeLog();
            if (changeLogFile != null) {
                checkForRegisteredChangeLog(changeLog);
=======
            boolean doSyncHub = true;
            DatabaseChangeLog changeLog = null;
            if (StringUtil.isNotEmpty(changeLogFile)) {
                changeLog = liquibase.getDatabaseChangeLog();
                doSyncHub = checkForRegisteredChangeLog(changeLog);
>>>>>>> 00beff59
            }

            hubUpdater = new HubUpdater(new Date(), changeLog);
            for (CatalogAndSchema schema : schemas) {
                log.info("Dropping Database Objects in schema: " + schema);
                checkLiquibaseTables(false, null, new Contexts(), new LabelExpression());
                database.dropDatabaseObjects(schema);
            }
            if (doSyncHub || hubConnectionId != null) {
                hubUpdater.syncHub(changeLogFile, database, changeLog, hubConnectionId);
            }
        } catch (DatabaseException e) {
            throw e;
        } catch (Exception e) {
            throw new DatabaseException(e);
        } finally {
            lockService.releaseLock();
            lockService.destroy();
            resetServices();
        }

        return new CommandResult("All objects dropped from " + database.getConnection().getConnectionUserName() + "@" + database.getConnection().getURL());
    }

<<<<<<< HEAD
    private void checkForRegisteredChangeLog(DatabaseChangeLog changeLog) throws LiquibaseHubException {
=======
    private boolean checkForRegisteredChangeLog(DatabaseChangeLog changeLog) throws LiquibaseHubException {
>>>>>>> 00beff59
        Logger log = Scope.getCurrentScope().getLog(getClass());
        HubConfiguration hubConfiguration = LiquibaseConfiguration.getInstance().getConfiguration(HubConfiguration.class);
        String apiKey = StringUtil.trimToNull(hubConfiguration.getLiquibaseHubApiKey());
        String hubMode = StringUtil.trimToNull(hubConfiguration.getLiquibaseHubMode());
        String changeLogId = changeLog.getChangeLogId();
        final HubServiceFactory hubServiceFactory = Scope.getCurrentScope().getSingleton(HubServiceFactory.class);
        if (apiKey == null || hubMode.equals("off") || ! hubServiceFactory.isOnline()) {
<<<<<<< HEAD
            return;
=======
            return false;
>>>>>>> 00beff59
        }
        final HubService service = Scope.getCurrentScope().getSingleton(HubServiceFactory.class).getService();
        HubChangeLog hubChangeLog = (changeLogId != null ? service.getHubChangeLog(UUID.fromString(changeLogId)) : null);
        if (changeLogId != null && hubChangeLog != null) {
<<<<<<< HEAD
            return;
=======
            return true;
>>>>>>> 00beff59
        }
        String message =
            "The changelog file specified is not registered with any Liquibase Hub project,\n" +
            "so the results will not be recorded in Liquibase Hub.\n" +
            "To register the changelog with your Hub Project run 'liquibase registerchangelog'.\n" +
            "Learn more at https://hub.liquibase.com.";
        Scope.getCurrentScope().getUI().sendMessage("WARNING: " + message);
        log.warning(message);
<<<<<<< HEAD
=======
        return false;
>>>>>>> 00beff59
    }

    protected void checkLiquibaseTables(boolean updateExistingNullChecksums, DatabaseChangeLog databaseChangeLog, Contexts contexts, LabelExpression labelExpression) throws LiquibaseException {
        ChangeLogHistoryService changeLogHistoryService = ChangeLogHistoryServiceFactory.getInstance().getChangeLogService(database);
        changeLogHistoryService.init();
        if (updateExistingNullChecksums) {
            changeLogHistoryService.upgradeChecksums(databaseChangeLog, contexts, labelExpression);
        }
        LockServiceFactory.getInstance().getLockService(database).init();
    }

    protected void resetServices() {
        LockServiceFactory.getInstance().resetAll();
        ChangeLogHistoryServiceFactory.getInstance().resetAll();
        Scope.getCurrentScope().getSingleton(ExecutorService.class).reset();
    }

}<|MERGE_RESOLUTION|>--- conflicted
+++ resolved
@@ -112,17 +112,11 @@
         try {
             lockService.waitForLock();
 
-<<<<<<< HEAD
-            DatabaseChangeLog changeLog = liquibase.getDatabaseChangeLog();
-            if (changeLogFile != null) {
-                checkForRegisteredChangeLog(changeLog);
-=======
             boolean doSyncHub = true;
             DatabaseChangeLog changeLog = null;
             if (StringUtil.isNotEmpty(changeLogFile)) {
                 changeLog = liquibase.getDatabaseChangeLog();
                 doSyncHub = checkForRegisteredChangeLog(changeLog);
->>>>>>> 00beff59
             }
 
             hubUpdater = new HubUpdater(new Date(), changeLog);
@@ -147,11 +141,7 @@
         return new CommandResult("All objects dropped from " + database.getConnection().getConnectionUserName() + "@" + database.getConnection().getURL());
     }
 
-<<<<<<< HEAD
-    private void checkForRegisteredChangeLog(DatabaseChangeLog changeLog) throws LiquibaseHubException {
-=======
     private boolean checkForRegisteredChangeLog(DatabaseChangeLog changeLog) throws LiquibaseHubException {
->>>>>>> 00beff59
         Logger log = Scope.getCurrentScope().getLog(getClass());
         HubConfiguration hubConfiguration = LiquibaseConfiguration.getInstance().getConfiguration(HubConfiguration.class);
         String apiKey = StringUtil.trimToNull(hubConfiguration.getLiquibaseHubApiKey());
@@ -159,20 +149,12 @@
         String changeLogId = changeLog.getChangeLogId();
         final HubServiceFactory hubServiceFactory = Scope.getCurrentScope().getSingleton(HubServiceFactory.class);
         if (apiKey == null || hubMode.equals("off") || ! hubServiceFactory.isOnline()) {
-<<<<<<< HEAD
-            return;
-=======
             return false;
->>>>>>> 00beff59
         }
         final HubService service = Scope.getCurrentScope().getSingleton(HubServiceFactory.class).getService();
         HubChangeLog hubChangeLog = (changeLogId != null ? service.getHubChangeLog(UUID.fromString(changeLogId)) : null);
         if (changeLogId != null && hubChangeLog != null) {
-<<<<<<< HEAD
-            return;
-=======
             return true;
->>>>>>> 00beff59
         }
         String message =
             "The changelog file specified is not registered with any Liquibase Hub project,\n" +
@@ -181,10 +163,7 @@
             "Learn more at https://hub.liquibase.com.";
         Scope.getCurrentScope().getUI().sendMessage("WARNING: " + message);
         log.warning(message);
-<<<<<<< HEAD
-=======
         return false;
->>>>>>> 00beff59
     }
 
     protected void checkLiquibaseTables(boolean updateExistingNullChecksums, DatabaseChangeLog databaseChangeLog, Contexts contexts, LabelExpression labelExpression) throws LiquibaseException {
