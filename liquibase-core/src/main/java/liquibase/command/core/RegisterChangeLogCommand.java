package liquibase.command.core;

import liquibase.Scope;
import liquibase.changelog.DatabaseChangeLog;
import liquibase.command.AbstractSelfConfiguratingCommand;
import liquibase.command.CommandResult;
import liquibase.command.CommandValidationErrors;
import liquibase.configuration.GlobalConfiguration;
import liquibase.configuration.HubConfiguration;
import liquibase.configuration.LiquibaseConfiguration;
import liquibase.exception.CommandLineParsingException;
import liquibase.exception.LiquibaseException;
import liquibase.hub.HubService;
import liquibase.hub.HubServiceFactory;
import liquibase.hub.model.HubChangeLog;
import liquibase.hub.model.Project;
import liquibase.resource.InputStreamList;
import liquibase.resource.ResourceAccessor;
import liquibase.util.StreamUtil;

import java.io.*;
import java.net.URI;
import java.util.HashMap;
import java.util.List;
import java.util.Map;
import java.util.ResourceBundle;
import java.util.regex.Matcher;
import java.util.regex.Pattern;

import static java.util.ResourceBundle.getBundle;

public class RegisterChangeLogCommand extends AbstractSelfConfiguratingCommand<CommandResult> {
    private static ResourceBundle coreBundle = getBundle("liquibase/i18n/liquibase-core");
    private PrintStream outputStream = System.out;

    public HubChangeLog getHubChangeLog() {
        return hubChangeLog;
    }

    private HubChangeLog hubChangeLog;
    private String changeLogFile;
    private Map<String, Object> argsMap = new HashMap<>();

    @Override
    public void configure(Map<String, Object> argsMap) throws LiquibaseException {
        this.argsMap = argsMap;
    }

    public void setChangeLogFile(String changeLogFile) {
        this.changeLogFile = changeLogFile;
    }

    @Override
    public String getName() {
        return "registerChangeLog";
    }

    @Override
    public CommandValidationErrors validate() {
        return null;
    }

    public PrintStream getOutputStream() {
        return outputStream;
    }

    public void setOutputStream(PrintStream outputStream) {
        this.outputStream = outputStream;
    }

    @Override
    protected CommandResult run() throws Exception {
        //
        // Access the HubService
        // Stop if we do no have a key
        //
        final HubService service = Scope.getCurrentScope().getSingleton(HubServiceFactory.class).getService();
        if (! service.hasApiKey()) {
            String message = coreBundle.getString("no.hub.api.key");
            return new CommandResult(message, false);
        }

        //
        // Connect to Hub
        //
        service.getMe();


        final List<Project> projects = service.getProjects();
        Project project = null;
        HubConfiguration hubConfiguration = LiquibaseConfiguration.getInstance().getConfiguration(HubConfiguration.class);
        final String hubProjectName = hubConfiguration.getLiquibaseHubProject();
        if (hubProjectName != null) {
            for (Project testProject : projects) {
                if (testProject.getName().equalsIgnoreCase(hubProjectName)) {
                    project = testProject;
                }
            }
        }
        else {
            String input = null;
            while (project == null) {
                input = readProjectFromConsole(projects);
                try {
                    int projectIdx = Integer.parseInt(input);
                    if (projectIdx > 0 && projectIdx <= projects.size()) {
                        project = projects.get(projectIdx - 1);
                    } else {
                        outputStream.printf("Invalid project %d selected\n", projectIdx);
                        continue;
                    }
                    if (input.equalsIgnoreCase("N")) {
                        return new CommandResult("", true);
                    }
                }
                catch (NumberFormatException nfe) {
                    // Project not selected.  Continue.
                }
            }
        }

        //
        // CHeck for existing changeLog file
        //
        DatabaseChangeLog databaseChangeLog = (DatabaseChangeLog)argsMap.get("changeLog");
        final String changeLogId = (databaseChangeLog != null ? databaseChangeLog.getChangeLogId() : null);
        if (changeLogId != null) {
            hubChangeLog = service.getChangeLog(changeLogId, project);
            if (hubChangeLog != null) {
                return new CommandResult("Changelog '" + changeLogFile +
                   "' is already registered with changeLogId=" + changeLogId + " to project " +
                   project.getName() + " with projectId=" + project.getId().toString() +
                   ". For more information visit https://docs.liquibase.com", false);
            }
            else {
                return new CommandResult("Changelog '" + changeLogFile +
                        "' is already registered with changeLogId=" + changeLogId + ". For more information visit https://docs.liquibase.com", false);
            }
        }
<<<<<<< HEAD

        //
        // Go create the Hub Changelog
        //
        hubChangeLog = service.createChangeLogId(project);
        final ResourceAccessor resourceAccessor = Scope.getCurrentScope().getResourceAccessor();
        InputStreamList list = resourceAccessor.openStreams("", changeLogFile);
        List<URI> uris = list.getURIs();
        InputStream is = list.iterator().next();
        String encoding = LiquibaseConfiguration.getInstance().getConfiguration(GlobalConfiguration.class).getOutputEncoding();
        String xml = StreamUtil.readStreamAsString(is, encoding);
        String patternString = "(?ms).*<databaseChangeLog[^>]*>";
        Pattern pattern = Pattern.compile(patternString);
        Matcher matcher = pattern.matcher(xml);
        if (matcher.find()) {
            String header = xml.substring(matcher.start(), matcher.end()-1);

            String xsdPatternString = "([dbchangelog|liquibase-pro])-3.[0-9].xsd";
            Pattern xsdPattern = Pattern.compile(xsdPatternString);
            Matcher xsdMatcher = xsdPattern.matcher(header);
            String editedString = xsdMatcher.replaceAll("$1-4.0.xsd");

            String outputHeader = editedString + " changeLogId=\"" + hubChangeLog.getId().toString() + "\">";
            xml = xml.replaceFirst(patternString, outputHeader);
            is.close();
            File f = new File(uris.get(0).getPath());
            RandomAccessFile randomAccessFile = new RandomAccessFile(f, "rw");
            randomAccessFile.write(xml.getBytes(encoding));
            randomAccessFile.close();
=======
        hubChangeLog = null;
        if (project != null) {
            hubChangeLog = service.createChangeLog(project);
>>>>>>> fd86a982
        }

        return new CommandResult();
    }

    private String readProjectFromConsole(List<Project> projects) throws CommandLineParsingException {
        System.out.println("Registering a changelog connects Liquibase operations to a Project for monitoring and reporting. ");
        System.out.println("Register changelog <changelogfilename> to an existing Project, or create a new one.");

        System.out.println("Please make a selection:");

        System.out.println("[c] Create new Project");
        for (int i=0; i < projects.size(); i++) {
            Project project = projects.get(i);
            System.out.println(String.format("[%d] %s (Project ID:%s)", i+1, project.getName(), projects.get(0).getId()));
        }
        System.out.println("[N] to not register this changelog right now. " +
            "You can still run Liquibase commands, but no data will be saved in your Liquibase Hub account for monitoring or reports. Learn more at https://docs.liquibase.com");
        System.out.print("?> ");
        Console c = System.console();
        if (c == null) {
            throw new CommandLineParsingException("No console available");
        }
        String input = c.readLine();
        return input.trim();
    }
}<|MERGE_RESOLUTION|>--- conflicted
+++ resolved
@@ -137,12 +137,15 @@
                         "' is already registered with changeLogId=" + changeLogId + ". For more information visit https://docs.liquibase.com", false);
             }
         }
-<<<<<<< HEAD
 
         //
         // Go create the Hub Changelog
         //
-        hubChangeLog = service.createChangeLogId(project);
+        hubChangeLog = service.createChangeLog(project);
+
+        //
+        // Make changes to the changelog file
+        //
         final ResourceAccessor resourceAccessor = Scope.getCurrentScope().getResourceAccessor();
         InputStreamList list = resourceAccessor.openStreams("", changeLogFile);
         List<URI> uris = list.getURIs();
@@ -167,11 +170,6 @@
             RandomAccessFile randomAccessFile = new RandomAccessFile(f, "rw");
             randomAccessFile.write(xml.getBytes(encoding));
             randomAccessFile.close();
-=======
-        hubChangeLog = null;
-        if (project != null) {
-            hubChangeLog = service.createChangeLog(project);
->>>>>>> fd86a982
         }
 
         return new CommandResult();
