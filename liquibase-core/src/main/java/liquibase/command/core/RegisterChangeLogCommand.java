package liquibase.command.core;

import liquibase.Scope;
import liquibase.changelog.DatabaseChangeLog;
import liquibase.command.AbstractSelfConfiguratingCommand;
import liquibase.command.CommandResult;
import liquibase.command.CommandValidationErrors;
import liquibase.configuration.GlobalConfiguration;
import liquibase.configuration.HubConfiguration;
import liquibase.configuration.LiquibaseConfiguration;
import liquibase.exception.CommandLineParsingException;
import liquibase.exception.LiquibaseException;
import liquibase.hub.HubService;
import liquibase.hub.HubServiceFactory;
import liquibase.hub.LiquibaseHubException;
import liquibase.hub.model.HubChangeLog;
import liquibase.hub.model.Project;
import liquibase.parser.core.xml.XMLChangeLogSAXParser;
import liquibase.resource.InputStreamList;
import liquibase.resource.ResourceAccessor;
import liquibase.util.StreamUtil;
import liquibase.util.StringUtil;

import java.io.*;
import java.net.URI;
import java.util.*;
import java.util.regex.Matcher;
import java.util.regex.Pattern;

public class RegisterChangeLogCommand extends AbstractSelfConfiguratingCommand<CommandResult> {

    private PrintStream outputStream = System.out;

    public HubChangeLog getHubChangeLog() {
        return hubChangeLog;
    }

    private HubChangeLog hubChangeLog;
    private String changeLogFile;
    private Map<String, Object> argsMap = new HashMap<>();
    private UUID hubProjectId;


    public void setHubProjectId(UUID hubProjectId) {
        this.hubProjectId = hubProjectId;
    }

    @Override
    public void configure(Map<String, Object> argsMap) throws LiquibaseException {
        this.argsMap = argsMap;
    }

    public void setChangeLogFile(String changeLogFile) {
        this.changeLogFile = changeLogFile;
    }

    @Override
    public String getName() {
        return "registerChangeLog";
    }

    @Override
    public CommandValidationErrors validate() {
        return null;
    }

    public PrintStream getOutputStream() {
        return outputStream;
    }

    public void setOutputStream(PrintStream outputStream) {
        this.outputStream = outputStream;
    }

    @Override
    protected CommandResult run() throws Exception {
        //
        // Access the HubService
        // Stop if we do no have a key
        //
        final HubServiceFactory hubServiceFactory = Scope.getCurrentScope().getSingleton(HubServiceFactory.class);
        if (!hubServiceFactory.isOnline()) {
            return new CommandResult("The command registerChangeLog requires access to Liquibase Hub: " + hubServiceFactory.getOfflineReason() + ".  Learn more at https://hub.liquibase.com", false);
        }

        final HubService service = Scope.getCurrentScope().getSingleton(HubServiceFactory.class).getService();

        //
        // CHeck for existing changeLog file
        //
        DatabaseChangeLog databaseChangeLog = (DatabaseChangeLog) argsMap.get("changeLog");
        final String changeLogId = (databaseChangeLog != null ? databaseChangeLog.getChangeLogId() : null);
        if (changeLogId != null) {
            hubChangeLog = service.getHubChangeLog(UUID.fromString(changeLogId));
            if (hubChangeLog != null) {
                return new CommandResult("Changelog '" + changeLogFile +
                        "' is already registered with changeLogId '" + changeLogId + "' to project '" +
                        hubChangeLog.getProject().getName() + "' with project ID '" + hubChangeLog.getProject().getId().toString() + "'.\n" +
                        "For more information visit https://docs.liquibase.com.", false);
            } else {
                return new CommandResult("Changelog '" + changeLogFile +
                        "' is already registered with changeLogId '" + changeLogId + "'.\n" +
                        "For more information visit https://docs.liquibase.com.", false);
            }
        }

        //
        // Retrieve the projects
        //
        Project project = null;

        if (hubProjectId != null) {
            project = service.getProject(hubProjectId);

            if (project == null) {
                return new CommandResult("Project Id '" + hubProjectId + "' does not exist or you do not have access to it", false);
            }

        } else {
            List<Project> projects = getProjectsFromHub();
            boolean done = false;
            String input = null;
            while (!done) {
                input = readProjectFromConsole(projects);
                try {
                    if (input.equalsIgnoreCase("C")) {
                        String projectName = readProjectNameFromConsole();
                        if (StringUtil.isEmpty(projectName)) {
                            outputStream.print("\nNo project created\n\n");
                            continue;
                        } else if (projectName.length() > 255) {
                            outputStream.print("\nThe project name you entered is longer than 255 characters\n\n");
                            continue;
                        }
                        project = service.createProject(new Project().setName(projectName));
                        if (project == null) {
                            return new CommandResult("\nUnable to create project '" + projectName + "'.\n\n", false);
                        }
                        outputStream.print("\nProject '" + project.getName() + "' created with project ID '" + project.getId() + "'.\n\n");
                        projects = getProjectsFromHub();
                        done = true;
                        continue;
                    } else if (input.equalsIgnoreCase("N")) {
                        return new CommandResult("Your changelog " + changeLogFile + " was not registered to any Liquibase Hub project. You can still run Liquibase commands, but no data will be saved in your Liquibase Hub account for monitoring or reports.  Learn more at https://hub.liquibase.com.", false);
                    }
                    int projectIdx = Integer.parseInt(input);
                    if (projectIdx > 0 && projectIdx <= projects.size()) {
                        project = projects.get(projectIdx - 1);
                        if (project != null) {
                            done = true;
                        }
                    } else {
                        outputStream.printf("\nInvalid project '%d' selected\n\n", projectIdx);
                    }
                } catch (NumberFormatException nfe) {
                    outputStream.printf("\nInvalid selection '" + input + "'\n\n");
                }
            }
        }

        //
        // Go create the Hub Changelog
        //
        HubChangeLog newChangeLog = new HubChangeLog();
        newChangeLog.setProject(project);
        newChangeLog.setFileName(databaseChangeLog.getFilePath());
        newChangeLog.setName(databaseChangeLog.getFilePath());

        hubChangeLog = service.createChangeLog(newChangeLog);

        //
        // Make changes to the changelog file
        //
        final ResourceAccessor resourceAccessor = Scope.getCurrentScope().getResourceAccessor();
        InputStreamList list = resourceAccessor.openStreams("", changeLogFile);
        List<URI> uris = list.getURIs();
        InputStream is = list.iterator().next();
        String encoding = LiquibaseConfiguration.getInstance().getConfiguration(GlobalConfiguration.class).getOutputEncoding();
        String changeLogString = StreamUtil.readStreamAsString(is, encoding);
        if (changeLogFile.toLowerCase().endsWith(".xml")) {
            String patternString = "(?ms).*<databaseChangeLog[^>]*>";
            Pattern pattern = Pattern.compile(patternString);
            Matcher matcher = pattern.matcher(changeLogString);
            if (matcher.find()) {
                //
                // Update the XSD versions
                //
                String header = changeLogString.substring(matcher.start(), matcher.end() - 1);
                String xsdPatternString = "([dbchangelog|liquibase-pro])-3.[0-9]?[0-9]?.xsd";
                Pattern xsdPattern = Pattern.compile(xsdPatternString);
                Matcher xsdMatcher = xsdPattern.matcher(header);
                String editedString = xsdMatcher.replaceAll("$1-" + XMLChangeLogSAXParser.getSchemaVersion() + ".xsd");

                //
                // Add the changeLogId attribute
                //
                String outputHeader = editedString + " changeLogId=\"" + hubChangeLog.getId().toString() + "\">";
                changeLogString = changeLogString.replaceFirst(patternString, outputHeader);
            }
        } else if (changeLogFile.toLowerCase().endsWith(".sql")) {
            //
            // Formatted SQL changelog
            //
<<<<<<< HEAD
            changeLogString = changeLogString.replaceFirst("--liquibase formatted sql",
                    "--liquibase formatted sql changeLogId:" + hubChangeLog.getId().toString());
        } else if (changeLogFile.toLowerCase().endsWith(".json")) {
            changeLogString = changeLogString.replaceFirst("\\[", "\\[\n" +
                    "\"    changeLogId\"" + ":" + "\"" + hubChangeLog.getId().toString() + "\",\n");
        } else if (changeLogFile.toLowerCase().endsWith(".yml") || changeLogFile.toLowerCase().endsWith(".yaml")) {
            changeLogString = changeLogString.replaceFirst("^databaseChangeLog:\n", "databaseChangeLog:\n" +
                    "- changeLogId: " + hubChangeLog.getId().toString() + "\n");
=======
            String newChangeLogString = changeLogString.replaceFirst("--(\\s*)liquibase formatted sql",
                    "-- liquibase formatted sql changeLogId:" + hubChangeLog.getId().toString());
            if (newChangeLogString.equals(changeLogString)) {
                return new CommandResult("Unable to update changeLogId in changelog file '" + changeLogFile + "'", false);
            }
            changeLogString = newChangeLogString;
>>>>>>> 87e89b7f
        } else {
            return new CommandResult("Changelog file '" + changeLogFile + "' is not a supported format", false);
        }

        //
        // Close the InputStream and write out the file again
        //
        is.close();
        File f = new File(uris.get(0).getPath());
        RandomAccessFile randomAccessFile = new RandomAccessFile(f, "rw");
        randomAccessFile.write(changeLogString.getBytes(encoding));
        randomAccessFile.close();
        return new CommandResult("Changelog file '" + changeLogFile +
                "' registered with changelog ID '" + hubChangeLog.getId() + "' " +
                "to project '" + project.getName()+ "'\n", true);
    }

    //
    // Retrieve the projects and sort them by create date
    //
    private List<Project> getProjectsFromHub() throws LiquibaseHubException {
        final HubService service = Scope.getCurrentScope().getSingleton(HubServiceFactory.class).getService();
        List<Project> projects = service.getProjects();
        Collections.sort(projects, new Comparator<Project>() {
            @Override
            public int compare(Project o1, Project o2) {
                Date date1 = o1.getCreateDate();
                Date date2 = o2.getCreateDate();
                return date2.compareTo(date1);
            }
        });
        return projects;
    }

    private String readProjectNameFromConsole() throws CommandLineParsingException {
        HubConfiguration hubConfiguration = LiquibaseConfiguration.getInstance().getConfiguration(HubConfiguration.class);
        String hubUrl = hubConfiguration.getLiquibaseHubUrl();
        System.out.println("Please enter your Project name and press [enter].  This is editable in your Liquibase Hub account at " + hubUrl + ".");
        System.out.print("? ");
        Console c = getConsole();
        String input = c.readLine();
        return input.trim();
    }

    private Console getConsole() throws CommandLineParsingException {
        Console c = System.console();
        if (c == null) {
            throw new CommandLineParsingException("No console available");
        }
        return c;
    }

    private String readProjectFromConsole(List<Project> projects) throws CommandLineParsingException {
        System.out.println("Registering a changelog connects Liquibase operations to a Project for monitoring and reporting. ");
        System.out.println("Register changelog " + changeLogFile + " to an existing Project, or create a new one.");

        System.out.println("Please make a selection:");

        System.out.println("[c] Create new Project");
        String projFormat = "[%d]";
        if (projects.size() >= 10 && projects.size() < 100) {
            projFormat = "[%2d]";
        } else if (projects.size() >= 100 && projects.size() < 1000) {
            projFormat = "[%3d]";
        } else if (projects.size() >= 1000 && projects.size() < 10000) {
            projFormat = "[%4d]";
        }
        int maxLen = 40;
        for (Project project : projects) {
            if (project.getName() != null && project.getName().length() > maxLen) {
                maxLen = project.getName().length();
            }
        }
        for (int i = 0; i < projects.size(); i++) {
            Project project = projects.get(i);
            System.out.println(String.format(projFormat + " %-" + maxLen + "s (Project ID:%s) %s", i + 1, project.getName(), projects.get(i).getId(), projects.get(i).getCreateDate()));
        }
        System.out.println("[N] to not register this changelog right now.\n" +
                "You can still run Liquibase commands, but no data will be saved in your Liquibase Hub account for monitoring or reports.\n" +
                " Learn more at https://hub.liquibase.com.");
        System.out.print("?> ");
        Console c = getConsole();
        String input = c.readLine();
        return input.trim();
    }
}<|MERGE_RESOLUTION|>--- conflicted
+++ resolved
@@ -201,23 +201,19 @@
             //
             // Formatted SQL changelog
             //
-<<<<<<< HEAD
-            changeLogString = changeLogString.replaceFirst("--liquibase formatted sql",
-                    "--liquibase formatted sql changeLogId:" + hubChangeLog.getId().toString());
+            String newChangeLogString = changeLogString.replaceFirst("--(\\s*)liquibase formatted sql",
+                    "-- liquibase formatted sql changeLogId:" + hubChangeLog.getId().toString());
+            if (newChangeLogString.equals(changeLogString)) {
+                return new CommandResult("Unable to update changeLogId in changelog file '" + changeLogFile + "'", false);
+            }
+            changeLogString = newChangeLogString;
+
         } else if (changeLogFile.toLowerCase().endsWith(".json")) {
             changeLogString = changeLogString.replaceFirst("\\[", "\\[\n" +
                     "\"    changeLogId\"" + ":" + "\"" + hubChangeLog.getId().toString() + "\",\n");
         } else if (changeLogFile.toLowerCase().endsWith(".yml") || changeLogFile.toLowerCase().endsWith(".yaml")) {
             changeLogString = changeLogString.replaceFirst("^databaseChangeLog:\n", "databaseChangeLog:\n" +
                     "- changeLogId: " + hubChangeLog.getId().toString() + "\n");
-=======
-            String newChangeLogString = changeLogString.replaceFirst("--(\\s*)liquibase formatted sql",
-                    "-- liquibase formatted sql changeLogId:" + hubChangeLog.getId().toString());
-            if (newChangeLogString.equals(changeLogString)) {
-                return new CommandResult("Unable to update changeLogId in changelog file '" + changeLogFile + "'", false);
-            }
-            changeLogString = newChangeLogString;
->>>>>>> 87e89b7f
         } else {
             return new CommandResult("Changelog file '" + changeLogFile + "' is not a supported format", false);
         }
