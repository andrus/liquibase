--- conflicted
+++ resolved
@@ -1,5 +1,6 @@
 package liquibase.command.core;
 
+import liquibase.Scope;
 import liquibase.command.CommandResult;
 import liquibase.diff.DiffResult;
 import liquibase.diff.compare.CompareControl;
@@ -9,18 +10,14 @@
 import liquibase.snapshot.InvalidExampleException;
 import liquibase.snapshot.SnapshotControl;
 import liquibase.snapshot.SnapshotGeneratorFactory;
-<<<<<<< HEAD
 import liquibase.util.StringUtil;
-=======
-import liquibase.util.StringUtils;
 import liquibase.logging.LogService;
 import liquibase.logging.LogType;
->>>>>>> 28bb83c1
 
 import java.io.PrintStream;
 
 public class GenerateChangeLogCommand extends DiffToChangeLogCommand {
-    private static final String INFO_MESSAGE = 
+    private static final String INFO_MESSAGE =
         "When generating formatted SQL changelogs, it is important to decide if batched statements\n" +
         "should be split (splitStatements:true is the default behavior) or not (splitStatements:false).\n" +
         "See http://liquibase.org for additional documentation.";
@@ -53,12 +50,12 @@
 
     @Override
     protected CommandResult run() throws Exception {
-        String changeLogFile = StringUtils.trimToNull(getChangeLogFile());
+        String changeLogFile = StringUtil.trimToNull(getChangeLogFile());
         if (changeLogFile.toLowerCase().endsWith(".sql")) {
           System.out.println("\n" + INFO_MESSAGE + "\n");
-          LogService.getLog(getClass()).info(LogType.LOG, "\n" + INFO_MESSAGE + "\n");
+            Scope.getCurrentScope().getLog(getClass()).info(LogType.LOG, "\n" + INFO_MESSAGE + "\n");
         }
- 
+
         SnapshotCommand.logUnsupportedDatabase(this.getReferenceDatabase(), this.getClass());
 
         DiffResult diffResult = createDiffResult();
