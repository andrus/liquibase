package liquibase.command.core;

import liquibase.command.*;
import liquibase.configuration.ConfigurationValueObfuscator;
import liquibase.exception.CommandExecutionException;

import java.util.Arrays;

public class GenerateChangelogCommandStep extends AbstractCliWrapperCommandStep {

    public static final String[] COMMAND_NAME = {"generateChangelog"};

    public static final CommandArgumentDefinition<String> USERNAME_ARG;
    public static final CommandArgumentDefinition<String> PASSWORD_ARG;
    public static final CommandArgumentDefinition<String> URL_ARG;
    public static final CommandArgumentDefinition<String> CHANGELOG_FILE_ARG;
    public static final CommandArgumentDefinition<String> DATA_OUTPUT_DIRECTORY;
    public static final CommandArgumentDefinition<String> EXCLUDE_OBJECTS_ARG;
    public static final CommandArgumentDefinition<String> INCLUDE_OBJECTS_ARG;
<<<<<<< HEAD
    public static final CommandArgumentDefinition<Boolean> INCLUDE_SCHEMA_ARG;
    public static final CommandArgumentDefinition<Boolean> INCLUDE_CATALOG_ARG;
=======
    public static final CommandArgumentDefinition<String> INCLUDE_TABLESPACE_ARG;
>>>>>>> f10ba749
    public static final CommandArgumentDefinition<String> SCHEMAS_ARG;
    public static final CommandArgumentDefinition<String> DIFF_TYPES_ARG;
    public static final CommandArgumentDefinition<String> DRIVER_ARG;
    public static final CommandArgumentDefinition<String> DRIVER_PROPERTIES_FILE_ARG;
    public static final CommandArgumentDefinition<String> OVERWRITE_OUTPUT_FILE_ARG;

    static {
        CommandBuilder builder = new CommandBuilder(COMMAND_NAME);
        URL_ARG = builder.argument("url", String.class).required()
                .description("The JDBC database connection URL").build();
        USERNAME_ARG = builder.argument("username", String.class)
                .description("Username to use to connect to the database").build();
        PASSWORD_ARG = builder.argument("password", String.class)
                .description("Password to use to connect to the database")
                .setValueObfuscator(ConfigurationValueObfuscator.STANDARD)
                .build();
        DRIVER_ARG = builder.argument("driver", String.class)
                .description("The JDBC driver class").build();
        DRIVER_PROPERTIES_FILE_ARG = builder.argument("driverPropertiesFile", String.class)
                .description("The JDBC driver properties file").build();
        CHANGELOG_FILE_ARG = builder.argument("changelogFile", String.class).required()
                .description("File to write changelog to").build();
        DATA_OUTPUT_DIRECTORY = builder.argument("dataOutputDirectory", String.class)
                .description("Directory to write table data to").build();
        EXCLUDE_OBJECTS_ARG = builder.argument("excludeObjects", String.class)
                .description("Objects to exclude from diff").build();
        INCLUDE_OBJECTS_ARG = builder.argument("includeObjects", String.class)
                .description("Objects to include in diff").build();
        INCLUDE_TABLESPACE_ARG = builder.argument("includeTablespace", String.class)
                .description("Include the tablespace attribute in the changelog").build();
        SCHEMAS_ARG = builder.argument("schemas", String.class)
                .description("Schemas to include in diff").build();
        INCLUDE_SCHEMA_ARG = builder.argument("includeSchema", Boolean.class)
                .defaultValue(false)
                .description("If true, the schema will be included in generated changeSets").build();
        INCLUDE_CATALOG_ARG = builder.argument("includeCatalog", Boolean.class)
                .defaultValue(false)
                .description("If true, the catalog will be included in generated changeSets").build();
        DIFF_TYPES_ARG = builder.argument("diffTypes", String.class)
                .description("Types of objects to compare").build();
        OVERWRITE_OUTPUT_FILE_ARG = builder.argument("overwriteOutputFile", String.class)
                .description("Flag to allow overwriting of output changelog file").build();
    }


    @Override
    public String[][] defineCommandNames() {
        return new String[][] { COMMAND_NAME };
    }

    @Override
    protected String[] collectArguments(CommandScope commandScope) throws CommandExecutionException {
        return collectArguments(commandScope, Arrays.asList("dataOutputDirectory"), null);
    }

    @Override
    public void adjustCommandDefinition(CommandDefinition commandDefinition) {
        commandDefinition.setShortDescription("Generate a changelog");
        commandDefinition.setLongDescription("Writes Change Log XML to copy the current state of the database to standard out or a file");
    }
}<|MERGE_RESOLUTION|>--- conflicted
+++ resolved
@@ -17,12 +17,9 @@
     public static final CommandArgumentDefinition<String> DATA_OUTPUT_DIRECTORY;
     public static final CommandArgumentDefinition<String> EXCLUDE_OBJECTS_ARG;
     public static final CommandArgumentDefinition<String> INCLUDE_OBJECTS_ARG;
-<<<<<<< HEAD
     public static final CommandArgumentDefinition<Boolean> INCLUDE_SCHEMA_ARG;
     public static final CommandArgumentDefinition<Boolean> INCLUDE_CATALOG_ARG;
-=======
     public static final CommandArgumentDefinition<String> INCLUDE_TABLESPACE_ARG;
->>>>>>> f10ba749
     public static final CommandArgumentDefinition<String> SCHEMAS_ARG;
     public static final CommandArgumentDefinition<String> DIFF_TYPES_ARG;
     public static final CommandArgumentDefinition<String> DRIVER_ARG;
