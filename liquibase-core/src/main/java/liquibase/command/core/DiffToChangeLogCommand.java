package liquibase.command.core;

import liquibase.command.CommandResult;
import liquibase.database.ObjectQuotingStrategy;
import liquibase.diff.DiffResult;
import liquibase.diff.output.DiffOutputControl;
import liquibase.diff.output.changelog.DiffToChangeLog;
import liquibase.util.StringUtil;

import java.io.PrintStream;

public class DiffToChangeLogCommand extends DiffCommand {

    private String changeLogFile;
    private PrintStream outputStream;
    private DiffOutputControl diffOutputControl;

    @Override
    public String getName() {
        return "diffChangeLog";
    }

    public String getChangeLogFile() {
        return changeLogFile;
    }

    public DiffToChangeLogCommand setChangeLogFile(String changeLogFile) {
        this.changeLogFile = changeLogFile;
        return this;
    }

    public PrintStream getOutputStream() {
        return outputStream;
    }

    public DiffToChangeLogCommand setOutputStream(PrintStream outputStream) {
        this.outputStream = outputStream;
        return this;
    }

    public DiffOutputControl getDiffOutputControl() {
        return diffOutputControl;
    }

    public DiffToChangeLogCommand setDiffOutputControl(DiffOutputControl diffOutputControl) {
        this.diffOutputControl = diffOutputControl;
        return this;
    }

    @Override
    protected CommandResult run() throws Exception {
        SnapshotCommand.logUnsupportedDatabase(this.getReferenceDatabase(), this.getClass());

        DiffResult diffResult = createDiffResult();

        PrintStream outputStream = this.getOutputStream();
        if (outputStream == null) {
            outputStream = System.out;
        }

<<<<<<< HEAD
        if (StringUtil.trimToNull(changeLogFile) == null) {
            createDiffToChangeLogObject(diffResult).print(outputStream);
        } else {
            createDiffToChangeLogObject(diffResult).print(changeLogFile);
=======
        ObjectQuotingStrategy originalStrategy = getReferenceDatabase().getObjectQuotingStrategy();
        try {
            getReferenceDatabase().setObjectQuotingStrategy(ObjectQuotingStrategy.QUOTE_ALL_OBJECTS);
            if (StringUtils.trimToNull(changeLogFile) == null) {
                createDiffToChangeLogObject(diffResult).print(outputStream);
            } else {
                createDiffToChangeLogObject(diffResult).print(changeLogFile);
            }
        }
        finally {
            getReferenceDatabase().setObjectQuotingStrategy(originalStrategy);
>>>>>>> 1dc17187
        }
        return new CommandResult("OK");
    }

    protected DiffToChangeLog createDiffToChangeLogObject(DiffResult diffResult) {
        return new DiffToChangeLog(diffResult, diffOutputControl);
    }
}<|MERGE_RESOLUTION|>--- conflicted
+++ resolved
@@ -58,16 +58,10 @@
             outputStream = System.out;
         }
 
-<<<<<<< HEAD
-        if (StringUtil.trimToNull(changeLogFile) == null) {
-            createDiffToChangeLogObject(diffResult).print(outputStream);
-        } else {
-            createDiffToChangeLogObject(diffResult).print(changeLogFile);
-=======
         ObjectQuotingStrategy originalStrategy = getReferenceDatabase().getObjectQuotingStrategy();
         try {
             getReferenceDatabase().setObjectQuotingStrategy(ObjectQuotingStrategy.QUOTE_ALL_OBJECTS);
-            if (StringUtils.trimToNull(changeLogFile) == null) {
+            if (StringUtil.trimToNull(changeLogFile) == null) {
                 createDiffToChangeLogObject(diffResult).print(outputStream);
             } else {
                 createDiffToChangeLogObject(diffResult).print(changeLogFile);
@@ -75,7 +69,6 @@
         }
         finally {
             getReferenceDatabase().setObjectQuotingStrategy(originalStrategy);
->>>>>>> 1dc17187
         }
         return new CommandResult("OK");
     }
