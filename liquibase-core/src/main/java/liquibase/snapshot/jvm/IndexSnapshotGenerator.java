--- conflicted
+++ resolved
@@ -368,17 +368,10 @@
                         for (int i = returnIndex.getColumns().size(); i < position; i++) {
                             returnIndex.getColumns().add(null);
                         }
-                        if (definition == null) {
-                            String ascOrDesc;
-                            if (database instanceof Db2zDatabase) {
-                                ascOrDesc =  row.getString("ORDER");
-                            } else {
-                                ascOrDesc = row.getString("ASC_OR_DESC");
-                            }
-                            Boolean descending = "D".equals(ascOrDesc) ? Boolean.TRUE : "A".equals(ascOrDesc) ? Boolean.FALSE : null;
-                            returnIndex.getColumns().set(position - 1, new Column(columnName).setDescending(descending).setRelation(returnIndex.getTable()));
+                        String ascOrDesc;
+                        if (database instanceof Db2zDatabase) {
+                            ascOrDesc =  row.getString("ORDER");
                         } else {
-<<<<<<< HEAD
                             ascOrDesc = row.getString("ASC_OR_DESC");
                         }
                         Boolean descending = "D".equals(ascOrDesc) ? Boolean.TRUE : "A".equals(ascOrDesc) ? Boolean.FALSE : null;
@@ -389,10 +382,11 @@
                         } else if (descending != null && descending) {
                             definition = columnName;
                             computed = true;
-=======
-                            returnIndex.getColumns().set(position - 1, new Column().setRelation(returnIndex.getTable()).setName(definition, true));
->>>>>>> 065325dd
-                        }
+                        }
+                        returnIndex.getColumns().set(position - 1,
+                                new Column().setDescending(descending)
+                                        .setRelation(returnIndex.getTable())
+                                        .setName(computed ? definition : columnName, computed));                        }
                     }
                 }
             }
