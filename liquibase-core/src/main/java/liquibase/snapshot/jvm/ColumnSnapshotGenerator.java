package liquibase.snapshot.jvm;

import liquibase.database.AbstractJdbcDatabase;
import liquibase.database.Database;
import liquibase.database.OfflineConnection;
import liquibase.database.core.*;
import liquibase.database.jvm.JdbcConnection;
import liquibase.exception.DatabaseException;
import liquibase.exception.UnexpectedLiquibaseException;
import liquibase.executor.Executor;
import liquibase.executor.ExecutorService;
import liquibase.logging.LogFactory;
import liquibase.logging.LogService;
import liquibase.logging.LogType;
import liquibase.logging.Logger;
import liquibase.snapshot.CachedRow;
import liquibase.snapshot.DatabaseSnapshot;
import liquibase.snapshot.InvalidExampleException;
import liquibase.snapshot.JdbcDatabaseSnapshot;
import liquibase.statement.DatabaseFunction;
import liquibase.statement.core.RawSqlStatement;
import liquibase.structure.DatabaseObject;
import liquibase.structure.core.*;
import liquibase.util.SqlUtil;
import liquibase.util.StringUtils;

import java.sql.*;
import java.util.HashMap;
import java.util.List;
import java.util.Map;
import java.util.TreeMap;
import java.util.regex.Matcher;
import java.util.regex.Pattern;

public class ColumnSnapshotGenerator extends JdbcSnapshotGenerator {

<<<<<<< HEAD
    private static final String LIQUIBASE_COMPLETE = "liquibase-complete";
    protected static final String COLUMN_DEF_COL = "COLUMN_DEF";
=======
  /**
   * This attribute indicates whether we need to process a column object. It is visible only
   * in scope of snapshot process.
   */
  private static final String LIQUIBASE_COMPLETE = "liquibase-complete";
>>>>>>> ae5bc9b7

    private Pattern postgresStringValuePattern = Pattern.compile("'(.*)'::[\\w ]+");
    private Pattern postgresNumberValuePattern = Pattern.compile("(\\d*)::[\\w ]+");


    public ColumnSnapshotGenerator() {
        super(Column.class, new Class[]{Table.class, View.class});
    }

    @Override
<<<<<<< HEAD
    protected DatabaseObject snapshotObject(DatabaseObject example, DatabaseSnapshot snapshot) throws DatabaseException, InvalidExampleException {
        if ((((Column) example).getComputed() != null) && ((Column) example).getComputed()) {
=======
    protected DatabaseObject snapshotObject(DatabaseObject example, DatabaseSnapshot snapshot) throws DatabaseException {
        Database database = snapshot.getDatabase();
        Relation relation = ((Column) example).getRelation();
        if (((Column) example).getComputed() != null && ((Column) example).getComputed()) {
>>>>>>> ae5bc9b7
            return example;
        }
        Relation relation = ((Column) example).getRelation();
        Schema schema = relation.getSchema();
        try {
            Column column = null;

            if (example.getAttribute(LIQUIBASE_COMPLETE, false)) {
                column = (Column) example;
                example.setAttribute(LIQUIBASE_COMPLETE, null);
<<<<<<< HEAD
            } else {
                JdbcDatabaseSnapshot.CachingDatabaseMetaData databaseMetaData =
                    ((JdbcDatabaseSnapshot) snapshot).getMetaDataFromCache();

                Database database = snapshot.getDatabase();
                columnMetadataRs = databaseMetaData.getColumns(
                        ((AbstractJdbcDatabase) database).getJdbcCatalogName(schema),
                        ((AbstractJdbcDatabase) database).getJdbcSchemaName(schema),
                        relation.getName(),
                        example.getName()
                );

                if (!columnMetadataRs.isEmpty()) {
                    CachedRow data = columnMetadataRs.get(0);
                    column = readColumn(data, relation, database);
                    setAutoIncrementDetails(column, database, snapshot);
                }
=======

                return column;
            }

            String catalogName = ((AbstractJdbcDatabase) database).getJdbcCatalogName(schema);
            String schemaName = ((AbstractJdbcDatabase) database).getJdbcSchemaName(schema);
            String tableName = relation.getName();
            String columnName = example.getName();

            JdbcDatabaseSnapshot.CachingDatabaseMetaData databaseMetaData = ((JdbcDatabaseSnapshot) snapshot).getMetaData();

            List<CachedRow> metaDataColumns = databaseMetaData.getColumns(catalogName,schemaName,tableName, columnName);
            List<CachedRow> metaDataNotNullConst = databaseMetaData.getNotNullConst(catalogName, schemaName, tableName);

            if (!metaDataColumns.isEmpty()) {
              CachedRow data = metaDataColumns.get(0);
              column = readColumn(data, relation, database);
              setAutoIncrementDetails(column, database, snapshot);

              populateValidateNullableIfNeeded(column, metaDataNotNullConst, database);
>>>>>>> ae5bc9b7
            }

            example.setAttribute(LIQUIBASE_COMPLETE, null);
            return column;
        } catch (DatabaseException|SQLException e) {
            throw new DatabaseException(e);
        }
    }

    private void populateValidateNullableIfNeeded(Column column, List<CachedRow> metaDataNotNullConst, Database database) {
        if(!(database instanceof OracleDatabase)) {
            return;
        }
        String name = column.getName();
        for (CachedRow cachedRow: metaDataNotNullConst) {
            Object columnNameObj = cachedRow.get("COLUMN_NAME");
            if (columnNameObj == null) {
                throw new AssertionError("Please check query to fetch data for notNullConst!. "
                    + "I didn't fetch needed data");
            }
            if (name.equalsIgnoreCase(columnNameObj.toString())){
                final String VALIDATE = "VALIDATED";
                Object validated = cachedRow.get(VALIDATE);
                if (validated== null) {
                    break;
                }
                // Oracle returns NULLABLE=Y for columns that have not null constraints that are not validated
                // we have to check the search_condition to verify if it is really nullable
                String searchCondition = cachedRow.getString("SEARCH_CONDITION");
                searchCondition = searchCondition == null ? "" : searchCondition.toUpperCase();
                String nullable = cachedRow.getString("NULLABLE");
                String constraintName = cachedRow.getString("CONSTRAINT_NAME");
                if ("NOT VALIDATED".equalsIgnoreCase(validated.toString())
                        && "Y".equalsIgnoreCase(nullable)
                        && searchCondition.matches("\"?\\w+\" IS NOT NULL")) {
                    // not validated not null constraint found
                    column.setNullable(false);
                    column.setShouldValidateNullable(false);
                }
                if (Boolean.FALSE.equals(column.isNullable()) && hasValidObjectName(constraintName)) {
                    column.setAttribute("notNullConstraintName", constraintName);
                }
            }
        }
    }

    private static boolean hasValidObjectName(String objectName) {
        if (StringUtils.isEmpty(objectName)) {
            return false;
        }
        return !objectName.startsWith("SYS_") && !objectName.startsWith("BIN$");
    }

    @Override
    protected void addTo(DatabaseObject foundObject, DatabaseSnapshot snapshot) throws DatabaseException {
        if (!snapshot.getSnapshotControl().shouldInclude(Column.class)) {
            return;
        }
        if (foundObject instanceof Relation) {
            Database database = snapshot.getDatabase();
            Relation relation = (Relation) foundObject;
            List<CachedRow> allColumnsMetadataRs;
            try {

                JdbcDatabaseSnapshot.CachingDatabaseMetaData databaseMetaData =
                    ((JdbcDatabaseSnapshot) snapshot).getMetaDataFromCache();

                Schema schema;

                schema = relation.getSchema();
<<<<<<< HEAD
                allColumnsMetadataRs = databaseMetaData.getColumns(
                        ((AbstractJdbcDatabase) database).getJdbcCatalogName(schema),
                        ((AbstractJdbcDatabase) database).getJdbcSchemaName(schema),
                        relation.getName(),
                        null);

                /*
                 * Microsoft SQL Server, SAP SQL Anywhere and probably other RDBMS guarantee non-duplicate
                 * ORDINAL_POSITIONs for the columns of a single table. But they do not guarantee there are no gaps
                 * in that integers (e.g. if columns have been deleted). So we need to check for that and renumber
                 * if needed.
                 */
                TreeMap<Integer, CachedRow> treeSet = new TreeMap<>();
                for (CachedRow row : allColumnsMetadataRs) {
                    treeSet.put(row.getInt("ORDINAL_POSITION"), row);
                }
                Logger log = LogService.getLog(getClass());

                // Now we can iterate through the sorted list and repair if needed.
                int currentOrdinal = 0;
                for (CachedRow row : treeSet.values()) {
                    currentOrdinal++;
                    int rsOrdinal = row.getInt("ORDINAL_POSITION");
                    if (rsOrdinal != currentOrdinal) {
                        log.debug(
                                LogType.LOG, String.format(
                                        "Repairing ORDINAL_POSITION with gaps for table=%s, column name=%s, " +
                                                "bad ordinal=%d, new ordinal=%d",
                                        relation.getName(),
                                        row.getString("COLUMN_NAME"),
                                        rsOrdinal,
                                        currentOrdinal
                                )
                        );
                        row.set("ORDINAL_POSITION", currentOrdinal);
                    }
                }
=======
                allColumnsMetadataRs = databaseMetaData.getColumns(((AbstractJdbcDatabase) database).getJdbcCatalogName(schema), ((AbstractJdbcDatabase) database).getJdbcSchemaName(schema), relation.getName(), null);
                List<CachedRow> metaDataNotNullConst = databaseMetaData.getNotNullConst(schema.getCatalogName(), schema.getName(), relation.getName());
>>>>>>> ae5bc9b7

                // Iterate through all (repaired) rows and add the columns to our result.
                for (CachedRow row : allColumnsMetadataRs) {
                    Column column = readColumn(row, relation, database);
                    setAutoIncrementDetails(column, database, snapshot);
                    populateValidateNullableIfNeeded(column, metaDataNotNullConst, database);
                    column.setAttribute(LIQUIBASE_COMPLETE, !column.isNullable());
                    relation.getColumns().add(column);
                }
            } catch (SQLException e) {
                throw new DatabaseException(e);
            }
        }

    }

    protected void setAutoIncrementDetails(Column column, Database database, DatabaseSnapshot snapshot) {
<<<<<<< HEAD
        if ((column.getAutoIncrementInformation() != null) && (database instanceof MSSQLDatabase) && (database
            .getConnection() != null) && !(database.getConnection() instanceof OfflineConnection)) {
            Map<String, Column.AutoIncrementInformation> autoIncrementColumns =
                (Map) snapshot.getScratchData("autoIncrementColumns");
=======
        if (column.getAutoIncrementInformation() != null &&
            database instanceof MSSQLDatabase &&
            database.getConnection() != null &&
            !(database.getConnection() instanceof OfflineConnection)) {
            Map<String, Column.AutoIncrementInformation> autoIncrementColumns = (Map) snapshot.getScratchData("autoIncrementColumns");
>>>>>>> ae5bc9b7
            if (autoIncrementColumns == null) {
                autoIncrementColumns = new HashMap<>();
                Executor executor = ExecutorService.getInstance().getExecutor(database);
                try {
                    List<Map<String, ?>> rows = executor.queryForList(
                        new RawSqlStatement(
                            "SELECT object_schema_name(object_id) AS schema_name, " +
                                "object_name(object_id) AS table_name, name AS column_name, " +
                                "CAST(seed_value AS bigint) AS start_value, " +
                                "CAST(increment_value AS bigint) AS increment_by " +
                                "FROM sys.identity_columns"));
                    for (Map row : rows) {
                        String schemaName = (String) row.get("SCHEMA_NAME");
                        String tableName = (String) row.get("TABLE_NAME");
                        String columnName = (String) row.get("COLUMN_NAME");
                        Long startValue = (Long) row.get("START_VALUE");
                        Long incrementBy = (Long) row.get("INCREMENT_BY");

                        Column.AutoIncrementInformation info =
                            new Column.AutoIncrementInformation(startValue, incrementBy);
                        autoIncrementColumns.put(schemaName + "." + tableName + "." + columnName, info);
                    }
                    snapshot.setScratchData("autoIncrementColumns", autoIncrementColumns);
                } catch (DatabaseException e) {
                    LogService.getLog(getClass()).info(LogType.LOG, "Could not read identity information", e);
                }
            }
            if ((column.getRelation() != null) && (column.getSchema() != null)) {
                Column.AutoIncrementInformation autoIncrementInformation =
                    autoIncrementColumns.get(column.getSchema().getName() + "." + column.getRelation().getName()
                        + "." + column.getName());
                if (autoIncrementInformation != null) {
                    column.setAutoIncrementInformation(autoIncrementInformation);
                }
            }
        }
    }

    protected Column readColumn(CachedRow columnMetadataResultSet, Relation table, Database database)
        throws SQLException, DatabaseException {
        String rawTableName = (String) columnMetadataResultSet.get("TABLE_NAME");
        String rawColumnName = (String) columnMetadataResultSet.get("COLUMN_NAME");
        String rawSchemaName = StringUtils.trimToNull((String) columnMetadataResultSet.get("TABLE_SCHEM"));
        String rawCatalogName = StringUtils.trimToNull((String) columnMetadataResultSet.get("TABLE_CAT"));
        String remarks = StringUtils.trimToNull((String) columnMetadataResultSet.get("REMARKS"));
        if (remarks != null) {
            // Comes back escaped sometimes
            remarks = remarks.replace("''", "'");
        }
        Integer position = columnMetadataResultSet.getInt("ORDINAL_POSITION");


        Column column = new Column();
        column.setName(StringUtils.trimToNull(rawColumnName));
        column.setRelation(table);
        column.setRemarks(remarks);
        column.setOrder(position);

        if (columnMetadataResultSet.get("IS_FILESTREAM") != null && (Boolean) columnMetadataResultSet.get("IS_FILESTREAM")) {
            column.setAttribute("fileStream", true);
        }
        if (columnMetadataResultSet.get("IS_ROWGUIDCOL") != null && (Boolean) columnMetadataResultSet.get("IS_ROWGUIDCOL")) {
            column.setAttribute("rowGuid", true);
        }
        if (database instanceof OracleDatabase) {
            String nullable = columnMetadataResultSet.getString("NULLABLE");
            if ("Y".equals(nullable)) {
                column.setNullable(true);
            } else {
                column.setNullable(false);
            }
        } else {
            Integer nullable = columnMetadataResultSet.getInt("NULLABLE");
            if (nullable != null) {
                if (nullable == DatabaseMetaData.columnNoNulls) {
                    column.setNullable(false);
                } else if (nullable == DatabaseMetaData.columnNullable) {
                    column.setNullable(true);
                } else if (nullable == DatabaseMetaData.columnNullableUnknown) {
                    LogService.getLog(getClass()).info(LogType.LOG, "Unknown nullable state for column "
                            + column.toString() + ". Assuming nullable");
                    column.setNullable(true);
                }
            }
        }

        if (database.supportsAutoIncrement()) {
            if (table instanceof Table) {
                if (database instanceof OracleDatabase) {
                    Column.AutoIncrementInformation autoIncrementInfo = new Column.AutoIncrementInformation();
                    String data_default = StringUtils.trimToEmpty((String) columnMetadataResultSet.get("DATA_DEFAULT")).toLowerCase();
                    if (data_default.contains("iseq$$") && data_default.endsWith("nextval")) {
                        column.setAutoIncrementInformation(autoIncrementInfo);
                    }

                    Boolean isIdentityColumn = columnMetadataResultSet.yesNoToBoolean("IDENTITY_COLUMN");
                    if (Boolean.TRUE.equals(isIdentityColumn)) { // Oracle 12+
                        Boolean defaultOnNull = columnMetadataResultSet.yesNoToBoolean("DEFAULT_ON_NULL");
                        String generationType = columnMetadataResultSet.getString("GENERATION_TYPE");
                        autoIncrementInfo.setDefaultOnNull(defaultOnNull);
                        autoIncrementInfo.setGenerationType(generationType);

                        column.setAutoIncrementInformation(autoIncrementInfo);
                    }
                } else {
                    if (columnMetadataResultSet.containsColumn("IS_AUTOINCREMENT")) {
                        String isAutoincrement = (String) columnMetadataResultSet.get("IS_AUTOINCREMENT");
                        isAutoincrement = StringUtils.trimToNull(isAutoincrement);
                        if (isAutoincrement == null) {
                            column.setAutoIncrementInformation(null);
                        } else if (isAutoincrement.equals("YES")) {
                            column.setAutoIncrementInformation(new Column.AutoIncrementInformation());
                        } else if (isAutoincrement.equals("NO")) {
                            column.setAutoIncrementInformation(null);
                        } else if (isAutoincrement.equals("")) {
                            LogFactory.getLogger().info("Unknown auto increment state for column " + column.toString() + ". Assuming not auto increment");
                            column.setAutoIncrementInformation(null);
                        } else {
                            throw new UnexpectedLiquibaseException("Unknown is_autoincrement value: '" + isAutoincrement + "'");
                        }
                    } else {
                        //probably older version of java, need to select from the column to find out if it is auto-increment
                        String selectStatement;
                        if (database.getDatabaseProductName().startsWith("DB2 UDB for AS/400")) {
                            selectStatement = "select " + database.escapeColumnName(rawCatalogName, rawSchemaName, rawTableName, rawColumnName) + " from " + rawSchemaName + "." + rawTableName + " where 0=1";
                            LogService.getLog(getClass()).debug("rawCatalogName : <" + rawCatalogName + ">");
                            LogService.getLog(getClass()).debug("rawSchemaName : <" + rawSchemaName + ">");
                            LogService.getLog(getClass()).debug("rawTableName : <" + rawTableName + ">");
                            LogService.getLog(getClass()).debug("raw selectStatement : <" + selectStatement + ">");


                        } else {
                            selectStatement = "select " + database.escapeColumnName(rawCatalogName, rawSchemaName, rawTableName, rawColumnName) + " from " + database.escapeTableName(rawCatalogName, rawSchemaName, rawTableName) + " where 0=1";
                        }
                        LogService.getLog(getClass()).debug("Checking " + rawTableName + "." + rawCatalogName + " for auto-increment with SQL: '" + selectStatement + "'");
                        Connection underlyingConnection = ((JdbcConnection) database.getConnection()).getUnderlyingConnection();
                        Statement statement = null;
                        ResultSet columnSelectRS = null;

                        try {
                            statement = underlyingConnection.createStatement();
                            columnSelectRS = statement.executeQuery(selectStatement);
                            if (columnSelectRS.getMetaData().isAutoIncrement(1)) {
                                column.setAutoIncrementInformation(new Column.AutoIncrementInformation());
                            } else {
                                column.setAutoIncrementInformation(null);
                            }
                        } finally {
                            try {
                                if (statement != null) {
                                    statement.close();
                                }
                            } catch (SQLException ignore) {
                            }
                            if (columnSelectRS != null) {
                                columnSelectRS.close();
                            }
                        }
                    }
                }
            }
        }

        DataType type = readDataType(columnMetadataResultSet, column, database);
        column.setType(type);

        Object defaultValue = readDefaultValue(columnMetadataResultSet, column, database);

        // TODO Is uppercasing the potential function name always a good idea?
        // In theory, we could get a quoted function name (inprobable, but not impossible)
        if ((defaultValue != null) && (defaultValue instanceof DatabaseFunction) && ((DatabaseFunction) defaultValue)
            .getValue().matches("\\w+")) {
            defaultValue = new DatabaseFunction(((DatabaseFunction) defaultValue).getValue().toUpperCase());
        }
        column.setDefaultValue(defaultValue);
        column.setDefaultValueConstraintName(columnMetadataResultSet.getString("COLUMN_DEF_NAME"));

        return column;
    }

    /**
     * Processes metadata of a column, e.g. name, type and default value. We start with the result of the JDBC
     * {@link DatabaseMetaData}.getColumns() method. Depending on Database, additional columns might be present.
     *
     * @param columnMetadataResultSet the result from the JDBC getColumns() call for the column
     * @param column                  logical definition of the column (object form)
     * @param database                the database from which the column originates
     * @return a DataType object with detailed information about the type
     * @throws DatabaseException If an error occurs during processing (mostly caused by Exceptions in JDBC calls)
     */
    protected DataType readDataType(CachedRow columnMetadataResultSet, Column column, Database database) throws DatabaseException {

        if (database instanceof OracleDatabase) {
            String dataType = columnMetadataResultSet.getString("DATA_TYPE_NAME");
            dataType = dataType.replace("VARCHAR2", "VARCHAR");
            dataType = dataType.replace("NVARCHAR2", "NVARCHAR");

            DataType type = new DataType(dataType);
            type.setDataTypeId(columnMetadataResultSet.getInt("DATA_TYPE"));
            if (dataType.equalsIgnoreCase("NUMBER")) {
                type.setColumnSize(columnMetadataResultSet.getInt("DATA_PRECISION"));
//                if (type.getColumnSize() == null) {
//                    type.setColumnSize(38);
//                }
                type.setDecimalDigits(columnMetadataResultSet.getInt("DATA_SCALE"));
//                if (type.getDecimalDigits() == null) {
//                    type.setDecimalDigits(0);
//                }
//            type.setRadix(10);
            } else {
                if ("FLOAT".equalsIgnoreCase(dataType)) { //FLOAT [(precision)]
                    type.setColumnSize(columnMetadataResultSet.getInt("DATA_PRECISION"));
                } else {
                    type.setColumnSize(columnMetadataResultSet.getInt("DATA_LENGTH"));
                }

                boolean isTimeStampDataType = dataType.toUpperCase().contains("TIMESTAMP");

                if (isTimeStampDataType || dataType.equalsIgnoreCase("NCLOB") || dataType.equalsIgnoreCase("BLOB") || dataType.equalsIgnoreCase("CLOB")) {
                    type.setColumnSize(null);
                } else if (dataType.equalsIgnoreCase("NVARCHAR") || dataType.equalsIgnoreCase("NCHAR")) {
                    type.setColumnSize(columnMetadataResultSet.getInt("CHAR_LENGTH"));
                    type.setColumnSizeUnit(DataType.ColumnSizeUnit.CHAR);
                } else {
                    String charUsed = columnMetadataResultSet.getString("CHAR_USED");
                    DataType.ColumnSizeUnit unit = null;
                    if ("C".equals(charUsed)) {
                        unit = DataType.ColumnSizeUnit.CHAR;
                        type.setColumnSize(columnMetadataResultSet.getInt("CHAR_LENGTH"));
                    } else if ("B".equals(charUsed)) {
                        unit = DataType.ColumnSizeUnit.BYTE;
                    }
                    type.setColumnSizeUnit(unit);
                }
            }


            return type;
        }

        String columnTypeName = (String) columnMetadataResultSet.get("TYPE_NAME");

        if (database instanceof MSSQLDatabase) {
            if ("numeric() identity".equalsIgnoreCase(columnTypeName)) {
                columnTypeName = "numeric";
            } else if ("decimal() identity".equalsIgnoreCase(columnTypeName)) {
                columnTypeName = "decimal";
            } else if ("xml".equalsIgnoreCase(columnTypeName)) {
                columnMetadataResultSet.set("COLUMN_SIZE", null);
                columnMetadataResultSet.set("DECIMAL_DIGITS", null);
            } else if ("datetimeoffset".equalsIgnoreCase(columnTypeName)
                || "time".equalsIgnoreCase(columnTypeName)) {
                columnMetadataResultSet.set("COLUMN_SIZE", columnMetadataResultSet.getInt("DECIMAL_DIGITS"));
                columnMetadataResultSet.set("DECIMAL_DIGITS", null);
            }
        }

        if (database instanceof FirebirdDatabase) {
            if ("BLOB SUB_TYPE 0".equals(columnTypeName)) {
                columnTypeName = "BLOB";
            }
            if ("BLOB SUB_TYPE 1".equals(columnTypeName)) {
                columnTypeName = "CLOB";
            }
        }

        if ((database instanceof MySQLDatabase) && ("ENUM".equalsIgnoreCase(columnTypeName) || "SET".equalsIgnoreCase
            (columnTypeName))) {
            try {
                String boilerLength;
                if ("ENUM".equalsIgnoreCase(columnTypeName)) {
                    boilerLength = "7";
                } else  {
                    // SET
                    boilerLength = "6";
                }
                List<String> enumValues = ExecutorService.getInstance().getExecutor(database).queryForList(
                    new RawSqlStatement(
                        "SELECT DISTINCT SUBSTRING_INDEX(SUBSTRING_INDEX(SUBSTRING(COLUMN_TYPE, " + boilerLength +
                            ", LENGTH(COLUMN_TYPE) - " + boilerLength +
                            " - 1 ), \"','\", 1 + units.i + tens.i * 10) , \"','\", -1)\n" +
                            "FROM INFORMATION_SCHEMA.COLUMNS\n" +
                            "CROSS JOIN (SELECT 0 AS i UNION SELECT 1 UNION SELECT 2 UNION SELECT 3 UNION SELECT 4 " +
                            "UNION SELECT 5 UNION SELECT 6 UNION SELECT 7 UNION SELECT 8 UNION SELECT 9) units\n" +
                            "CROSS JOIN (SELECT 0 AS i UNION SELECT 1 UNION SELECT 2 UNION SELECT 3 UNION SELECT 4 " +
                            "UNION SELECT 5 UNION SELECT 6 UNION SELECT 7 UNION SELECT 8 UNION SELECT 9) tens\n" +
                            "WHERE TABLE_NAME = '" + column.getRelation().getName() + "' \n" +
                            "AND COLUMN_NAME = '" + column.getName() + "'"), String.class);
                String enumClause = "";
                for (String enumValue : enumValues) {
                    enumClause += "'" + enumValue + "', ";
                }
                enumClause = enumClause.replaceFirst(", $", "");
                return new DataType(columnTypeName + "(" + enumClause + ")");
            } catch (DatabaseException e) {
                LogService.getLog(getClass()).warning(LogType.LOG, "Error fetching enum values", e);
            }
        }

        DataType.ColumnSizeUnit columnSizeUnit = DataType.ColumnSizeUnit.BYTE;

        int dataType = columnMetadataResultSet.getInt("DATA_TYPE");
        Integer columnSize = null;
        Integer decimalDigits = null;

        if (!database.dataTypeIsNotModifiable(columnTypeName)) {
            // don't set size for types like int4, int8 etc
            columnSize = columnMetadataResultSet.getInt("COLUMN_SIZE");
            decimalDigits = columnMetadataResultSet.getInt("DECIMAL_DIGITS");
            if ((decimalDigits != null) && decimalDigits.equals(0)) {
                decimalDigits = null;
            }
        }

        Integer radix = columnMetadataResultSet.getInt("NUM_PREC_RADIX");

        Integer characterOctetLength = columnMetadataResultSet.getInt("CHAR_OCTET_LENGTH");

        if (database instanceof AbstractDb2Database) {
            String typeName = columnMetadataResultSet.getString("TYPE_NAME");
            if (("DBCLOB".equalsIgnoreCase(typeName) || "GRAPHIC".equalsIgnoreCase(typeName)
                || "VARGRAPHIC".equalsIgnoreCase(typeName)) &&(columnSize != null)) {
                //Stored as double length chars
                columnSize = columnSize / 2;
            }
            if ("TIMESTAMP".equalsIgnoreCase(columnTypeName) && (decimalDigits == null)) {
                // Actually a date
                columnTypeName = "DATE";
                dataType = Types.DATE;
            }
        }

        if ((database instanceof PostgresDatabase) && (columnSize != null) && columnSize.equals(Integer.MAX_VALUE)) {
            columnSize = null;
        }

        // For SAP (Sybase) SQL ANywhere, JDBC returns "LONG(2147483647) binary" (the number is 2^31-1)
        // but when creating a column, LONG BINARY must not have parameters.
        // The same applies to LONG(...) VARCHAR.
        if (database instanceof SybaseASADatabase
            && ("LONG BINARY".equalsIgnoreCase(columnTypeName) || "LONG VARCHAR".equalsIgnoreCase(columnTypeName))) {
            columnSize = null;
        }

        DataType type = new DataType(columnTypeName);
        type.setDataTypeId(dataType);

        /*
         * According to the description of DatabaseMetaData.getColumns, the content of the "COLUMN_SIZE" column is
         * pretty worthless for datetime/timestamp columns:
         *
         * "For datetime datatypes, this is the length in characters of the String representation
         * (assuming the maximum allowed precision of the fractional seconds component)."
         * In the case of TIMESTAMP columns, the information we are really looking for
         * (the fractional digits) is located in the column DECIMAL_DIGITS.
         */
        int jdbcType = columnMetadataResultSet.getInt("DATA_TYPE");

        // Java 8 compatibility notes: When upgrading this project to JDK8 and beyond, also execute this if-branch
        // if jdbcType is TIMESTAMP_WITH_TIMEZONE (does not exist yet in JDK7)
        if (jdbcType == Types.TIMESTAMP) {

            if (decimalDigits == null) {
                type.setColumnSize(null);
            } else {
                type.setColumnSize((decimalDigits != database.getDefaultFractionalDigitsForTimestamp()) ?
                    decimalDigits : null
                );
            }

            type.setDecimalDigits(null);
        } else {
            type.setColumnSize(columnSize);
            type.setDecimalDigits(decimalDigits);
        }
        type.setRadix(radix);
        type.setCharacterOctetLength(characterOctetLength);
        type.setColumnSizeUnit(columnSizeUnit);


        return type;
    }

    protected Object readDefaultValue(CachedRow columnMetadataResultSet, Column columnInfo, Database database) {
        if (database instanceof MSSQLDatabase) {
            Object defaultValue = columnMetadataResultSet.get(COLUMN_DEF_COL);

            if (((defaultValue != null) && (defaultValue instanceof String)) && ("(NULL)".equals(defaultValue))) {
                columnMetadataResultSet.set(COLUMN_DEF_COL, new DatabaseFunction("null"));
            }
        }

        if ((database instanceof OracleDatabase) && (columnMetadataResultSet.get(COLUMN_DEF_COL) == null)) {
            columnMetadataResultSet.set(COLUMN_DEF_COL, columnMetadataResultSet.get("DATA_DEFAULT"));

            if ((columnMetadataResultSet.get(COLUMN_DEF_COL) != null) && "NULL".equalsIgnoreCase((String)
                columnMetadataResultSet.get(COLUMN_DEF_COL))) {
                columnMetadataResultSet.set(COLUMN_DEF_COL, null);
            }

            Object columnDef = columnMetadataResultSet.get(COLUMN_DEF_COL);
            if ("CHAR".equalsIgnoreCase(columnInfo.getType().getTypeName()) && (columnDef instanceof String) && !
                ((String) columnDef).startsWith("'") && !((String) columnDef).endsWith("'")) {
                return new DatabaseFunction((String) columnDef);
            }

            if ("YES".equals(columnMetadataResultSet.get("VIRTUAL_COLUMN"))) {
                Object virtColumnDef = columnMetadataResultSet.get(COLUMN_DEF_COL);
                if ((virtColumnDef != null) && !"null".equals(virtColumnDef)) {
                    columnMetadataResultSet.set(COLUMN_DEF_COL, "GENERATED ALWAYS AS (" + virtColumnDef + ")");
                }
            }

            Object defaultValue = columnMetadataResultSet.get(COLUMN_DEF_COL);
            if ((defaultValue != null) && (defaultValue instanceof String)) {
                String lowerCaseDefaultValue = ((String) defaultValue).toLowerCase();
                if (lowerCaseDefaultValue.contains("iseq$$") && lowerCaseDefaultValue.endsWith(".nextval")) {
                    columnMetadataResultSet.set(COLUMN_DEF_COL, null);
                }

            }
        }

        if (database instanceof PostgresDatabase) {
            Object defaultValue = columnMetadataResultSet.get(COLUMN_DEF_COL);
            if ((defaultValue != null) && (defaultValue instanceof String)) {
                Matcher matcher = postgresStringValuePattern.matcher((String) defaultValue);
                if (matcher.matches()) {
                    defaultValue = matcher.group(1);
                } else {
                    matcher = postgresNumberValuePattern.matcher((String) defaultValue);
                    if (matcher.matches()) {
                        defaultValue = matcher.group(1);
                    }

                }
                columnMetadataResultSet.set(COLUMN_DEF_COL, defaultValue);
            }
        }

        if (
            (database instanceof AbstractDb2Database) &&
                ((columnMetadataResultSet.get(COLUMN_DEF_COL) != null) &&
                    "NULL".equalsIgnoreCase((String) columnMetadataResultSet.get(COLUMN_DEF_COL)))) {
            columnMetadataResultSet.set(COLUMN_DEF_COL, null);
        }

        return SqlUtil.parseValue(database, columnMetadataResultSet.get(COLUMN_DEF_COL), columnInfo.getType());
    }

}<|MERGE_RESOLUTION|>--- conflicted
+++ resolved
@@ -34,16 +34,12 @@
 
 public class ColumnSnapshotGenerator extends JdbcSnapshotGenerator {
 
-<<<<<<< HEAD
-    private static final String LIQUIBASE_COMPLETE = "liquibase-complete";
-    protected static final String COLUMN_DEF_COL = "COLUMN_DEF";
-=======
   /**
    * This attribute indicates whether we need to process a column object. It is visible only
    * in scope of snapshot process.
    */
   private static final String LIQUIBASE_COMPLETE = "liquibase-complete";
->>>>>>> ae5bc9b7
+    protected static final String COLUMN_DEF_COL = "COLUMN_DEF";
 
     private Pattern postgresStringValuePattern = Pattern.compile("'(.*)'::[\\w ]+");
     private Pattern postgresNumberValuePattern = Pattern.compile("(\\d*)::[\\w ]+");
@@ -54,17 +50,12 @@
     }
 
     @Override
-<<<<<<< HEAD
-    protected DatabaseObject snapshotObject(DatabaseObject example, DatabaseSnapshot snapshot) throws DatabaseException, InvalidExampleException {
+    protected DatabaseObject snapshotObject(DatabaseObject example, DatabaseSnapshot snapshot) throws DatabaseException {
         if ((((Column) example).getComputed() != null) && ((Column) example).getComputed()) {
-=======
-    protected DatabaseObject snapshotObject(DatabaseObject example, DatabaseSnapshot snapshot) throws DatabaseException {
+            return example;
+        }
         Database database = snapshot.getDatabase();
-        Relation relation = ((Column) example).getRelation();
-        if (((Column) example).getComputed() != null && ((Column) example).getComputed()) {
->>>>>>> ae5bc9b7
-            return example;
-        }
+
         Relation relation = ((Column) example).getRelation();
         Schema schema = relation.getSchema();
         try {
@@ -73,25 +64,6 @@
             if (example.getAttribute(LIQUIBASE_COMPLETE, false)) {
                 column = (Column) example;
                 example.setAttribute(LIQUIBASE_COMPLETE, null);
-<<<<<<< HEAD
-            } else {
-                JdbcDatabaseSnapshot.CachingDatabaseMetaData databaseMetaData =
-                    ((JdbcDatabaseSnapshot) snapshot).getMetaDataFromCache();
-
-                Database database = snapshot.getDatabase();
-                columnMetadataRs = databaseMetaData.getColumns(
-                        ((AbstractJdbcDatabase) database).getJdbcCatalogName(schema),
-                        ((AbstractJdbcDatabase) database).getJdbcSchemaName(schema),
-                        relation.getName(),
-                        example.getName()
-                );
-
-                if (!columnMetadataRs.isEmpty()) {
-                    CachedRow data = columnMetadataRs.get(0);
-                    column = readColumn(data, relation, database);
-                    setAutoIncrementDetails(column, database, snapshot);
-                }
-=======
 
                 return column;
             }
@@ -101,7 +73,8 @@
             String tableName = relation.getName();
             String columnName = example.getName();
 
-            JdbcDatabaseSnapshot.CachingDatabaseMetaData databaseMetaData = ((JdbcDatabaseSnapshot) snapshot).getMetaData();
+            JdbcDatabaseSnapshot.CachingDatabaseMetaData databaseMetaData =
+                    ((JdbcDatabaseSnapshot) snapshot).getMetaDataFromCache();
 
             List<CachedRow> metaDataColumns = databaseMetaData.getColumns(catalogName,schemaName,tableName, columnName);
             List<CachedRow> metaDataNotNullConst = databaseMetaData.getNotNullConst(catalogName, schemaName, tableName);
@@ -112,7 +85,6 @@
               setAutoIncrementDetails(column, database, snapshot);
 
               populateValidateNullableIfNeeded(column, metaDataNotNullConst, database);
->>>>>>> ae5bc9b7
             }
 
             example.setAttribute(LIQUIBASE_COMPLETE, null);
@@ -183,12 +155,12 @@
                 Schema schema;
 
                 schema = relation.getSchema();
-<<<<<<< HEAD
                 allColumnsMetadataRs = databaseMetaData.getColumns(
                         ((AbstractJdbcDatabase) database).getJdbcCatalogName(schema),
                         ((AbstractJdbcDatabase) database).getJdbcSchemaName(schema),
                         relation.getName(),
                         null);
+                List<CachedRow> metaDataNotNullConst = databaseMetaData.getNotNullConst(schema.getCatalogName(), schema.getName(), relation.getName());
 
                 /*
                  * Microsoft SQL Server, SAP SQL Anywhere and probably other RDBMS guarantee non-duplicate
@@ -221,10 +193,6 @@
                         row.set("ORDINAL_POSITION", currentOrdinal);
                     }
                 }
-=======
-                allColumnsMetadataRs = databaseMetaData.getColumns(((AbstractJdbcDatabase) database).getJdbcCatalogName(schema), ((AbstractJdbcDatabase) database).getJdbcSchemaName(schema), relation.getName(), null);
-                List<CachedRow> metaDataNotNullConst = databaseMetaData.getNotNullConst(schema.getCatalogName(), schema.getName(), relation.getName());
->>>>>>> ae5bc9b7
 
                 // Iterate through all (repaired) rows and add the columns to our result.
                 for (CachedRow row : allColumnsMetadataRs) {
@@ -242,18 +210,12 @@
     }
 
     protected void setAutoIncrementDetails(Column column, Database database, DatabaseSnapshot snapshot) {
-<<<<<<< HEAD
-        if ((column.getAutoIncrementInformation() != null) && (database instanceof MSSQLDatabase) && (database
+        if ((column.getAutoIncrementInformation() != null) &&
+            (database instanceof MSSQLDatabase) &&
+            (database
             .getConnection() != null) && !(database.getConnection() instanceof OfflineConnection)) {
             Map<String, Column.AutoIncrementInformation> autoIncrementColumns =
                 (Map) snapshot.getScratchData("autoIncrementColumns");
-=======
-        if (column.getAutoIncrementInformation() != null &&
-            database instanceof MSSQLDatabase &&
-            database.getConnection() != null &&
-            !(database.getConnection() instanceof OfflineConnection)) {
-            Map<String, Column.AutoIncrementInformation> autoIncrementColumns = (Map) snapshot.getScratchData("autoIncrementColumns");
->>>>>>> ae5bc9b7
             if (autoIncrementColumns == null) {
                 autoIncrementColumns = new HashMap<>();
                 Executor executor = ExecutorService.getInstance().getExecutor(database);
