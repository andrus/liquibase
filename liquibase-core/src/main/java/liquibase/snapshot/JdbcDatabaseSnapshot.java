package liquibase.snapshot;

import java.sql.DatabaseMetaData;
import java.sql.ResultSet;
import java.sql.SQLException;
import java.sql.Statement;
import java.sql.Types;
import java.util.*;

import liquibase.CatalogAndSchema;
import liquibase.Scope;
import liquibase.database.AbstractJdbcDatabase;
import liquibase.database.Database;
import liquibase.database.DatabaseConnection;
import liquibase.database.core.*;
import liquibase.database.jvm.JdbcConnection;
import liquibase.exception.DatabaseException;
<<<<<<< HEAD
=======
import liquibase.executor.jvm.ColumnMapRowMapper;
import liquibase.executor.jvm.RowMapperNotNullConstraintsResultSetExtractor;
import liquibase.logging.LogService;
>>>>>>> 3a073b32
import liquibase.logging.LogType;
import liquibase.structure.DatabaseObject;
import liquibase.structure.core.Catalog;
import liquibase.structure.core.Schema;
import liquibase.structure.core.Table;
import liquibase.structure.core.View;
import liquibase.util.JdbcUtils;
import liquibase.util.StringUtils;

public class JdbcDatabaseSnapshot extends DatabaseSnapshot {

    private boolean warnedAboutDbaRecycleBin;
    private static final boolean ignoreWarnAboutDbaRecycleBin = Boolean.getBoolean( "liquibase.ignoreRecycleBinWarning" );

    private CachingDatabaseMetaData cachingDatabaseMetaData;

    private Set<String> userDefinedTypes;

    public JdbcDatabaseSnapshot(DatabaseObject[] examples, Database database, SnapshotControl snapshotControl) throws DatabaseException, InvalidExampleException {
        super(examples, database, snapshotControl);
    }

    public JdbcDatabaseSnapshot(DatabaseObject[] examples, Database database) throws DatabaseException, InvalidExampleException {
        super(examples, database);
    }

    public CachingDatabaseMetaData getMetaDataFromCache() throws SQLException {
        if (cachingDatabaseMetaData == null) {
            DatabaseMetaData databaseMetaData = null;
            if (getDatabase().getConnection() != null) {
                databaseMetaData = ((JdbcConnection) getDatabase().getConnection()).getUnderlyingConnection().getMetaData();
            }

            cachingDatabaseMetaData = new CachingDatabaseMetaData(this.getDatabase(), databaseMetaData);
        }
        return cachingDatabaseMetaData;
    }

    public class CachingDatabaseMetaData {
        private static final String ASANY_NO_FOREIGN_KEYS_FOUND_SQLSTATE = "WW012";
        private static final String SQL_FILTER_MATCH_ALL = "%";
        private DatabaseMetaData databaseMetaData;
        private Database database;

        public CachingDatabaseMetaData(Database database, DatabaseMetaData metaData) {
            this.databaseMetaData = metaData;
            this.database = database;
        }

        public java.sql.DatabaseMetaData getDatabaseMetaData() {
            return databaseMetaData;
        }

        public List<CachedRow> getForeignKeys(final String catalogName, final String schemaName, final String tableName,
            final String fkName) throws DatabaseException {
            ForeignKeysResultSetCache foreignKeysResultSetCache = new ForeignKeysResultSetCache(database, catalogName, schemaName, tableName, fkName);
            ResultSetCache importedKeys = getResultSetCache("getImportedKeys");
            importedKeys.setBulkTracking(!(database instanceof MSSQLDatabase));

<<<<<<< HEAD
                @Override
                public ResultSetCache.RowData rowKeyParameters(CachedRow row) {
                    return new ResultSetCache.RowData(row.getString("FKTABLE_CAT"), row.getString("FKTABLE_SCHEM"), database, row.getString("FKTABLE_NAME"), row.getString("FK_NAME"));
                }

                @Override
                public ResultSetCache.RowData wantedKeyParameters() {
                    return new ResultSetCache.RowData(catalogName, schemaName, database, tableName, fkName);
                }

                @Override
                public boolean bulkContainsSchema(String schemaKey) {
                    return database instanceof OracleDatabase;
                }

                @Override
                public String getSchemaKey(CachedRow row) {
                    return row.getString("FKTABLE_SCHEM");
                }

                @Override
                public List<CachedRow> fastFetch() throws SQLException, DatabaseException {
                    CatalogAndSchema catalogAndSchema = new CatalogAndSchema(catalogName, schemaName).customize(database);

                    List<CachedRow> returnList = new ArrayList<>();

                    List<String> tables = new ArrayList<>();
                    String jdbcCatalogName = ((AbstractJdbcDatabase) database).getJdbcCatalogName(catalogAndSchema);
                    String jdbcSchemaName = ((AbstractJdbcDatabase) database).getJdbcSchemaName(catalogAndSchema);

                    if (database.getClass().isAssignableFrom(DB2Database.class)) {
                        return executeAndExtract(getDB2Sql(jdbcSchemaName, tableName), database);
                    } else if (database instanceof Db2zDatabase) {
                       return executeAndExtract(getDB2ZOSSql(jdbcSchemaName, tableName), database);
                    } else {
                        if (tableName == null) {
                            for (CachedRow row : getTables(jdbcCatalogName, jdbcSchemaName, null)) {
                                tables.add(row.getString("TABLE_NAME"));
                            }
                        } else {
                            tables.add(tableName);
                        }

                        for (String foundTable : tables) {
                            if (database instanceof OracleDatabase) {
                                throw new RuntimeException("Should have bulk selected");
                            } else {
                                ResultSet metaData =
                                        null;
                                try {
                                    metaData = databaseMetaData.getImportedKeys(jdbcCatalogName, jdbcSchemaName, foundTable);
                                    returnList.addAll(extract(metaData));
                                } catch (SQLException e) {
                                    // SAP SQL Anywhere throws an SQL Exception when we try to get FOREIGN KEYs
                                    // from a table, but the table has no FOREIGN KEYs.
                                    if ((database instanceof SybaseASADatabase) && e.getSQLState().equalsIgnoreCase
                                        (ASANY_NO_FOREIGN_KEYS_FOUND_SQLSTATE)) {
                                        Scope.getCurrentScope().getLog(getClass()).fine(
                                                LogType.LOG, String.format("Ignored SAP SQL Anywhere SQL " +
                                                        "exception thrown when FOREIGN KEY list of table '%s' was " +
                                                        "empty.", foundTable));
                                    } else {
                                        throw e; // Some different SQLException, upstream program code must deal with it
                                    }

                                }
                            }
                        }

                        return returnList;
                    }
                }

                /**
                 * Performance-optimised queries for DBMSs where a series of single lookups (via JDBC's
                 * getImportedKeys() ) yields no acceptable performance. It should return all the columns that are
                 * returned by getImportedKeys() and may return additional columns with DBMS-specific information.
                 *
                 * @return a list of rows representing the result of the DBMS-specific metadata query.
                 * @throws SQLException an SQL exception returned by the JDBC driver
                 * @throws DatabaseException any other problem in the DBMS-related program code
                 */
                @Override
                public List<CachedRow> bulkFetch() throws SQLException, DatabaseException {
                    if (database instanceof OracleDatabase) {
                        CatalogAndSchema catalogAndSchema = new CatalogAndSchema(catalogName, schemaName).customize(database);

                        String jdbcSchemaName = ((AbstractJdbcDatabase) database).getJdbcSchemaName(catalogAndSchema);

                        String sql = "SELECT  /*+rule*/" +
                                "  NULL AS pktable_cat,  " +
                                "  p.owner as pktable_schem,  " +
                                "  p.table_name as pktable_name,  " +
                                "  pc.column_name as pkcolumn_name,  " +
                                "  NULL as fktable_cat,  " +
                                "  f.owner as fktable_schem,  " +
                                "  f.table_name as fktable_name,  " +
                                "  fc.column_name as fkcolumn_name,  " +
                                "  fc.position as key_seq,  " +
                                "  NULL as update_rule,  " +
                                "  decode (f.delete_rule, 'CASCADE', 0, 'SET NULL', 2, 1) as delete_rule,  " +
                                "  f.constraint_name as fk_name,  " +
                                "  p.constraint_name as pk_name,  " +
                                "  decode(f.deferrable, 'DEFERRABLE', 5, 'NOT DEFERRABLE', 7, 'DEFERRED', 6) deferrability,  " +
                                "  f.validated as fk_validate " +
                                "FROM " +
                                "all_cons_columns pc " +
                                "INNER JOIN all_constraints p " +
                                "ON pc.owner = p.owner " +
                                "AND pc.constraint_name = p.constraint_name " +
                                "INNER JOIN all_constraints f " +
                                "ON pc.owner = f.r_owner " +
                                "AND pc.constraint_name = f.r_constraint_name " +
                                "INNER JOIN all_cons_columns fc " +
                                "ON fc.owner = f.owner " +
                                "AND fc.constraint_name = f.constraint_name " +
                                "AND fc.position = pc.position ";
                        if (getAllCatalogsStringScratchData() == null) {
                            sql += "WHERE f.owner = '" + jdbcSchemaName + "' ";
                        } else {
                            sql += "WHERE f.owner IN ('" + jdbcSchemaName + "', " + getAllCatalogsStringScratchData() + ") ";
                        }
                        sql += "AND p.constraint_type in ('P', 'U') " +
                                "AND f.constraint_type = 'R' " +
                                "AND p.table_name NOT LIKE 'BIN$%' " +
                                "ORDER BY fktable_schem, fktable_name, key_seq";
                        return executeAndExtract(sql, database);
                    } else if(database.getClass().isAssignableFrom(DB2Database.class)) {
                        CatalogAndSchema catalogAndSchema = new CatalogAndSchema(catalogName, schemaName).customize(database);
                        String jdbcSchemaName = ((AbstractJdbcDatabase) database).getJdbcSchemaName(catalogAndSchema);
                        return executeAndExtract(getDB2Sql(jdbcSchemaName, null), database);
                    } else if (database instanceof Db2zDatabase) {
                        CatalogAndSchema catalogAndSchema = new CatalogAndSchema(catalogName, schemaName).customize(database);
                        String jdbcSchemaName = ((AbstractJdbcDatabase) database).getJdbcSchemaName(catalogAndSchema);
                        return executeAndExtract(getDB2ZOSSql(jdbcSchemaName, null), database);
                    } else if (database instanceof MSSQLDatabase) {
                        CatalogAndSchema catalogAndSchema = new CatalogAndSchema(catalogName, schemaName).customize(database);

                        String jdbcSchemaName = ((AbstractJdbcDatabase) database).getJdbcSchemaName(catalogAndSchema);

                        String sql = getMSSQLSql(jdbcSchemaName);
                        return executeAndExtract(sql, database);
                    } else {
                        throw new RuntimeException("Cannot bulk select");
                    }
                }

                protected String getMSSQLSql(String jdbcSchemaName) {
                    //comes from select object_definition(object_id('sp_fkeys'))
                    return "select " +
                            "convert(sysname,db_name()) AS PKTABLE_CAT, " +
                            "convert(sysname,schema_name(o1.schema_id)) AS PKTABLE_SCHEM, " +
                            "convert(sysname,o1.name) AS PKTABLE_NAME, " +
                            "convert(sysname,c1.name) AS PKCOLUMN_NAME, " +
                            "convert(sysname,db_name()) AS FKTABLE_CAT, " +
                            "convert(sysname,schema_name(o2.schema_id)) AS FKTABLE_SCHEM, " +
                            "convert(sysname,o2.name) AS FKTABLE_NAME, " +
                            "convert(sysname,c2.name) AS FKCOLUMN_NAME, " +
                            "isnull(convert(smallint,k.constraint_column_id), convert(smallint,0)) AS KEY_SEQ, " +
                            "convert(smallint, case ObjectProperty(f.object_id, 'CnstIsUpdateCascade') when 1 then 0 else 1 end) AS UPDATE_RULE, " +
                            "convert(smallint, case ObjectProperty(f.object_id, 'CnstIsDeleteCascade') when 1 then 0 else 1 end) AS DELETE_RULE, " +
                            "convert(sysname,object_name(f.object_id)) AS FK_NAME, " +
                            "convert(sysname,i.name) AS PK_NAME, " +
                            "convert(smallint, 7) AS DEFERRABILITY " +
                            "from " +
                            "sys.objects o1, " +
                            "sys.objects o2, " +
                            "sys.columns c1, " +
                            "sys.columns c2, " +
                            "sys.foreign_keys f inner join " +
                            "sys.foreign_key_columns k on (k.constraint_object_id = f.object_id) inner join " +
                            "sys.indexes i on (f.referenced_object_id = i.object_id and f.key_index_id = i.index_id) " +
                            "where " +
                            "o1.object_id = f.referenced_object_id and " +
                            "o2.object_id = f.parent_object_id and " +
                            "c1.object_id = f.referenced_object_id and " +
                            "c2.object_id = f.parent_object_id and " +
                            "c1.column_id = k.referenced_column_id and " +
                            "c2.column_id = k.parent_column_id and " +
                            "object_schema_name(o1.object_id)='" + jdbcSchemaName + "' " +
                            "order by 5, 6, 7, 9, 8";
                }

                protected String getDB2Sql(String jdbcSchemaName, String tableName) {
                    return "SELECT  " +
                            "  pk_col.tabschema AS pktable_cat,  " +
                            "  pk_col.tabname as pktable_name,  " +
                            "  pk_col.colname as pkcolumn_name, " +
                            "  fk_col.tabschema as fktable_cat,  " +
                            "  fk_col.tabname as fktable_name,  " +
                            "  fk_col.colname as fkcolumn_name, " +
                            "  fk_col.colseq as key_seq,  " +
                            "  decode (ref.updaterule, 'A', 3, 'R', 1, 1) as update_rule,  " +
                            "  decode (ref.deleterule, 'A', 3, 'C', 0, 'N', 2, 'R', 1, 1) as delete_rule,  " +
                            "  ref.constname as fk_name,  " +
                            "  ref.refkeyname as pk_name,  " +
                            "  7 as deferrability  " +
                            "FROM " +
                            "syscat.references ref " +
                            "join syscat.keycoluse fk_col on ref.constname=fk_col.constname and ref.tabschema=fk_col.tabschema and ref.tabname=fk_col.tabname " +
                            "join syscat.keycoluse pk_col on ref.refkeyname=pk_col.constname and ref.reftabschema=pk_col.tabschema and ref.reftabname=pk_col.tabname " +
                            "WHERE ref.tabschema = '" + jdbcSchemaName + "' " +
                            "and pk_col.colseq=fk_col.colseq " +
                            (tableName != null ? " AND fk_col.tabname='" + tableName + "' " : "") +
                            "ORDER BY fk_col.colseq";
                }

                protected String getDB2ZOSSql(String jdbcSchemaName, String tableName) {
                    return "SELECT  " +
                            "  ref.REFTBCREATOR AS pktable_cat,  " +
                            "  ref.REFTBNAME as pktable_name,  " +
                            "  pk_col.colname as pkcolumn_name, " +
                            "  ref.CREATOR as fktable_cat,  " +
                            "  ref.TBNAME as fktable_name,  " +
                            "  fk_col.colname as fkcolumn_name, " +
                            "  fk_col.colseq as key_seq,  " +
                            "  decode (ref.deleterule, 'A', 3, 'C', 0, 'N', 2, 'R', 1, 1) as delete_rule,  " +
                            "  ref.relname as fk_name,  " +
                            "  pk_col.colname as pk_name,  " +
                            "  7 as deferrability  " +
                            "FROM " +
                            "SYSIBM.SYSRELS ref " +
                            "join SYSIBM.SYSFOREIGNKEYS fk_col on ref.relname = fk_col.RELNAME and ref.CREATOR = fk_col.CREATOR and ref.TBNAME = fk_col.TBNAME " +
                            "join SYSIBM.SYSKEYCOLUSE pk_col on ref.REFTBCREATOR = pk_col.TBCREATOR and ref.REFTBNAME = pk_col.TBNAME " +
                            "WHERE ref.CREATOR = '" + jdbcSchemaName + "' " +
                            "and pk_col.colseq=fk_col.colseq " +
                            (tableName != null ? " AND ref.TBNAME='" + tableName + "' " : "") +
                            "ORDER BY fk_col.colseq";
                }

                @Override
                boolean shouldBulkSelect(String schemaKey, ResultSetCache resultSetCache) {
                    if ((database instanceof AbstractDb2Database) || (database instanceof MSSQLDatabase)) {
                        return super.shouldBulkSelect(schemaKey, resultSetCache); //can bulk and fast fetch
                    } else {
                        return database instanceof OracleDatabase; //oracle is slow, always bulk select while you are at it. Other databases need to go through all tables.
                    }
                }
            });
=======
            return importedKeys.get(foreignKeysResultSetCache);
>>>>>>> 3a073b32
        }

        public List<CachedRow> getIndexInfo(final String catalogName, final String schemaName, final String tableName, final String indexName) throws DatabaseException, SQLException {
            List<CachedRow> indexes =  getResultSetCache("getIndexInfo").get(new ResultSetCache.UnionResultSetExtractor(database) {

                public boolean isBulkFetchMode;

                @Override
                public ResultSetCache.RowData rowKeyParameters(CachedRow row) {
                    return new ResultSetCache.RowData(row.getString("TABLE_CAT"), row.getString("TABLE_SCHEM"), database, row.getString("TABLE_NAME"), row.getString("INDEX_NAME"));
                }

                @Override
                public ResultSetCache.RowData wantedKeyParameters() {
                    return new ResultSetCache.RowData(catalogName, schemaName, database, tableName, indexName);
                }

                @Override
                public boolean bulkContainsSchema(String schemaKey) {
                    return getAllCatalogsStringScratchData() != null && database instanceof OracleDatabase;
                }

                @Override
                public String getSchemaKey(CachedRow row) {
                    return row.getString("TABLE_SCHEM");
                }

                @Override
                public List<CachedRow> fastFetch() throws SQLException, DatabaseException {
                    List<CachedRow> returnList = new ArrayList<>();

                    CatalogAndSchema catalogAndSchema = new CatalogAndSchema(catalogName, schemaName).customize(database);
                    if (database instanceof OracleDatabase) {
                        warnAboutDbaRecycleBin();

                        //oracle getIndexInfo is buggy and slow.  See Issue 1824548 and http://forums.oracle.com/forums/thread.jspa?messageID=578383&#578383
                        String sql =
                                "SELECT " +
                                        "c.INDEX_NAME, " +
                                        "3 AS TYPE, " +
                                        "c.TABLE_OWNER AS TABLE_SCHEM, " +
                                        "c.TABLE_NAME, " +
                                        "c.COLUMN_NAME, " +
                                        "c.COLUMN_POSITION AS ORDINAL_POSITION, " +
                                        "e.COLUMN_EXPRESSION AS FILTER_CONDITION, " +
                                        "CASE I.UNIQUENESS WHEN 'UNIQUE' THEN 0 ELSE 1 END AS NON_UNIQUE, " +
                                        "CASE c.DESCEND WHEN 'Y' THEN 'D' WHEN 'DESC' THEN 'D' WHEN 'N' THEN 'A' WHEN 'ASC' THEN 'A' END AS ASC_OR_DESC, " +
                                        "CASE WHEN tablespace_name = (SELECT default_tablespace FROM user_users) " +
                                         "THEN NULL ELSE tablespace_name END AS tablespace_name  " +
                                        "FROM ALL_IND_COLUMNS c " +
                                        "JOIN ALL_INDEXES i ON i.owner=c.index_owner AND i.index_name = c.index_name and i.table_owner = c.table_owner " +
                                        "LEFT OUTER JOIN all_ind_expressions e ON e.index_owner=c.index_owner AND e.index_name = c.index_name AND e.column_position = c.column_position   " +
                                        "LEFT OUTER JOIN " + (((OracleDatabase) database).canAccessDbaRecycleBin() ? "dba_recyclebin" : "user_recyclebin") + " d ON d.object_name=c.table_name ";
                        if (!isBulkFetchMode || getAllCatalogsStringScratchData() == null) {
                            sql += "WHERE c.TABLE_OWNER = '" + database.correctObjectName(catalogAndSchema.getCatalogName(), Schema.class) + "' ";
                        } else {
                            sql += "WHERE c.TABLE_OWNER IN ('" + database.correctObjectName(catalogAndSchema.getCatalogName(), Schema.class) + "', " + getAllCatalogsStringScratchData() + ")";
                        }
                        sql += "AND i.OWNER = c.TABLE_OWNER " +
                                "AND d.object_name IS NULL ";


                        if (!isBulkFetchMode && (tableName != null)) {
                            sql += " AND c.TABLE_NAME='" + tableName + "'";
                        }

                        if (!isBulkFetchMode && (indexName != null)) {
                            sql += " AND c.INDEX_NAME='" + indexName + "'";
                        }

                        sql += " ORDER BY c.INDEX_NAME, ORDINAL_POSITION";

                        returnList.addAll(executeAndExtract(sql, database));
                    } else if (database instanceof MSSQLDatabase) {
                    	String tableCat = "original_db_name()";

                    	if (9 <= database.getDatabaseMajorVersion()) {
                        	tableCat = "db_name()";
                        }
                        //fetch additional index info
                        String sql = "SELECT " +
                                tableCat + " as TABLE_CAT, " +
                                "object_schema_name(i.object_id) as TABLE_SCHEM, " +
                                "object_name(i.object_id) as TABLE_NAME, " +
                                "CASE is_unique WHEN 1 then 0 else 1 end as NON_UNIQUE, " +
                                "object_name(i.object_id) as INDEX_QUALIFIER, " +
                                "i.name as INDEX_NAME, " +
                                "case i.type when 1 then 1 ELSE 3 end as TYPE, " +
                                "key_ordinal as ORDINAL_POSITION, " +
                                "COL_NAME(c.object_id,c.column_id) AS COLUMN_NAME, " +
                                "case is_descending_key when 0 then 'A' else 'D' end as ASC_OR_DESC, " +
                                "null as CARDINALITY, " +
                                "null as PAGES, " +
                                "i.filter_definition as FILTER_CONDITION, " +
                                "o.type AS INTERNAL_OBJECT_TYPE, " +
                                "i.*, " +
                                "c.*, " +
                                "s.* " +
                                "FROM sys.indexes i " +
                                "join sys.index_columns c on i.object_id=c.object_id and i.index_id=c.index_id " +
                                "join sys.stats s on i.object_id=s.object_id and i.name=s.name " +
                                "join sys.objects o on i.object_id=o.object_id " +
                                "WHERE object_schema_name(i.object_id)='" + database.correctObjectName(catalogAndSchema.getSchemaName(), Schema.class) + "'";

                        if (!isBulkFetchMode && (tableName != null)) {
                            sql += " AND object_name(i.object_id)='" + database.escapeStringForDatabase(tableName) + "'";
                        }

                        if (!isBulkFetchMode && (indexName != null)) {
                            sql += " AND i.name='" + database.escapeStringForDatabase(indexName) + "'";
                        }

                        sql += "ORDER BY i.object_id, i.index_id, c.key_ordinal";

                        returnList.addAll(executeAndExtract(sql, database));

                    } else if (database instanceof Db2zDatabase) {
                        String sql = "SELECT i.CREATOR AS TABLE_SCHEM, " +
                                "i.TBNAME AS TABLE_NAME, " +
                                "i.NAME AS INDEX_NAME, " +
                                "3 AS TYPE, " +
                                "k.COLNAME AS COLUMN_NAME, " +
                                "k.COLSEQ AS ORDINAL_POSITION, " +
                                "CASE UNIQUERULE WHEN 'D' then 1 else 0 end as NON_UNIQUE, " +
                                "k.ORDERING AS ORDER, " +
                                "i.CREATOR AS INDEX_QUALIFIER " +
                                "FROM SYSIBM.SYSKEYS k " +
                                "JOIN SYSIBM.SYSINDEXES i ON k.IXNAME = i.NAME " +
                                "WHERE  i.CREATOR = '" + database.correctObjectName(catalogAndSchema.getSchemaName(), Schema.class) + "'";
                        if (!isBulkFetchMode && tableName != null) {
                            sql += " AND i.TBNAME='" + database.escapeStringForDatabase(tableName) + "'";
                        }

                        if (!isBulkFetchMode && indexName != null) {
                            sql += " AND i.NAME='" + database.escapeStringForDatabase(indexName) + "'";
                        }

                        sql += "ORDER BY i.NAME, k.COLSEQ";

                        returnList.addAll(executeAndExtract(sql, database));
                    } else {
                        /*
                         * If we do not know in which table to look for the index, things get a little bit ugly.
                         * First, we get a collection of all tables within the catalogAndSchema, then iterate through
                          * them until we (hopefully) find the index we are looking for.
                         */
                        List<String> tables = new ArrayList<>();
                        if (tableName == null) {
                            // Build a list of all candidate tables in the catalog/schema that might contain the index
                            for (CachedRow row : getTables(((AbstractJdbcDatabase) database).getJdbcCatalogName(catalogAndSchema), ((AbstractJdbcDatabase) database).getJdbcSchemaName(catalogAndSchema), null)) {
                                tables.add(row.getString("TABLE_NAME"));
                            }
                        } else {
                            tables.add(tableName);
                        }

                        // Iterate through all the candidate tables and try to find the index.
                        for (String tableName : tables) {
                            ResultSet rs = databaseMetaData.getIndexInfo(
                                    ((AbstractJdbcDatabase) database).getJdbcCatalogName(catalogAndSchema),
                                    ((AbstractJdbcDatabase) database).getJdbcSchemaName(catalogAndSchema),
                                    tableName,
                                    false,
                                    true);
                            List<CachedRow> rows = extract(rs, (database instanceof InformixDatabase));
                            returnList.addAll(rows);
                        }
                    }

                    return returnList;
                }

                @Override
                public List<CachedRow> bulkFetch() throws SQLException, DatabaseException {
                    this.isBulkFetchMode = true;
                    return fastFetch();
                }

                @Override
                boolean shouldBulkSelect(String schemaKey, ResultSetCache resultSetCache) {
                    if (database instanceof OracleDatabase || database instanceof MSSQLDatabase) {
                        return JdbcDatabaseSnapshot.this.getAllCatalogsStringScratchData() != null || (tableName == null && indexName == null) || super.shouldBulkSelect(schemaKey, resultSetCache);
                    }
                    return false;
                }
            });

            return indexes;
        }

        protected void warnAboutDbaRecycleBin() {
            if (!ignoreWarnAboutDbaRecycleBin && !warnedAboutDbaRecycleBin && !(((OracleDatabase) database).canAccessDbaRecycleBin())) {
                Scope.getCurrentScope().getLog(getClass()).warning(LogType.LOG, ((OracleDatabase) database).getDbaRecycleBinWarning());
                warnedAboutDbaRecycleBin = true;
            }
        }

        /**
         * Return the columns for the given catalog, schema, table, and column.
         */
        public List<CachedRow> getColumns(final String catalogName, final String schemaName, final String tableName, final String columnName) throws SQLException, DatabaseException {

            if ((database instanceof MSSQLDatabase) && (userDefinedTypes == null)) {
                userDefinedTypes = new HashSet<>();
                DatabaseConnection databaseConnection = database.getConnection();
                if (databaseConnection instanceof JdbcConnection) {
                    Statement stmt = null;
                    ResultSet resultSet = null;
                    try {
                        stmt = ((JdbcConnection) databaseConnection).getUnderlyingConnection().createStatement();
                        resultSet = stmt.executeQuery("select name from " + (catalogName == null ? "" : "[" + catalogName + "].") + "sys.types where is_user_defined=1");
                        while (resultSet.next()) {
                            userDefinedTypes.add(resultSet.getString("name").toLowerCase());
                        }
                    } finally {
                        JdbcUtils.close(resultSet, stmt);
                    }
                }
            }
          GetColumnResultSetCache getColumnResultSetCache = new GetColumnResultSetCache(database, catalogName,
              schemaName, tableName, columnName);
          return getResultSetCache("getColumns").get(getColumnResultSetCache);
        }

      /**
       * Return the NotNullConstraints for the given catalog, schema, table, and column.
       */
      public List<CachedRow> getNotNullConst(final String catalogName, final String schemaName,
          final String tableName) throws DatabaseException {
          if(!(database instanceof OracleDatabase)) {
            return Collections.emptyList();
          }
        GetNotNullConstraintsResultSetCache getNotNullConstraintsResultSetCache = new GetNotNullConstraintsResultSetCache(database, catalogName,
            schemaName, tableName);
        return getResultSetCache("getNotNullConst").get(getNotNullConstraintsResultSetCache);
      }

      private class GetColumnResultSetCache extends ResultSetCache.SingleResultSetExtractor {
          final String catalogName;
          final String schemaName;
          final String tableName;
          final String columnName;

          private GetColumnResultSetCache(Database database, String catalogName, String schemaName, String tableName, String columnName) {
            super(database);
            this.catalogName = catalogName;
            this.schemaName = schemaName;
            this.tableName = tableName;
            this.columnName = columnName;
          }

          @Override
          public ResultSetCache.RowData rowKeyParameters(CachedRow row) {
            return new ResultSetCache.RowData(row.getString("TABLE_CAT"), row.getString("TABLE_SCHEM"), database, row.getString("TABLE_NAME"), row.getString("COLUMN_NAME"));
          }

          @Override
          public ResultSetCache.RowData wantedKeyParameters() {
            return new ResultSetCache.RowData(catalogName, schemaName, database, tableName, columnName);
          }

          @Override
          public boolean bulkContainsSchema(String schemaKey) {
            String catalogs = getAllCatalogsStringScratchData();
            return catalogs != null && schemaKey != null
                && catalogs.contains("'" + schemaKey.toUpperCase() + "'")
                && database instanceof OracleDatabase;
          }

          @Override
          public String getSchemaKey(CachedRow row) {
            return row.getString("TABLE_SCHEM");
          }

          @Override
          boolean shouldBulkSelect(String schemaKey, ResultSetCache resultSetCache) {
            return !(tableName.equalsIgnoreCase(database.getDatabaseChangeLogTableName()) || tableName.equalsIgnoreCase(database.getDatabaseChangeLogLockTableName()));
                }

          @Override
          public List<CachedRow> fastFetchQuery() throws SQLException, DatabaseException {
            if (database instanceof OracleDatabase) {
              return oracleQuery(false);
            } else if (database instanceof MSSQLDatabase) {
              return mssqlQuery(false);
            }
            CatalogAndSchema catalogAndSchema = new CatalogAndSchema(catalogName, schemaName).customize(database);

            try {
              return extract(
                                databaseMetaData.getColumns(
                                        ((AbstractJdbcDatabase) database).getJdbcCatalogName(catalogAndSchema),
                                        ((AbstractJdbcDatabase) database).getJdbcSchemaName(catalogAndSchema),
                                        tableName,
                                        SQL_FILTER_MATCH_ALL)
                        );
            } catch (SQLException e) {
              if (shouldReturnEmptyColumns(e)) { //view with table already dropped. Act like it has no columns.
                return new ArrayList<>();
              } else {
                throw e;
              }
            }
          }

          @Override
          public List<CachedRow> bulkFetchQuery() throws SQLException, DatabaseException {
            if (database instanceof OracleDatabase) {
              return oracleQuery(true);
            } else if (database instanceof MSSQLDatabase) {
              return mssqlQuery(true);
            }

            CatalogAndSchema catalogAndSchema = new CatalogAndSchema(catalogName, schemaName).customize(database);

            try {
              return extract(databaseMetaData.getColumns(((AbstractJdbcDatabase) database)
                                .getJdbcCatalogName(catalogAndSchema), ((AbstractJdbcDatabase) database)
                                .getJdbcSchemaName(catalogAndSchema), SQL_FILTER_MATCH_ALL, SQL_FILTER_MATCH_ALL));
            } catch (SQLException e) {
              if (shouldReturnEmptyColumns(e)) {
                return new ArrayList<>();
              } else {
                throw e;
              }
            }
          }

          protected boolean shouldReturnEmptyColumns(SQLException e) {
            return e.getMessage().contains("references invalid table"); //view with table already dropped. Act like it has no columns.
          }

          protected List<CachedRow> oracleQuery(boolean bulk) throws DatabaseException, SQLException {
            CatalogAndSchema catalogAndSchema = new CatalogAndSchema(catalogName, schemaName).customize(database);

            boolean getMapDateToTimestamp = true;
            String jdbcSchemaName = ((AbstractJdbcDatabase) database).getJdbcSchemaName(catalogAndSchema);
            boolean collectIdentityData = database.getDatabaseMajorVersion() >= OracleDatabase.ORACLE_12C_MAJOR_VERSION;

            String sql = "select NULL AS TABLE_CAT, OWNER AS TABLE_SCHEM, 'NO' as IS_AUTOINCREMENT, cc.COMMENTS AS REMARKS," +
                "OWNER, TABLE_NAME, COLUMN_NAME, DATA_TYPE AS DATA_TYPE_NAME, DATA_TYPE_MOD, DATA_TYPE_OWNER, " +
                // note: oracle reports DATA_LENGTH=4*CHAR_LENGTH when using VARCHAR( <N> CHAR ), thus BYTEs
                "DECODE (c.data_type, 'CHAR', 1, 'VARCHAR2', 12, 'NUMBER', 3, 'LONG', -1, 'DATE', " + (getMapDateToTimestamp ? "93" : "91") + ", 'RAW', -3, 'LONG RAW', -4, 'BLOB', 2004, 'CLOB', 2005, 'BFILE', -13, 'FLOAT', 6, 'TIMESTAMP(6)', 93, 'TIMESTAMP(6) WITH TIME ZONE', -101, 'TIMESTAMP(6) WITH LOCAL TIME ZONE', -102, 'INTERVAL YEAR(2) TO MONTH', -103, 'INTERVAL DAY(2) TO SECOND(6)', -104, 'BINARY_FLOAT', 100, 'BINARY_DOUBLE', 101, 'XMLTYPE', 2009, 1111) AS data_type, " +
                "DECODE( CHAR_USED, 'C',CHAR_LENGTH, DATA_LENGTH ) as DATA_LENGTH, " +
                "DATA_PRECISION, DATA_SCALE, NULLABLE, COLUMN_ID as ORDINAL_POSITION, DEFAULT_LENGTH, " +
                "DATA_DEFAULT, " +
                "NUM_BUCKETS, CHARACTER_SET_NAME, " +
                "CHAR_COL_DECL_LENGTH, CHAR_LENGTH, " +
                "CHAR_USED, VIRTUAL_COLUMN ";
            if (collectIdentityData) {
                sql += ", DEFAULT_ON_NULL, IDENTITY_COLUMN, ic.GENERATION_TYPE ";
            }
            sql += "FROM ALL_TAB_COLS c " +
                "JOIN ALL_COL_COMMENTS cc USING ( OWNER, TABLE_NAME, COLUMN_NAME ) ";
            if (collectIdentityData) {
                sql += "LEFT JOIN ALL_TAB_IDENTITY_COLS ic USING (OWNER, TABLE_NAME, COLUMN_NAME ) ";
            }
            if (!bulk || getAllCatalogsStringScratchData() == null) {
              sql += "WHERE OWNER='" + jdbcSchemaName + "' AND hidden_column='NO'";
            } else {
              sql += "WHERE OWNER IN ('" + jdbcSchemaName + "', " + getAllCatalogsStringScratchData() + ") AND hidden_column='NO'";
            }

            if (!bulk) {
              if (tableName != null) {
                sql += " AND TABLE_NAME='" + database.escapeStringForDatabase(tableName) + "'";
              }
              if (columnName != null) {
                sql += " AND COLUMN_NAME='" + database.escapeStringForDatabase(columnName) + "'";
              }
            }
            sql += " AND " + ((OracleDatabase) database).getSystemTableWhereClause("TABLE_NAME");
            sql += " ORDER BY OWNER, TABLE_NAME, c.COLUMN_ID";

            return this.executeAndExtract(sql, database);
          }


          protected List<CachedRow> mssqlQuery(boolean bulk) throws DatabaseException, SQLException {
            CatalogAndSchema catalogAndSchema = new CatalogAndSchema(catalogName, schemaName).customize(database);

              String databaseName = StringUtils.trimToNull(database.correctObjectName(catalogAndSchema.getCatalogName(), Catalog.class));
              String dbIdParam;
              String databasePrefix;
              if (databaseName == null) {
                  databasePrefix = "";
                  dbIdParam = "";
              } else {
                  dbIdParam = ", db_id('"+databaseName+"')";
                  databasePrefix = "[" + databaseName + "].";
              }

              String sql = "select " +
                "db_name(" + (databaseName == null ? "" : "db_id('" + databaseName + "')") + ") AS TABLE_CAT, " +
                "object_schema_name(c.object_id"+dbIdParam+") AS TABLE_SCHEM, " +
                "object_name(c.object_id"+dbIdParam+") AS TABLE_NAME, " +
                "c.name AS COLUMN_NAME, " +
                "is_filestream, " +
                "is_rowguidcol, " +
                "CASE WHEN c.is_identity = 'true' THEN 'YES' ELSE 'NO' END as IS_AUTOINCREMENT, " +
                "{REMARKS_COLUMN_PLACEHOLDER}" +
                "t.name AS TYPE_NAME, " +
                "dc.name as COLUMN_DEF_NAME, " +
                "dc.definition as COLUMN_DEF, " +
                // data type mapping from https://msdn.microsoft.com/en-us/library/ms378878(v=sql.110).aspx
                "CASE t.name " +
                "WHEN 'bigint' THEN " + java.sql.Types.BIGINT + " " +
                "WHEN 'binary' THEN " + java.sql.Types.BINARY + " " +
                "WHEN 'bit' THEN " + java.sql.Types.BIT + " " +
                "WHEN 'char' THEN " + java.sql.Types.CHAR + " " +
                "WHEN 'date' THEN " + java.sql.Types.DATE + " " +
                "WHEN 'datetime' THEN " + java.sql.Types.TIMESTAMP + " " +
                "WHEN 'datetime2' THEN " + java.sql.Types.TIMESTAMP + " " +
                "WHEN 'datetimeoffset' THEN -155 " +
                "WHEN 'decimal' THEN " + java.sql.Types.DECIMAL + " " +
                "WHEN 'float' THEN " + java.sql.Types.DOUBLE + " " +
                "WHEN 'image' THEN " + java.sql.Types.LONGVARBINARY + " " +
                "WHEN 'int' THEN " + java.sql.Types.INTEGER + " " +
                "WHEN 'money' THEN " + java.sql.Types.DECIMAL + " " +
                "WHEN 'nchar' THEN " + java.sql.Types.NCHAR + " " +
                "WHEN 'ntext' THEN " + java.sql.Types.LONGNVARCHAR + " " +
                "WHEN 'numeric' THEN " + java.sql.Types.NUMERIC + " " +
                "WHEN 'nvarchar' THEN " + java.sql.Types.NVARCHAR + " " +
                "WHEN 'real' THEN " + Types.REAL + " " +
                "WHEN 'smalldatetime' THEN " + java.sql.Types.TIMESTAMP + " " +
                "WHEN 'smallint' THEN " + java.sql.Types.SMALLINT + " " +
                "WHEN 'smallmoney' THEN " + java.sql.Types.DECIMAL + " " +
                "WHEN 'text' THEN " + java.sql.Types.LONGVARCHAR + " " +
                "WHEN 'time' THEN " + java.sql.Types.TIME + " " +
                "WHEN 'timestamp' THEN " + java.sql.Types.BINARY + " " +
                "WHEN 'tinyint' THEN " + java.sql.Types.TINYINT + " " +
                "WHEN 'udt' THEN " + java.sql.Types.VARBINARY + " " +
                "WHEN 'uniqueidentifier' THEN " + java.sql.Types.CHAR + " " +
                "WHEN 'varbinary' THEN " + java.sql.Types.VARBINARY + " " +
                "WHEN 'varbinary(max)' THEN " + java.sql.Types.VARBINARY + " " +
                "WHEN 'varchar' THEN " + java.sql.Types.VARCHAR + " " +
                "WHEN 'varchar(max)' THEN " + java.sql.Types.VARCHAR + " " +
                "WHEN 'xml' THEN " + java.sql.Types.LONGVARCHAR + " " +
                "WHEN 'LONGNVARCHAR' THEN " + java.sql.Types.SQLXML + " " +
                "ELSE " + Types.OTHER + " END AS data_type, " +
                "CASE WHEN c.is_nullable = 'true' THEN 1 ELSE 0 END AS NULLABLE, " +
                "10 as NUM_PREC_RADIX, " +
                "c.column_id as ORDINAL_POSITION, " +
                "c.scale as DECIMAL_DIGITS, " +
                "c.max_length as COLUMN_SIZE, " +
                "c.precision as DATA_PRECISION " +
                "FROM "+databasePrefix+"sys.columns c " +
                "inner join "+databasePrefix+"sys.types t on c.user_type_id=t.user_type_id " +
                "{REMARKS_JOIN_PLACEHOLDER}" +
                "left outer join "+databasePrefix+"sys.default_constraints dc on dc.parent_column_id = c.column_id AND dc.parent_object_id=c.object_id AND type_desc='DEFAULT_CONSTRAINT' " +
                "WHERE object_schema_name(c.object_id"+dbIdParam+")='" + ((AbstractJdbcDatabase) database).getJdbcSchemaName(catalogAndSchema) + "'";


            if (!bulk) {
              if (tableName != null) {
                sql += " and object_name(c.object_id"+dbIdParam+")='" + database.escapeStringForDatabase(tableName) + "'";
              }
              if (columnName != null) {
                sql += " and c.name='" + database.escapeStringForDatabase(columnName) + "'";
              }
            }
            sql += "order by object_schema_name(c.object_id"+dbIdParam+"), object_name(c.object_id"+dbIdParam+"), c.column_id";


            // sys.extended_properties is added to Azure on V12: https://feedback.azure.com/forums/217321-sql-database/suggestions/6549815-add-sys-extended-properties-for-meta-data-support
            if ((!((MSSQLDatabase) database).isAzureDb()) // Either NOT AzureDB (=SQL Server 2008 or higher)
              || (database.getDatabaseMajorVersion() >= 12))  { // or at least AzureDB v12
                // SQL Server 2005 or later
                // https://technet.microsoft.com/en-us/library/ms177541.aspx
                sql = sql.replace("{REMARKS_COLUMN_PLACEHOLDER}", "CAST([ep].[value] AS [nvarchar](MAX)) AS [REMARKS], ");
                sql = sql.replace("{REMARKS_JOIN_PLACEHOLDER}", "left outer join "+databasePrefix+"[sys].[extended_properties] AS [ep] ON [ep].[class] = 1 " +
                                    "AND [ep].[major_id] = c.object_id " +
                                    "AND [ep].[minor_id] = column_id " +
                                    "AND [ep].[name] = 'MS_Description' ");
            } else {
              sql = sql.replace("{REMARKS_COLUMN_PLACEHOLDER}", "");
              sql = sql.replace("{REMARKS_JOIN_PLACEHOLDER}", "");
            }

            List<CachedRow> rows = this.executeAndExtract(sql, database);

            for (CachedRow row : rows) {
              String typeName = row.getString("TYPE_NAME");
              if ("nvarchar".equals(typeName) || "nchar".equals(typeName)) {
                Integer size = row.getInt("COLUMN_SIZE");
                if (size > 0) {
                  row.set("COLUMN_SIZE", size / 2);
                }
              } else if ((row.getInt("DATA_PRECISION") != null) && (row.getInt("DATA_PRECISION") > 0)) {
                row.set("COLUMN_SIZE", row.getInt("DATA_PRECISION"));
              }
            }

            return rows;
          }

          @Override
          protected List<CachedRow> extract(ResultSet resultSet, boolean informixIndexTrimHint) throws SQLException {
            List<CachedRow> rows = super.extract(resultSet, informixIndexTrimHint);
            if ((database instanceof MSSQLDatabase) && !userDefinedTypes.isEmpty()) { //UDT types in MSSQL don't take parameters
              for (CachedRow row : rows) {
                String dataType = (String) row.get("TYPE_NAME");
                if (userDefinedTypes.contains(dataType.toLowerCase())) {
                  row.set("COLUMN_SIZE", null);
                  row.set("DECIMAL_DIGITS ", null);
                }
              }
            }
            return rows;
          }
        }

      private class ForeignKeysResultSetCache extends ResultSetCache.UnionResultSetExtractor {
            final String catalogName;
            final String schemaName;
            final String tableName;
            final String fkName;

            private ForeignKeysResultSetCache(Database database, String catalogName, String schemaName, String tableName, String fkName) {
                super(database);
                this.catalogName = catalogName;
                this.schemaName = schemaName;
                this.tableName = tableName;
                this.fkName = fkName;
            }

            @Override
            public ResultSetCache.RowData rowKeyParameters(CachedRow row) {
                return new ResultSetCache.RowData(row.getString("FKTABLE_CAT"), row.getString("FKTABLE_SCHEM"), database, row.getString("FKTABLE_NAME"), row.getString("FK_NAME"));
            }

            @Override
            public ResultSetCache.RowData wantedKeyParameters() {
                return new ResultSetCache.RowData(catalogName, schemaName, database, tableName, fkName);
            }

            @Override
            public boolean bulkContainsSchema(String schemaKey) {
                return database instanceof OracleDatabase;
            }

            @Override
            public String getSchemaKey(CachedRow row) {
                return row.getString("FKTABLE_SCHEM");
            }

            @Override
            public List<CachedRow> fastFetch() throws SQLException, DatabaseException {
                CatalogAndSchema catalogAndSchema = new CatalogAndSchema(catalogName, schemaName).customize(database);

                List<CachedRow> returnList = new ArrayList<CachedRow>();

                List<String> tables = new ArrayList<String>();
                String jdbcCatalogName = ((AbstractJdbcDatabase) database).getJdbcCatalogName(catalogAndSchema);
                String jdbcSchemaName = ((AbstractJdbcDatabase) database).getJdbcSchemaName(catalogAndSchema);

                if (database instanceof DB2Database) {
                    return executeAndExtract(getDB2Sql(jdbcSchemaName, tableName), database);
                } else if (database instanceof Db2zDatabase) {
                    return executeAndExtract(getDB2ZOSSql(jdbcSchemaName, tableName), database);
                } else {
                    if (tableName == null) {
                        for (CachedRow row : getTables(jdbcCatalogName, jdbcSchemaName, null)) {
                            tables.add(row.getString("TABLE_NAME"));
                        }
                    } else {
                        tables.add(tableName);
                    }

                    for (String foundTable : tables) {
                        if (database instanceof OracleDatabase) {
                            throw new RuntimeException("Should have bulk selected");
                        } else {
                            returnList.addAll(extract(databaseMetaData.getImportedKeys(jdbcCatalogName, jdbcSchemaName, foundTable)));
                        }
                    }

                    return returnList;
                }
            }

            @Override
            public List<CachedRow> bulkFetch() throws SQLException, DatabaseException {
                if (database instanceof OracleDatabase) {
                    CatalogAndSchema catalogAndSchema = new CatalogAndSchema(catalogName, schemaName).customize(database);
                    String jdbcSchemaName = ((AbstractJdbcDatabase) database).getJdbcSchemaName(catalogAndSchema);
                    String sql = getOracleSql(jdbcSchemaName);
                    return executeAndExtract(sql, database);
                } else if (database instanceof DB2Database) {
                    CatalogAndSchema catalogAndSchema = new CatalogAndSchema(catalogName, schemaName).customize(database);
                    String jdbcSchemaName = ((AbstractJdbcDatabase) database).getJdbcSchemaName(catalogAndSchema);
                    return executeAndExtract(getDB2Sql(jdbcSchemaName, null), database);
                } else if (database instanceof Db2zDatabase) {
                    CatalogAndSchema catalogAndSchema = new CatalogAndSchema(catalogName, schemaName).customize(database);
                    String jdbcSchemaName = ((AbstractJdbcDatabase) database).getJdbcSchemaName(catalogAndSchema);
                    return executeAndExtract(getDB2ZOSSql(jdbcSchemaName, null), database);
                } else if (database instanceof MSSQLDatabase) {
                    CatalogAndSchema catalogAndSchema = new CatalogAndSchema(catalogName, schemaName).customize(database);
                    String jdbcSchemaName = ((AbstractJdbcDatabase) database).getJdbcSchemaName(catalogAndSchema);
                    String sql = getMSSQLSql(jdbcSchemaName, tableName);
                    return executeAndExtract(sql, database);
                } else {
                    throw new RuntimeException("Cannot bulk select");
                }
            }

          protected String getOracleSql(String jdbcSchemaName) {
            String sql = "SELECT  /*+rule*/" +
                    "  NULL AS pktable_cat,  " +
                    "  p.owner as pktable_schem,  " +
                    "  p.table_name as pktable_name,  " +
                    "  pc.column_name as pkcolumn_name,  " +
                    "  NULL as fktable_cat,  " +
                    "  f.owner as fktable_schem,  " +
                    "  f.table_name as fktable_name,  " +
                    "  fc.column_name as fkcolumn_name,  " +
                    "  fc.position as key_seq,  " +
                    "  NULL as update_rule,  " +
                    "  decode (f.delete_rule, 'CASCADE', 0, 'SET NULL', 2, 1) as delete_rule,  " +
                    "  f.constraint_name as fk_name,  " +
                    "  p.constraint_name as pk_name,  " +
                    "  decode(f.deferrable, 'DEFERRABLE', 5, 'NOT DEFERRABLE', 7, 'DEFERRED', 6) deferrability,  " +
                    "  f.validated as fk_validate " +
                    "FROM " +
                    "all_cons_columns pc " +
                    "INNER JOIN all_constraints p " +
                    "ON pc.owner = p.owner " +
                    "AND pc.constraint_name = p.constraint_name " +
                    "INNER JOIN all_constraints f " +
                    "ON pc.owner = f.r_owner " +
                    "AND pc.constraint_name = f.r_constraint_name " +
                    "INNER JOIN all_cons_columns fc " +
                    "ON fc.owner = f.owner " +
                    "AND fc.constraint_name = f.constraint_name " +
                    "AND fc.position = pc.position ";
            if (getAllCatalogsStringScratchData() == null) {
                sql += "WHERE f.owner = '" + jdbcSchemaName + "' ";
            } else {
                sql += "WHERE f.owner IN ('" + jdbcSchemaName + "', " + getAllCatalogsStringScratchData() + ") ";
            }
            sql += "AND p.constraint_type in ('P', 'U') " +
                    "AND f.constraint_type = 'R' " +
                    "AND p.table_name NOT LIKE 'BIN$%' " +
                    "ORDER BY fktable_schem, fktable_name, key_seq";
            return sql;
          }

          protected String getMSSQLSql(String jdbcSchemaName, String tableName) {
                //comes from select object_definition(object_id('sp_fkeys'))
                return "select " +
                        "convert(sysname,db_name()) AS PKTABLE_CAT, " +
                        "convert(sysname,schema_name(o1.schema_id)) AS PKTABLE_SCHEM, " +
                        "convert(sysname,o1.name) AS PKTABLE_NAME, " +
                        "convert(sysname,c1.name) AS PKCOLUMN_NAME, " +
                        "convert(sysname,db_name()) AS FKTABLE_CAT, " +
                        "convert(sysname,schema_name(o2.schema_id)) AS FKTABLE_SCHEM, " +
                        "convert(sysname,o2.name) AS FKTABLE_NAME, " +
                        "convert(sysname,c2.name) AS FKCOLUMN_NAME, " +
                        "isnull(convert(smallint,k.constraint_column_id), convert(smallint,0)) AS KEY_SEQ, " +
                        "convert(smallint, case ObjectProperty(f.object_id, 'CnstIsUpdateCascade') when 1 then 0 else 1 end) AS UPDATE_RULE, " +
                        "convert(smallint, case ObjectProperty(f.object_id, 'CnstIsDeleteCascade') when 1 then 0 else 1 end) AS DELETE_RULE, " +
                        "convert(sysname,object_name(f.object_id)) AS FK_NAME, " +
                        "convert(sysname,i.name) AS PK_NAME, " +
                        "convert(smallint, 7) AS DEFERRABILITY " +
                        "from " +
                        "sys.objects o1, " +
                        "sys.objects o2, " +
                        "sys.columns c1, " +
                        "sys.columns c2, " +
                        "sys.foreign_keys f inner join " +
                        "sys.foreign_key_columns k on (k.constraint_object_id = f.object_id) inner join " +
                        "sys.indexes i on (f.referenced_object_id = i.object_id and f.key_index_id = i.index_id) " +
                        "where " +
                        "o1.object_id = f.referenced_object_id and " +
                        "o2.object_id = f.parent_object_id and " +
                        "c1.object_id = f.referenced_object_id and " +
                        "c2.object_id = f.parent_object_id and " +
                        "c1.column_id = k.referenced_column_id and " +
                        "c2.column_id = k.parent_column_id and " +
                        "((object_schema_name(o1.object_id)='" + jdbcSchemaName + "'" +
                        " and convert(sysname,schema_name(o2.schema_id))='" + jdbcSchemaName + "' and " +
                        "convert(sysname,o2.name)='" + tableName + "' ) or ( convert(sysname,schema_name" +
                        "(o2.schema_id))='" + jdbcSchemaName + "' and convert(sysname,o2.name)='" + tableName +
                        "' )) order by 5, 6, 7, 9, 8";
            }

            protected String getDB2Sql(String jdbcSchemaName, String tableName) {
                return "SELECT  " +
                        "  pk_col.tabschema AS pktable_cat,  " +
                        "  pk_col.tabname as pktable_name,  " +
                        "  pk_col.colname as pkcolumn_name, " +
                        "  fk_col.tabschema as fktable_cat,  " +
                        "  fk_col.tabname as fktable_name,  " +
                        "  fk_col.colname as fkcolumn_name, " +
                        "  fk_col.colseq as key_seq,  " +
                        "  decode (ref.updaterule, 'A', 3, 'R', 1, 1) as update_rule,  " +
                        "  decode (ref.deleterule, 'A', 3, 'C', 0, 'N', 2, 'R', 1, 1) as delete_rule,  " +
                        "  ref.constname as fk_name,  " +
                        "  ref.refkeyname as pk_name,  " +
                        "  7 as deferrability  " +
                        "FROM " +
                        "syscat.references ref " +
                        "join syscat.keycoluse fk_col on ref.constname=fk_col.constname and ref.tabschema=fk_col.tabschema and ref.tabname=fk_col.tabname " +
                        "join syscat.keycoluse pk_col on ref.refkeyname=pk_col.constname and ref.reftabschema=pk_col.tabschema and ref.reftabname=pk_col.tabname " +
                        "WHERE ref.tabschema = '" + jdbcSchemaName + "' " +
                        "and pk_col.colseq=fk_col.colseq " +
                        (tableName != null ? " AND fk_col.tabname='" + tableName + "' " : "") +
                        "ORDER BY fk_col.colseq";
            }

            protected String getDB2ZOSSql(String jdbcSchemaName, String tableName) {
                return "SELECT  " +
                        "  ref.REFTBCREATOR AS pktable_cat,  " +
                        "  ref.REFTBNAME as pktable_name,  " +
                        "  pk_col.colname as pkcolumn_name, " +
                        "  ref.CREATOR as fktable_cat,  " +
                        "  ref.TBNAME as fktable_name,  " +
                        "  fk_col.colname as fkcolumn_name, " +
                        "  fk_col.colseq as key_seq,  " +
                        "  decode (ref.deleterule, 'A', 3, 'C', 0, 'N', 2, 'R', 1, 1) as delete_rule,  " +
                        "  ref.relname as fk_name,  " +
                        "  pk_col.colname as pk_name,  " +
                        "  7 as deferrability  " +
                        "FROM " +
                        "SYSIBM.SYSRELS ref " +
                        "join SYSIBM.SYSFOREIGNKEYS fk_col on ref.relname = fk_col.RELNAME and ref.CREATOR = fk_col.CREATOR and ref.TBNAME = fk_col.TBNAME " +
                        "join SYSIBM.SYSKEYCOLUSE pk_col on ref.REFTBCREATOR = pk_col.TBCREATOR and ref.REFTBNAME = pk_col.TBNAME " +
                        "WHERE ref.CREATOR = '" + jdbcSchemaName + "' " +
                        "and pk_col.colseq=fk_col.colseq " +
                        (tableName != null ? " AND ref.TBNAME='" + tableName + "' " : "") +
                        "ORDER BY fk_col.colseq";
            }

            @Override
            boolean shouldBulkSelect(String schemaKey, ResultSetCache resultSetCache) {
                if (database instanceof AbstractDb2Database || database instanceof MSSQLDatabase) {
                    return super.shouldBulkSelect(schemaKey, resultSetCache); //can bulk and fast fetch
                } else {
                    return database instanceof OracleDatabase; //oracle is slow, always bulk select while you are at it. Other databases need to go through all tables.
                }
            }
        }

      private class GetNotNullConstraintsResultSetCache extends ResultSetCache.SingleResultSetExtractor {
            final String catalogName;
            final String schemaName;
            final String tableName;

            private GetNotNullConstraintsResultSetCache(Database database, String catalogName, String schemaName, String tableName) {
                super(database);
                this.catalogName = catalogName;
                this.schemaName = schemaName;
                this.tableName = tableName;
            }

            @Override
            public ResultSetCache.RowData rowKeyParameters(CachedRow row) {
                return new ResultSetCache.RowData(row.getString("TABLE_CAT"), row.getString("TABLE_SCHEMA"),
                    database, row.getString("TABLE_NAME"));
            }

            @Override
            public ResultSetCache.RowData wantedKeyParameters() {
                return new ResultSetCache.RowData(catalogName, schemaName, database, tableName);
            }

            @Override
            public boolean bulkContainsSchema(String schemaKey) {
                return database instanceof OracleDatabase;
            }

            @Override
            public String getSchemaKey(CachedRow row) {
                return row.getString("TABLE_SCHEMA");
            }

            @Override
            boolean shouldBulkSelect(String schemaKey, ResultSetCache resultSetCache) {
                if (tableName.equalsIgnoreCase(database.getDatabaseChangeLogTableName()) ||
                    tableName.equalsIgnoreCase(database.getDatabaseChangeLogLockTableName())) {
                    return false;
                }
                return true;
            }

            @Override
            public List<CachedRow> fastFetchQuery() throws SQLException, DatabaseException {
                if (database instanceof OracleDatabase) {
                    return oracleQuery(false);
                }
                return Collections.emptyList();
            }

            @Override
            public List<CachedRow> bulkFetchQuery() throws SQLException, DatabaseException {
                if (database instanceof OracleDatabase) {
                    return oracleQuery(true);
                }
                return Collections.emptyList();
            }

            private List<CachedRow> oracleQuery(boolean bulk) throws DatabaseException, SQLException {
                CatalogAndSchema catalogAndSchema = new CatalogAndSchema(catalogName, schemaName).customize(database);

                String jdbcSchemaName = ((AbstractJdbcDatabase) database).getJdbcSchemaName(catalogAndSchema);
                String jdbcTableName = database.escapeStringForDatabase(tableName);
                String sqlToSelectNotNullConstraints = "SELECT  NULL AS TABLE_CAT, atc.OWNER AS TABLE_SCHEMA, atc.OWNER, atc.TABLE_NAME, " +
                        "atc.COLUMN_NAME, NULLABLE, ac.VALIDATED as VALIDATED, ac.SEARCH_CONDITION, ac.CONSTRAINT_NAME " +
                        "FROM ALL_TAB_COLS atc " +
                        "JOIN all_cons_columns acc ON atc.OWNER = acc.OWNER AND atc.TABLE_NAME = acc.TABLE_NAME AND atc.COLUMN_NAME = acc.COLUMN_NAME " +
                        "JOIN all_constraints ac ON atc.OWNER = ac.OWNER AND atc.TABLE_NAME = ac.TABLE_NAME AND acc.CONSTRAINT_NAME = ac.CONSTRAINT_NAME ";

                if (!bulk || getAllCatalogsStringScratchData() == null) {
                    sqlToSelectNotNullConstraints += " WHERE atc.OWNER='" + jdbcSchemaName + "' AND atc.hidden_column='NO' AND ac.CONSTRAINT_TYPE='C'  and ac.search_condition is not null ";
                } else {
                    sqlToSelectNotNullConstraints += " WHERE atc.OWNER IN ('" + jdbcSchemaName + "', " + getAllCatalogsStringScratchData() + ") "
                        + " AND atc.hidden_column='NO' AND ac.CONSTRAINT_TYPE='C'  and ac.search_condition is not null ";
                }

                sqlToSelectNotNullConstraints += (!bulk && tableName != null && !tableName.isEmpty()) ? " AND atc.TABLE_NAME='" + jdbcTableName + "'":"";

                return this.executeAndExtract(sqlToSelectNotNullConstraints, database);
            }

            @Override
            protected List<CachedRow> extract(ResultSet resultSet, boolean informixIndexTrimHint) throws SQLException {
                List<CachedRow> cachedRowList = new ArrayList<CachedRow>();
                if (!(database instanceof OracleDatabase)) {
                    return cachedRowList;
                }

                resultSet.setFetchSize(database.getFetchSize());
                List<Map> result;

                try {
                    result = (List<Map>) new RowMapperNotNullConstraintsResultSetExtractor(new ColumnMapRowMapper() {
                        @Override
                        protected Object getColumnValue(ResultSet rs, int index) throws SQLException {
                            Object value = super.getColumnValue(rs, index);
                            if (value == null || !(value instanceof String)) {
                                return value;
                            }
                            return value.toString().trim();
                        }
                    }).extractData(resultSet);

                    for (Map row : result) {
                        cachedRowList.add(new CachedRow(row));
                    }
                } finally {
                    JdbcUtils.closeResultSet(resultSet);
                }
                return cachedRowList;

            }
      }

        public List<CachedRow> getTables(final String catalogName, final String schemaName, final String table) throws DatabaseException {
            return getResultSetCache("getTables").get(new ResultSetCache.SingleResultSetExtractor(database) {

                @Override
                boolean shouldBulkSelect(String schemaKey, ResultSetCache resultSetCache) {
                    return table == null || getAllCatalogsStringScratchData() != null || super.shouldBulkSelect(schemaKey, resultSetCache);
                }

                @Override
                public ResultSetCache.RowData rowKeyParameters(CachedRow row) {
                    return new ResultSetCache.RowData(row.getString("TABLE_CAT"), row.getString("TABLE_SCHEM"), database, row.getString("TABLE_NAME"));
                }

                @Override
                public ResultSetCache.RowData wantedKeyParameters() {
                    return new ResultSetCache.RowData(catalogName, schemaName, database, table);
                }

                @Override
                public boolean bulkContainsSchema(String schemaKey) {
                    return database instanceof OracleDatabase;
                }

                @Override
                public String getSchemaKey(CachedRow row) {
                    return row.getString("TABLE_SCHEM");
                }

                @Override
                public List<CachedRow> fastFetchQuery() throws SQLException, DatabaseException {
                    CatalogAndSchema catalogAndSchema = new CatalogAndSchema(catalogName, schemaName).customize(database);

                    if (database instanceof OracleDatabase) {
                        return queryOracle(catalogAndSchema, table);
                    } else if (database instanceof MSSQLDatabase) {
                        return queryMssql(catalogAndSchema, table);
                    } else if (database instanceof Db2zDatabase) {
                        return queryDb2Zos(catalogAndSchema, table);
                    }

                    String catalog = ((AbstractJdbcDatabase) database).getJdbcCatalogName(catalogAndSchema);
                    String schema = ((AbstractJdbcDatabase) database).getJdbcSchemaName(catalogAndSchema);
                    return extract(databaseMetaData.getTables(catalog, schema, ((table == null) ?
                        SQL_FILTER_MATCH_ALL : table), new String[]{"TABLE"}));
                }

                @Override
                public List<CachedRow> bulkFetchQuery() throws SQLException, DatabaseException {
                    CatalogAndSchema catalogAndSchema = new CatalogAndSchema(catalogName, schemaName).customize(database);

                    if (database instanceof OracleDatabase) {
                        return queryOracle(catalogAndSchema, null);
                    } else if (database instanceof MSSQLDatabase) {
                        return queryMssql(catalogAndSchema, null);
                    } else if (database instanceof Db2zDatabase) {
                        return queryDb2Zos(catalogAndSchema, null);
                    }

                    String catalog = ((AbstractJdbcDatabase) database).getJdbcCatalogName(catalogAndSchema);
                    String schema = ((AbstractJdbcDatabase) database).getJdbcSchemaName(catalogAndSchema);
                    return extract(databaseMetaData.getTables(catalog, schema, SQL_FILTER_MATCH_ALL, new String[]{"TABLE"}));
                }

                private List<CachedRow> queryMssql(CatalogAndSchema catalogAndSchema, String tableName) throws DatabaseException, SQLException {
                    String ownerName = database.correctObjectName(catalogAndSchema.getSchemaName(), Schema.class);

                    String databaseName = StringUtils.trimToNull(database.correctObjectName(catalogAndSchema.getCatalogName(), Catalog.class));
                    String dbIdParam;
                    String databasePrefix;
                    if (databaseName == null) {
                        databasePrefix = "";
                        dbIdParam = "";
                    } else {
                        dbIdParam = ", db_id('"+databaseName+"')";
                        databasePrefix = "[" + databaseName + "].";
                    }


                    //From select object_definition(object_id('sp_tables'))
                    String sql = "select " +
                            "db_name(" + (databaseName == null ? "" : "db_id('" + databaseName + "')") + ") AS TABLE_CAT, " +
                            "convert(sysname,object_schema_name(o.object_id" + dbIdParam + ")) AS TABLE_SCHEM, " +
                            "convert(sysname,o.name) AS TABLE_NAME, " +
                            "'TABLE' AS TABLE_TYPE, " +
                            "CAST(ep.value as varchar(max)) as REMARKS " +
                            "from " + databasePrefix + "sys.all_objects o " +
                            "left outer join sys.extended_properties ep on ep.name='MS_Description' and major_id=o.object_id and minor_id=0 " +
                            "where " +
                            "o.type in ('U') " +
                            "and has_perms_by_name(" + (databaseName == null ? "" : "quotename('" + databaseName + "') + '.' + ") + "quotename(object_schema_name(o.object_id" + dbIdParam + ")) + '.' + quotename(o.name), 'object', 'select') = 1 " +
                            "and charindex(substring(o.type,1,1),'U') <> 0 " +
                            "and object_schema_name(o.object_id" + dbIdParam + ")='" + database.escapeStringForDatabase(ownerName) + "'";
                    if (tableName != null) {
                        sql += " AND o.name='" + database.escapeStringForDatabase(tableName) + "' ";
                    }
                    sql += "order by 4, 1, 2, 3";

                    return executeAndExtract(sql, database);
                }

                private List<CachedRow> queryOracle(CatalogAndSchema catalogAndSchema, String tableName) throws DatabaseException, SQLException {
                    String ownerName = database.correctObjectName(catalogAndSchema.getCatalogName(), Schema.class);

                    String sql = "SELECT null as TABLE_CAT, a.OWNER as TABLE_SCHEM, a.TABLE_NAME as TABLE_NAME, " +
                            "a.TEMPORARY as TEMPORARY, a.DURATION as DURATION, 'TABLE' as TABLE_TYPE, " +
                             "c.COMMENTS as REMARKS, CASE WHEN A.tablespace_name = " +
                              "(SELECT DEFAULT_TABLESPACE FROM USER_USERS) THEN NULL ELSE tablespace_name END AS tablespace_name  " +
                            "from ALL_TABLES a " +
                            "join ALL_TAB_COMMENTS c on a.TABLE_NAME=c.table_name and a.owner=c.owner ";
                    String allCatalogsString = getAllCatalogsStringScratchData();
                    if (tableName != null || allCatalogsString == null) {
                        sql += "WHERE a.OWNER='" + ownerName + "'";
                    } else {
                        sql += "WHERE a.OWNER IN ('" + ownerName + "', " + allCatalogsString + ")";
                    }
                    if (tableName != null) {
                        sql += " AND a.TABLE_NAME='" + tableName + "'";
                    }

                    return executeAndExtract(sql, database);
                }

                private List<CachedRow> queryDb2Zos(CatalogAndSchema catalogAndSchema, String tableName) throws DatabaseException, SQLException {
                    String ownerName = database.correctObjectName(catalogAndSchema.getCatalogName(), Schema.class);

                    String sql = "SELECT CREATOR AS TABLE_SCHEM, " +
                            "NAME AS TABLE_NAME, " +
                            "'TABLE' AS TABLE_TYPE, " +
                            "REMARKS " +
                            "FROM  SYSIBM.SYSTABLES " +
                            "WHERE TYPE = 'T' ";
                    if (ownerName != null) {
                        sql += "AND CREATOR='" + ownerName + "'";
                    }
                    if (tableName != null) {
                        sql += " AND NAME='" + tableName + "'";
                    }

                    return executeAndExtract(sql, database);
                }
            });
        }

        public List<CachedRow> getViews(final String catalogName, final String schemaName, String viewName) throws DatabaseException {
            final String view;
            if (database instanceof DB2Database) {
              view = database.correctObjectName(viewName, View.class);
            }
            else {
              view = viewName;
            }
            return getResultSetCache("getViews").get(new ResultSetCache.SingleResultSetExtractor(database) {

                @Override
                boolean shouldBulkSelect(String schemaKey, ResultSetCache resultSetCache) {
                    return view == null || getAllCatalogsStringScratchData() != null || super.shouldBulkSelect(schemaKey, resultSetCache);
                }

                @Override
                public ResultSetCache.RowData rowKeyParameters(CachedRow row) {
                    return new ResultSetCache.RowData(row.getString("TABLE_CAT"), row.getString("TABLE_SCHEM"), database, row.getString("TABLE_NAME"));
                }


                @Override
                public ResultSetCache.RowData wantedKeyParameters() {
                    return new ResultSetCache.RowData(catalogName, schemaName, database, view);
                }

                @Override
                public boolean bulkContainsSchema(String schemaKey) {
                    return database instanceof OracleDatabase;
                }

                @Override
                public String getSchemaKey(CachedRow row) {
                    return row.getString("TABLE_SCHEM");
                }


                @Override
                public List<CachedRow> fastFetchQuery() throws SQLException, DatabaseException {
                    CatalogAndSchema catalogAndSchema = new CatalogAndSchema(catalogName, schemaName).customize(database);

                    if (database instanceof OracleDatabase) {
                        return queryOracle(catalogAndSchema, view);
                    }

                    String catalog = ((AbstractJdbcDatabase) database).getJdbcCatalogName(catalogAndSchema);
                    String schema = ((AbstractJdbcDatabase) database).getJdbcSchemaName(catalogAndSchema);
                    return extract(databaseMetaData.getTables(catalog, schema, ((view == null) ? SQL_FILTER_MATCH_ALL
                        : view), new String[]{"VIEW"}));
                }

                @Override
                public List<CachedRow> bulkFetchQuery() throws SQLException, DatabaseException {
                    CatalogAndSchema catalogAndSchema = new CatalogAndSchema(catalogName, schemaName).customize(database);

                    if (database instanceof OracleDatabase) {
                        return queryOracle(catalogAndSchema, null);
                    }

                    String catalog = ((AbstractJdbcDatabase) database).getJdbcCatalogName(catalogAndSchema);
                    String schema = ((AbstractJdbcDatabase) database).getJdbcSchemaName(catalogAndSchema);
                    return extract(databaseMetaData.getTables(catalog, schema, SQL_FILTER_MATCH_ALL, new String[]{"VIEW"}));
                }


                private List<CachedRow> queryOracle(CatalogAndSchema catalogAndSchema, String viewName) throws DatabaseException, SQLException {
                    String ownerName = database.correctObjectName(catalogAndSchema.getCatalogName(), Schema.class);

                    String sql = "SELECT null as TABLE_CAT, a.OWNER as TABLE_SCHEM, a.VIEW_NAME as TABLE_NAME, 'TABLE' as TABLE_TYPE, c.COMMENTS as REMARKS, TEXT as OBJECT_BODY" ;
                    if(database.getDatabaseMajorVersion() > 10){
                      sql +=  ", EDITIONING_VIEW";
                    }
                    sql += " from ALL_VIEWS a " +
                            "join ALL_TAB_COMMENTS c on a.VIEW_NAME=c.table_name and a.owner=c.owner ";
                    if (viewName != null || getAllCatalogsStringScratchData() == null) {
                        sql += "WHERE a.OWNER='" + ownerName + "'";
                    } else {
                        sql += "WHERE a.OWNER IN ('" + ownerName + "', " + getAllCatalogsStringScratchData() + ")";
                    }
                    if (viewName != null) {
                        sql += " AND a.VIEW_NAME='" + database.correctObjectName(viewName, View.class) + "'";
                    }
                    sql += " AND a.VIEW_NAME not in (select mv.name from all_registered_mviews mv where mv.owner=a.owner)";

                    return executeAndExtract(sql, database);
                }
            });
        }

        public List<CachedRow> getPrimaryKeys(final String catalogName, final String schemaName, final String table) throws DatabaseException {
            return getResultSetCache("getPrimaryKeys").get(new ResultSetCache.SingleResultSetExtractor(database) {

                @Override
                public ResultSetCache.RowData rowKeyParameters(CachedRow row) {
                    return new ResultSetCache.RowData(row.getString("TABLE_CAT"), row.getString("TABLE_SCHEM"), database, row.getString("TABLE_NAME"));
                }

                @Override
                public ResultSetCache.RowData wantedKeyParameters() {
                    return new ResultSetCache.RowData(catalogName, schemaName, database, table);
                }

                @Override
                public boolean bulkContainsSchema(String schemaKey) {
                    return database instanceof OracleDatabase;
                }


                @Override
                public String getSchemaKey(CachedRow row) {
                    return row.getString("TABLE_SCHEM");
                }

                @Override
                public List<CachedRow> fastFetchQuery() throws SQLException {
                    CatalogAndSchema catalogAndSchema = new CatalogAndSchema(catalogName, schemaName).customize(database);
                    try {
                        List<CachedRow> foundPks = new ArrayList<>();
                        if (table == null) {
                            List<CachedRow> tables = CachingDatabaseMetaData.this.getTables(catalogName, schemaName, null);
                            for (CachedRow table : tables) {
                                List<CachedRow> pkInfo = getPkInfo(schemaName, catalogAndSchema, table.getString("TABLE_NAME"));
                                if (pkInfo != null) {
                                    foundPks.addAll(pkInfo);
                                }
                            }
                            return foundPks;
                        } else {
                            List<CachedRow> pkInfo = getPkInfo(schemaName, catalogAndSchema, table);
                            if (pkInfo != null) {
                                foundPks.addAll(pkInfo);
                            }
                        }
                        return foundPks;
                    } catch (DatabaseException e) {
                        throw new SQLException(e);
                    }
                }

                private List<CachedRow> getPkInfo(String schemaName, CatalogAndSchema catalogAndSchema, String tableName) throws DatabaseException, SQLException {
                    List<CachedRow> pkInfo;
                    if (database instanceof MSSQLDatabase) {
                        String sql = mssqlSql(catalogAndSchema, tableName);
                        pkInfo = executeAndExtract(sql, database);
                    } else {
                        if (database instanceof Db2zDatabase) {
                            String sql = "SELECT 'NULL' AS TABLE_CAT," +
                                    " SYSTAB.TBCREATOR AS TABLE_SCHEM, " +
                                    "SYSTAB.TBNAME AS TABLE_NAME, " +
                                    "COLUSE.COLNAME AS COLUMN_NAME, " +
                                    "COLUSE.COLSEQ AS KEY_SEQ, " +
                                    "SYSTAB.CONSTNAME AS PK_NAME " +
                                    "FROM SYSIBM.SYSTABCONST SYSTAB " +
                                    "JOIN SYSIBM.SYSKEYCOLUSE COLUSE " +
                                    "ON SYSTAB.TBCREATOR = COLUSE.TBCREATOR " +
                                    "WHERE SYSTAB.TYPE = 'P' " +
                                    "AND SYSTAB.TBNAME='" + table + "' " +
                                    "AND SYSTAB.TBCREATOR='" + schemaName + "' " +
                                    "AND SYSTAB.TBNAME=COLUSE.TBNAME " +
                                    "AND SYSTAB.CONSTNAME=COLUSE.CONSTNAME " +
                                    "ORDER BY COLUSE.COLNAME";
                            try {
                                return executeAndExtract(sql, database);
                            } catch (DatabaseException e) {
                                throw new SQLException(e);
                            }
                        } else if (database instanceof OracleDatabase) {
                            warnAboutDbaRecycleBin();

                            String sql = "SELECT NULL AS table_cat, c.owner AS table_schem, c.table_name, c.column_name as COLUMN_NAME, c.position AS key_seq, c.constraint_name AS pk_name, k.VALIDATED as VALIDATED " +
                                    "FROM all_cons_columns c, all_constraints k " +
                                    "LEFT JOIN " + (((OracleDatabase) database).canAccessDbaRecycleBin() ? "dba_recyclebin" : "user_recyclebin") + " d ON d.object_name=k.table_name " +
                                    "WHERE k.constraint_type = 'P' " +
                                    "AND d.object_name IS NULL " +
                                    "AND k.table_name = '" + table + "' " +
                                    "AND k.owner = '" + ((AbstractJdbcDatabase) database).getJdbcSchemaName(catalogAndSchema) + "' " +
                                    "AND k.constraint_name = c.constraint_name " +
                                    "AND k.table_name = c.table_name " +
                                    "AND k.owner = c.owner " +
                                    "ORDER BY column_name";
                            try {
                                return executeAndExtract(sql, database);
                            } catch (DatabaseException e) {
                                throw new SQLException(e);
                            }
                        } else {
                            return extract(
                                    databaseMetaData.getPrimaryKeys(
                                            ((AbstractJdbcDatabase) database).getJdbcCatalogName(catalogAndSchema),
                                            ((AbstractJdbcDatabase) database).getJdbcSchemaName(catalogAndSchema),
                                            table
                                    )
                            );
                        }
                    }
                    return pkInfo;
                }

                private String mssqlSql(CatalogAndSchema catalogAndSchema, String tableName) throws DatabaseException {
                        String sql;
                        sql =
                                "SELECT " +
                                        "DB_NAME() AS [TABLE_CAT], " +
                                        "[s].[name] AS [TABLE_SCHEM], " +
                                        "[t].[name] AS [TABLE_NAME], " +
                                        "[c].[name] AS [COLUMN_NAME], " +
                                        "CASE [ic].[is_descending_key] WHEN 0 THEN N'A' WHEN 1 THEN N'D' END AS [ASC_OR_DESC], " +
                                        "[ic].[key_ordinal] AS [KEY_SEQ], " +
                                        "[kc].[name] AS [PK_NAME] " +
                                        "FROM [sys].[schemas] AS [s] " +
                                        "INNER JOIN [sys].[tables] AS [t] " +
                                        "ON [t].[schema_id] = [s].[schema_id] " +
                                        "INNER JOIN [sys].[key_constraints] AS [kc] " +
                                        "ON [kc].[parent_object_id] = [t].[object_id] " +
                                        "INNER JOIN [sys].[indexes] AS [i] " +
                                        "ON [i].[object_id] = [kc].[parent_object_id] " +
                                        "AND [i].[index_id] = [kc].[unique_index_id] " +
                                        "INNER JOIN [sys].[index_columns] AS [ic] " +
                                        "ON [ic].[object_id] = [i].[object_id] " +
                                        "AND [ic].[index_id] = [i].[index_id] " +
                                        "INNER JOIN [sys].[columns] AS [c] " +
                                        "ON [c].[object_id] = [ic].[object_id] " +
                                        "AND [c].[column_id] = [ic].[column_id] " +
                                        "WHERE [s].[name] = N'" + database.escapeStringForDatabase(catalogAndSchema.getSchemaName()) + "' " + // The schema name was corrected in the customized CatalogAndSchema
                                        (tableName == null ? "" : "AND [t].[name] = N'" + database.escapeStringForDatabase(database.correctObjectName(tableName, Table.class)) + "' ") +
                                        "AND [kc].[type] = 'PK' " +
                                        "AND [ic].[key_ordinal] > 0 " +
                                        "ORDER BY " +
                                        "[ic].[key_ordinal]";
                    return sql;
                            }

                @Override
                public List<CachedRow> bulkFetchQuery() throws SQLException {
                    if (database instanceof OracleDatabase) {
                        CatalogAndSchema catalogAndSchema = new CatalogAndSchema(catalogName, schemaName).customize(database);

                        warnAboutDbaRecycleBin();
                        try {
                            String sql = "SELECT NULL AS table_cat, c.owner AS table_schem, c.table_name, c.column_name, c.position AS key_seq,c.constraint_name AS pk_name, k.VALIDATED as VALIDATED FROM " +
                                    "all_cons_columns c, " +
                                    "all_constraints k " +
                                    "LEFT JOIN " + (((OracleDatabase) database).canAccessDbaRecycleBin() ? "dba_recyclebin" : "user_recyclebin") + " d ON d.object_name=k.table_name " +
                                    "WHERE k.constraint_type = 'P' " +
                                    "AND d.object_name IS NULL ";
                            if (getAllCatalogsStringScratchData() == null) {
                                sql += "AND k.owner='" + catalogAndSchema.getCatalogName() + "' ";
                            } else {
                                sql += "AND k.owner IN ('" + catalogAndSchema.getCatalogName() + "', " + getAllCatalogsStringScratchData() + ")";
                            }
                            sql += "AND k.constraint_name = c.constraint_name " +
                                    "AND k.table_name = c.table_name " +
                                    "AND k.owner = c.owner " +
                                    "ORDER BY column_name";
                            return executeAndExtract(sql, database);
                        } catch (DatabaseException e) {
                            throw new SQLException(e);
                        }
                    } else if (database instanceof MSSQLDatabase) {
                        CatalogAndSchema catalogAndSchema = new CatalogAndSchema(catalogName, schemaName).customize(database);
                        try {
                            return executeAndExtract(mssqlSql(catalogAndSchema, null), database);
                        } catch (DatabaseException e) {
                            throw new SQLException(e);
                    }
                    }
                    return null;
                }

                @Override
                boolean shouldBulkSelect(String schemaKey, ResultSetCache resultSetCache) {
                    if ((database instanceof OracleDatabase) || (database instanceof MSSQLDatabase)) {
                        return table == null || getAllCatalogsStringScratchData() != null || super.shouldBulkSelect(schemaKey, resultSetCache);
                    } else {
                        return false;
                    }
                }
            });
        }

        public List<CachedRow> getUniqueConstraints(final String catalogName, final String schemaName, final String tableName) throws DatabaseException {
            return getResultSetCache("getUniqueConstraints").get(new ResultSetCache.SingleResultSetExtractor(database) {

                @Override
                boolean shouldBulkSelect(String schemaKey, ResultSetCache resultSetCache) {
                    return tableName == null || getAllCatalogsStringScratchData() != null || super.shouldBulkSelect(schemaKey, resultSetCache);
                }

                @Override
                public boolean bulkContainsSchema(String schemaKey) {
                    return database instanceof OracleDatabase;
                }

                @Override
                public String getSchemaKey(CachedRow row) {
                    return row.getString("CONSTRAINT_SCHEM");
                }

                @Override
                public ResultSetCache.RowData rowKeyParameters(CachedRow row) {
                    return new ResultSetCache.RowData(catalogName, schemaName, database, row.getString("TABLE_NAME"));
                }

                @Override
                public ResultSetCache.RowData wantedKeyParameters() {
                    return new ResultSetCache.RowData(catalogName, schemaName, database, tableName);
                }

                @Override
                public List<CachedRow> fastFetchQuery() throws SQLException, DatabaseException {
                    CatalogAndSchema catalogAndSchema = new CatalogAndSchema(catalogName, schemaName).customize(database);

                    return executeAndExtract(createSql(((AbstractJdbcDatabase) database).getJdbcCatalogName(catalogAndSchema), ((AbstractJdbcDatabase) database).getJdbcSchemaName(catalogAndSchema), tableName), JdbcDatabaseSnapshot.this.getDatabase(), (database instanceof InformixDatabase));
                }

                @Override
                public List<CachedRow> bulkFetchQuery() throws SQLException, DatabaseException {
                    CatalogAndSchema catalogAndSchema = new CatalogAndSchema(catalogName, schemaName).customize(database);

                    return executeAndExtract(createSql(((AbstractJdbcDatabase) database).getJdbcCatalogName(catalogAndSchema), ((AbstractJdbcDatabase) database).getJdbcSchemaName(catalogAndSchema), null), JdbcDatabaseSnapshot.this.getDatabase());
                }

                private String createSql(String catalogName, String schemaName, String tableName) throws SQLException {
                    CatalogAndSchema catalogAndSchema = new CatalogAndSchema(catalogName, schemaName).customize(database);

                    String jdbcCatalogName = database.correctObjectName(((AbstractJdbcDatabase) database).getJdbcCatalogName(catalogAndSchema), Catalog.class);
                    String jdbcSchemaName = database.correctObjectName(((AbstractJdbcDatabase) database).getJdbcSchemaName(catalogAndSchema), Schema.class);

                    Database database = JdbcDatabaseSnapshot.this.getDatabase();
                    String sql;
                    if( database instanceof Ingres9Database ) {
                        sql = "select CONSTRAINT_NAME, TABLE_NAME from iiconstraints where schema_name ='"
                                + schemaName + "' and constraint_type='U'";
                        if (tableName != null) {
                            sql += " and table_name='" + tableName + "'";
                        }
                    } else if ((database instanceof MySQLDatabase) || (database instanceof HsqlDatabase) || (database
                        instanceof MariaDBDatabase)) {
                        sql = "select CONSTRAINT_NAME, TABLE_NAME "
                                + "from " + database.getSystemSchema() + ".table_constraints "
                                + "where constraint_schema='" + jdbcCatalogName + "' "
                                + "and constraint_type='UNIQUE'";
                        if (tableName != null) {
                            sql += " and table_name='" + tableName + "'";
                        }
                    } else if (database instanceof PostgresDatabase) {
                        sql = "select CONSTRAINT_NAME, TABLE_NAME "
                                + "from " + database.getSystemSchema() + ".table_constraints "
                                + "where constraint_catalog='" + jdbcCatalogName + "' "
                                + "and constraint_schema='" + jdbcSchemaName + "' "
                                + "and constraint_type='UNIQUE'";
                        if (tableName != null) {
                            sql += " and table_name='" + tableName + "'";
                        }
                    } else if (database instanceof MSSQLDatabase) {
                        sql =
                                "SELECT " +
                                        "[TC].[CONSTRAINT_NAME], " +
                                        "[TC].[TABLE_NAME], " +
                                        "[TC].[CONSTRAINT_CATALOG] AS INDEX_CATALOG, " +
                                        "[TC].[CONSTRAINT_SCHEMA] AS INDEX_SCHEMA, " +
                                        "[IDX].[TYPE_DESC], " +
                                        "[IDX].[name] AS INDEX_NAME " +
                                        "FROM [INFORMATION_SCHEMA].[TABLE_CONSTRAINTS] AS [TC] " +
                                        "JOIN sys.indexes AS IDX ON IDX.name=[TC].[CONSTRAINT_NAME] AND object_schema_name(object_id)=[TC].[CONSTRAINT_SCHEMA] " +
                                        "WHERE [TC].[CONSTRAINT_TYPE] = 'UNIQUE' " +
                                        "AND [TC].[CONSTRAINT_CATALOG] = N'" + database.escapeStringForDatabase(jdbcCatalogName) + "' " +
                                        "AND [TC].[CONSTRAINT_SCHEMA] = N'" + database.escapeStringForDatabase(jdbcSchemaName) + "'";
                        if (tableName != null) {
                            sql += " AND [TC].[TABLE_NAME] = N'" + database.escapeStringForDatabase(database.correctObjectName(tableName, Table.class)) + "'";
                        }
                    } else if (database instanceof OracleDatabase) {
                        warnAboutDbaRecycleBin();

                        sql = "select uc.owner AS CONSTRAINT_SCHEM, uc.constraint_name, uc.table_name,uc.status,uc.deferrable,uc.deferred,ui.tablespace_name, ui.index_name, ui.owner as INDEX_CATALOG, uc.VALIDATED as VALIDATED, ac.COLUMN_NAME as COLUMN_NAME " +
                                "from all_constraints uc " +
                                "join all_indexes ui on uc.index_name = ui.index_name and uc.owner=ui.table_owner and uc.table_name=ui.table_name " +
                                "LEFT OUTER JOIN " + (((OracleDatabase) database).canAccessDbaRecycleBin() ? "dba_recyclebin" : "user_recyclebin") + " d ON d.object_name=ui.table_name " +
                                "LEFT JOIN all_cons_columns ac ON ac.OWNER = uc.OWNER AND ac.TABLE_NAME = uc.TABLE_NAME AND ac.CONSTRAINT_NAME = uc.CONSTRAINT_NAME "+
                                "where uc.constraint_type='U' ";
                        if (tableName != null || getAllCatalogsStringScratchData() == null) {
                            sql += "and uc.owner = '" + jdbcSchemaName + "'";
                        } else {
                            sql += "and uc.owner IN ('" + jdbcSchemaName + "', " + getAllCatalogsStringScratchData() + ")";
                        }
                        sql += "AND d.object_name IS NULL ";

                        if (tableName != null) {
                            sql += " and uc.table_name = '" + tableName + "'";
                        }
                    } else if (database instanceof DB2Database) {
                        // if we are on DB2 AS400 iSeries
                        if (database.getDatabaseProductName().startsWith("DB2 UDB for AS/400")) {
                            sql = "select constraint_name as constraint_name, table_name as table_name from QSYS2.TABLE_CONSTRAINTS where table_schema='" + jdbcSchemaName + "' and constraint_type='UNIQUE'";
                            if (tableName != null) {
                                sql += " and table_name = '" + tableName + "'";
                            }
                            // DB2 z/OS
                        }
                        // here we are on DB2 UDB
                        else {
                            sql = "select distinct k.constname as constraint_name, t.tabname as TABLE_NAME from syscat.keycoluse k, syscat.tabconst t "
                                    + "where k.constname = t.constname "
                                    + "and t.tabschema = '" + jdbcSchemaName + "' "
                                    + "and t.type='U'";
                            if (tableName != null) {
                                sql += " and t.tabname = '" + tableName + "'";
                            }
                        }
                    } else if (database instanceof Db2zDatabase) {
                        sql = "select distinct k.constname as constraint_name, t.tbname as TABLE_NAME from SYSIBM.SYSKEYCOLUSE k, SYSIBM.SYSTABCONST t "
                                + "where k.constname = t.constname "
                                + "and k.TBCREATOR = t.TBCREATOR "
                                + "and t.TBCREATOR = '" + jdbcSchemaName + "' ";
                        if (tableName != null) {
                            sql += " and t.tbname = '" + tableName + "'";
                        }
                    } else if (database instanceof FirebirdDatabase) {
                        sql = "SELECT TRIM(RDB$INDICES.RDB$INDEX_NAME) AS CONSTRAINT_NAME, " +
                                "TRIM(RDB$INDICES.RDB$RELATION_NAME) AS TABLE_NAME " +
                                "FROM RDB$INDICES "
                                + "LEFT JOIN RDB$RELATION_CONSTRAINTS "
                                + "ON RDB$RELATION_CONSTRAINTS.RDB$INDEX_NAME = RDB$INDICES.RDB$INDEX_NAME "
                                + "WHERE RDB$INDICES.RDB$UNIQUE_FLAG IS NOT NULL "
                                + "AND ("
                                + "RDB$RELATION_CONSTRAINTS.RDB$CONSTRAINT_TYPE IS NULL "
                                + "OR TRIM(RDB$RELATION_CONSTRAINTS.RDB$CONSTRAINT_TYPE)='UNIQUE') "
                                + "AND NOT(RDB$INDICES.RDB$INDEX_NAME LIKE 'RDB$%')";
                        if (tableName != null) {
                            sql += " AND TRIM(RDB$INDICES.RDB$RELATION_NAME)='" + tableName + "'";
                        }
                    } else if (database instanceof DerbyDatabase) {
                        sql = "select c.constraintname as CONSTRAINT_NAME, tablename AS TABLE_NAME "
                                + "from sys.systables t, sys.sysconstraints c, sys.sysschemas s "
                                + "where s.schemaname='" + jdbcCatalogName + "' "
                                + "and t.tableid = c.tableid "
                                + "and t.schemaid=s.schemaid "
                                + "and c.type = 'U'";
                        if (tableName != null) {
                            sql += " AND t.tablename = '" + tableName + "'";
                        }
                    } else if (database instanceof InformixDatabase) {
                        sql = "select unique sysindexes.idxname as CONSTRAINT_NAME, sysindexes.idxtype, systables.tabname as TABLE_NAME "
                                + "from sysindexes, systables "
                                + "left outer join sysconstraints on sysconstraints.tabid = systables.tabid and sysconstraints.constrtype = 'P' "
                                + "where sysindexes.tabid = systables.tabid and sysindexes.idxtype = 'U' "
                                + "and sysconstraints.idxname != sysindexes.idxname "
                                + "and sysconstraints.tabid = sysindexes.tabid";
                        if (tableName != null) {
                            sql += " and systables.tabname = '" + database.correctObjectName(tableName, Table.class) + "'";
                        }
                    } else if (database instanceof SybaseDatabase) {
                        Scope.getCurrentScope().getLog(getClass()).warning(LogType.LOG, "Finding unique constraints not currently supported for Sybase");
                        return null; //TODO: find sybase sql
                    } else if (database instanceof SybaseASADatabase) {
                        sql = "select sysconstraint.constraint_name, sysconstraint.constraint_type, systable.table_name " +
                                "from sysconstraint, systable " +
                                "where sysconstraint.table_object_id = systable.object_id " +
                                "and sysconstraint.constraint_type = 'U'";
                        if (tableName != null) {
                            sql += " and systable.table_name = '" + tableName + "'";
                        }
                    } else {
                        sql = "select CONSTRAINT_NAME, CONSTRAINT_TYPE, TABLE_NAME "
                                + "from " + database.getSystemSchema() + ".constraints "
                                + "where constraint_schema='" + jdbcSchemaName + "' "
                                + "and constraint_catalog='" + jdbcCatalogName + "' "
                                + "and constraint_type='UNIQUE'";
                        if (tableName != null) {
                            sql += " and table_name='" + tableName + "'";
                        }

                    }

                    return sql;
                }
            });
        }
    }

    private String getAllCatalogsStringScratchData() {
        return (String) JdbcDatabaseSnapshot.this.getScratchData(ALL_CATALOGS_STRING_SCRATCH_KEY);
    }

}<|MERGE_RESOLUTION|>--- conflicted
+++ resolved
@@ -15,12 +15,9 @@
 import liquibase.database.core.*;
 import liquibase.database.jvm.JdbcConnection;
 import liquibase.exception.DatabaseException;
-<<<<<<< HEAD
-=======
 import liquibase.executor.jvm.ColumnMapRowMapper;
 import liquibase.executor.jvm.RowMapperNotNullConstraintsResultSetExtractor;
 import liquibase.logging.LogService;
->>>>>>> 3a073b32
 import liquibase.logging.LogType;
 import liquibase.structure.DatabaseObject;
 import liquibase.structure.core.Catalog;
@@ -80,249 +77,7 @@
             ResultSetCache importedKeys = getResultSetCache("getImportedKeys");
             importedKeys.setBulkTracking(!(database instanceof MSSQLDatabase));
 
-<<<<<<< HEAD
-                @Override
-                public ResultSetCache.RowData rowKeyParameters(CachedRow row) {
-                    return new ResultSetCache.RowData(row.getString("FKTABLE_CAT"), row.getString("FKTABLE_SCHEM"), database, row.getString("FKTABLE_NAME"), row.getString("FK_NAME"));
-                }
-
-                @Override
-                public ResultSetCache.RowData wantedKeyParameters() {
-                    return new ResultSetCache.RowData(catalogName, schemaName, database, tableName, fkName);
-                }
-
-                @Override
-                public boolean bulkContainsSchema(String schemaKey) {
-                    return database instanceof OracleDatabase;
-                }
-
-                @Override
-                public String getSchemaKey(CachedRow row) {
-                    return row.getString("FKTABLE_SCHEM");
-                }
-
-                @Override
-                public List<CachedRow> fastFetch() throws SQLException, DatabaseException {
-                    CatalogAndSchema catalogAndSchema = new CatalogAndSchema(catalogName, schemaName).customize(database);
-
-                    List<CachedRow> returnList = new ArrayList<>();
-
-                    List<String> tables = new ArrayList<>();
-                    String jdbcCatalogName = ((AbstractJdbcDatabase) database).getJdbcCatalogName(catalogAndSchema);
-                    String jdbcSchemaName = ((AbstractJdbcDatabase) database).getJdbcSchemaName(catalogAndSchema);
-
-                    if (database.getClass().isAssignableFrom(DB2Database.class)) {
-                        return executeAndExtract(getDB2Sql(jdbcSchemaName, tableName), database);
-                    } else if (database instanceof Db2zDatabase) {
-                       return executeAndExtract(getDB2ZOSSql(jdbcSchemaName, tableName), database);
-                    } else {
-                        if (tableName == null) {
-                            for (CachedRow row : getTables(jdbcCatalogName, jdbcSchemaName, null)) {
-                                tables.add(row.getString("TABLE_NAME"));
-                            }
-                        } else {
-                            tables.add(tableName);
-                        }
-
-                        for (String foundTable : tables) {
-                            if (database instanceof OracleDatabase) {
-                                throw new RuntimeException("Should have bulk selected");
-                            } else {
-                                ResultSet metaData =
-                                        null;
-                                try {
-                                    metaData = databaseMetaData.getImportedKeys(jdbcCatalogName, jdbcSchemaName, foundTable);
-                                    returnList.addAll(extract(metaData));
-                                } catch (SQLException e) {
-                                    // SAP SQL Anywhere throws an SQL Exception when we try to get FOREIGN KEYs
-                                    // from a table, but the table has no FOREIGN KEYs.
-                                    if ((database instanceof SybaseASADatabase) && e.getSQLState().equalsIgnoreCase
-                                        (ASANY_NO_FOREIGN_KEYS_FOUND_SQLSTATE)) {
-                                        Scope.getCurrentScope().getLog(getClass()).fine(
-                                                LogType.LOG, String.format("Ignored SAP SQL Anywhere SQL " +
-                                                        "exception thrown when FOREIGN KEY list of table '%s' was " +
-                                                        "empty.", foundTable));
-                                    } else {
-                                        throw e; // Some different SQLException, upstream program code must deal with it
-                                    }
-
-                                }
-                            }
-                        }
-
-                        return returnList;
-                    }
-                }
-
-                /**
-                 * Performance-optimised queries for DBMSs where a series of single lookups (via JDBC's
-                 * getImportedKeys() ) yields no acceptable performance. It should return all the columns that are
-                 * returned by getImportedKeys() and may return additional columns with DBMS-specific information.
-                 *
-                 * @return a list of rows representing the result of the DBMS-specific metadata query.
-                 * @throws SQLException an SQL exception returned by the JDBC driver
-                 * @throws DatabaseException any other problem in the DBMS-related program code
-                 */
-                @Override
-                public List<CachedRow> bulkFetch() throws SQLException, DatabaseException {
-                    if (database instanceof OracleDatabase) {
-                        CatalogAndSchema catalogAndSchema = new CatalogAndSchema(catalogName, schemaName).customize(database);
-
-                        String jdbcSchemaName = ((AbstractJdbcDatabase) database).getJdbcSchemaName(catalogAndSchema);
-
-                        String sql = "SELECT  /*+rule*/" +
-                                "  NULL AS pktable_cat,  " +
-                                "  p.owner as pktable_schem,  " +
-                                "  p.table_name as pktable_name,  " +
-                                "  pc.column_name as pkcolumn_name,  " +
-                                "  NULL as fktable_cat,  " +
-                                "  f.owner as fktable_schem,  " +
-                                "  f.table_name as fktable_name,  " +
-                                "  fc.column_name as fkcolumn_name,  " +
-                                "  fc.position as key_seq,  " +
-                                "  NULL as update_rule,  " +
-                                "  decode (f.delete_rule, 'CASCADE', 0, 'SET NULL', 2, 1) as delete_rule,  " +
-                                "  f.constraint_name as fk_name,  " +
-                                "  p.constraint_name as pk_name,  " +
-                                "  decode(f.deferrable, 'DEFERRABLE', 5, 'NOT DEFERRABLE', 7, 'DEFERRED', 6) deferrability,  " +
-                                "  f.validated as fk_validate " +
-                                "FROM " +
-                                "all_cons_columns pc " +
-                                "INNER JOIN all_constraints p " +
-                                "ON pc.owner = p.owner " +
-                                "AND pc.constraint_name = p.constraint_name " +
-                                "INNER JOIN all_constraints f " +
-                                "ON pc.owner = f.r_owner " +
-                                "AND pc.constraint_name = f.r_constraint_name " +
-                                "INNER JOIN all_cons_columns fc " +
-                                "ON fc.owner = f.owner " +
-                                "AND fc.constraint_name = f.constraint_name " +
-                                "AND fc.position = pc.position ";
-                        if (getAllCatalogsStringScratchData() == null) {
-                            sql += "WHERE f.owner = '" + jdbcSchemaName + "' ";
-                        } else {
-                            sql += "WHERE f.owner IN ('" + jdbcSchemaName + "', " + getAllCatalogsStringScratchData() + ") ";
-                        }
-                        sql += "AND p.constraint_type in ('P', 'U') " +
-                                "AND f.constraint_type = 'R' " +
-                                "AND p.table_name NOT LIKE 'BIN$%' " +
-                                "ORDER BY fktable_schem, fktable_name, key_seq";
-                        return executeAndExtract(sql, database);
-                    } else if(database.getClass().isAssignableFrom(DB2Database.class)) {
-                        CatalogAndSchema catalogAndSchema = new CatalogAndSchema(catalogName, schemaName).customize(database);
-                        String jdbcSchemaName = ((AbstractJdbcDatabase) database).getJdbcSchemaName(catalogAndSchema);
-                        return executeAndExtract(getDB2Sql(jdbcSchemaName, null), database);
-                    } else if (database instanceof Db2zDatabase) {
-                        CatalogAndSchema catalogAndSchema = new CatalogAndSchema(catalogName, schemaName).customize(database);
-                        String jdbcSchemaName = ((AbstractJdbcDatabase) database).getJdbcSchemaName(catalogAndSchema);
-                        return executeAndExtract(getDB2ZOSSql(jdbcSchemaName, null), database);
-                    } else if (database instanceof MSSQLDatabase) {
-                        CatalogAndSchema catalogAndSchema = new CatalogAndSchema(catalogName, schemaName).customize(database);
-
-                        String jdbcSchemaName = ((AbstractJdbcDatabase) database).getJdbcSchemaName(catalogAndSchema);
-
-                        String sql = getMSSQLSql(jdbcSchemaName);
-                        return executeAndExtract(sql, database);
-                    } else {
-                        throw new RuntimeException("Cannot bulk select");
-                    }
-                }
-
-                protected String getMSSQLSql(String jdbcSchemaName) {
-                    //comes from select object_definition(object_id('sp_fkeys'))
-                    return "select " +
-                            "convert(sysname,db_name()) AS PKTABLE_CAT, " +
-                            "convert(sysname,schema_name(o1.schema_id)) AS PKTABLE_SCHEM, " +
-                            "convert(sysname,o1.name) AS PKTABLE_NAME, " +
-                            "convert(sysname,c1.name) AS PKCOLUMN_NAME, " +
-                            "convert(sysname,db_name()) AS FKTABLE_CAT, " +
-                            "convert(sysname,schema_name(o2.schema_id)) AS FKTABLE_SCHEM, " +
-                            "convert(sysname,o2.name) AS FKTABLE_NAME, " +
-                            "convert(sysname,c2.name) AS FKCOLUMN_NAME, " +
-                            "isnull(convert(smallint,k.constraint_column_id), convert(smallint,0)) AS KEY_SEQ, " +
-                            "convert(smallint, case ObjectProperty(f.object_id, 'CnstIsUpdateCascade') when 1 then 0 else 1 end) AS UPDATE_RULE, " +
-                            "convert(smallint, case ObjectProperty(f.object_id, 'CnstIsDeleteCascade') when 1 then 0 else 1 end) AS DELETE_RULE, " +
-                            "convert(sysname,object_name(f.object_id)) AS FK_NAME, " +
-                            "convert(sysname,i.name) AS PK_NAME, " +
-                            "convert(smallint, 7) AS DEFERRABILITY " +
-                            "from " +
-                            "sys.objects o1, " +
-                            "sys.objects o2, " +
-                            "sys.columns c1, " +
-                            "sys.columns c2, " +
-                            "sys.foreign_keys f inner join " +
-                            "sys.foreign_key_columns k on (k.constraint_object_id = f.object_id) inner join " +
-                            "sys.indexes i on (f.referenced_object_id = i.object_id and f.key_index_id = i.index_id) " +
-                            "where " +
-                            "o1.object_id = f.referenced_object_id and " +
-                            "o2.object_id = f.parent_object_id and " +
-                            "c1.object_id = f.referenced_object_id and " +
-                            "c2.object_id = f.parent_object_id and " +
-                            "c1.column_id = k.referenced_column_id and " +
-                            "c2.column_id = k.parent_column_id and " +
-                            "object_schema_name(o1.object_id)='" + jdbcSchemaName + "' " +
-                            "order by 5, 6, 7, 9, 8";
-                }
-
-                protected String getDB2Sql(String jdbcSchemaName, String tableName) {
-                    return "SELECT  " +
-                            "  pk_col.tabschema AS pktable_cat,  " +
-                            "  pk_col.tabname as pktable_name,  " +
-                            "  pk_col.colname as pkcolumn_name, " +
-                            "  fk_col.tabschema as fktable_cat,  " +
-                            "  fk_col.tabname as fktable_name,  " +
-                            "  fk_col.colname as fkcolumn_name, " +
-                            "  fk_col.colseq as key_seq,  " +
-                            "  decode (ref.updaterule, 'A', 3, 'R', 1, 1) as update_rule,  " +
-                            "  decode (ref.deleterule, 'A', 3, 'C', 0, 'N', 2, 'R', 1, 1) as delete_rule,  " +
-                            "  ref.constname as fk_name,  " +
-                            "  ref.refkeyname as pk_name,  " +
-                            "  7 as deferrability  " +
-                            "FROM " +
-                            "syscat.references ref " +
-                            "join syscat.keycoluse fk_col on ref.constname=fk_col.constname and ref.tabschema=fk_col.tabschema and ref.tabname=fk_col.tabname " +
-                            "join syscat.keycoluse pk_col on ref.refkeyname=pk_col.constname and ref.reftabschema=pk_col.tabschema and ref.reftabname=pk_col.tabname " +
-                            "WHERE ref.tabschema = '" + jdbcSchemaName + "' " +
-                            "and pk_col.colseq=fk_col.colseq " +
-                            (tableName != null ? " AND fk_col.tabname='" + tableName + "' " : "") +
-                            "ORDER BY fk_col.colseq";
-                }
-
-                protected String getDB2ZOSSql(String jdbcSchemaName, String tableName) {
-                    return "SELECT  " +
-                            "  ref.REFTBCREATOR AS pktable_cat,  " +
-                            "  ref.REFTBNAME as pktable_name,  " +
-                            "  pk_col.colname as pkcolumn_name, " +
-                            "  ref.CREATOR as fktable_cat,  " +
-                            "  ref.TBNAME as fktable_name,  " +
-                            "  fk_col.colname as fkcolumn_name, " +
-                            "  fk_col.colseq as key_seq,  " +
-                            "  decode (ref.deleterule, 'A', 3, 'C', 0, 'N', 2, 'R', 1, 1) as delete_rule,  " +
-                            "  ref.relname as fk_name,  " +
-                            "  pk_col.colname as pk_name,  " +
-                            "  7 as deferrability  " +
-                            "FROM " +
-                            "SYSIBM.SYSRELS ref " +
-                            "join SYSIBM.SYSFOREIGNKEYS fk_col on ref.relname = fk_col.RELNAME and ref.CREATOR = fk_col.CREATOR and ref.TBNAME = fk_col.TBNAME " +
-                            "join SYSIBM.SYSKEYCOLUSE pk_col on ref.REFTBCREATOR = pk_col.TBCREATOR and ref.REFTBNAME = pk_col.TBNAME " +
-                            "WHERE ref.CREATOR = '" + jdbcSchemaName + "' " +
-                            "and pk_col.colseq=fk_col.colseq " +
-                            (tableName != null ? " AND ref.TBNAME='" + tableName + "' " : "") +
-                            "ORDER BY fk_col.colseq";
-                }
-
-                @Override
-                boolean shouldBulkSelect(String schemaKey, ResultSetCache resultSetCache) {
-                    if ((database instanceof AbstractDb2Database) || (database instanceof MSSQLDatabase)) {
-                        return super.shouldBulkSelect(schemaKey, resultSetCache); //can bulk and fast fetch
-                    } else {
-                        return database instanceof OracleDatabase; //oracle is slow, always bulk select while you are at it. Other databases need to go through all tables.
-                    }
-                }
-            });
-=======
             return importedKeys.get(foreignKeysResultSetCache);
->>>>>>> 3a073b32
         }
 
         public List<CachedRow> getIndexInfo(final String catalogName, final String schemaName, final String tableName, final String indexName) throws DatabaseException, SQLException {
