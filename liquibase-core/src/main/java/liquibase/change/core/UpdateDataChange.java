--- conflicted
+++ resolved
@@ -1,130 +1,114 @@
-package liquibase.change.core;
-
-import java.util.ArrayList;
-import java.util.List;
-
-import liquibase.change.AbstractChange;
-import liquibase.change.ChangeClass;
-import liquibase.change.ChangeMetaData;
-import liquibase.change.ChangeProperty;
-import liquibase.change.ChangeWithColumns;
-import liquibase.change.ColumnConfig;
-import liquibase.change.TextNode;
-import liquibase.database.Database;
-import liquibase.database.core.InformixDatabase;
-import liquibase.statement.SqlStatement;
-import liquibase.statement.UpdateExecutablePreparedStatement;
-import liquibase.statement.core.UpdateStatement;
-<<<<<<< HEAD
-
-import java.util.ArrayList;
-import java.util.List;
-=======
->>>>>>> ee1b962f
-
-@DatabaseChange(name = "update", description = "Update Data", priority = ChangeMetaData.PRIORITY_DEFAULT, appliesTo = "table")
-public class UpdateDataChange extends AbstractChange implements ChangeWithColumns<ColumnConfig> {
-
-    private String catalogName;
-    private String schemaName;
-    private String tableName;
-    private List<ColumnConfig> columns;
-
-    @TextNode(nodeName="where")
-    private String whereClause;
-
-    public UpdateDataChange() {
-        columns = new ArrayList<ColumnConfig>();
-    }
-
-    @DatabaseChangeProperty(mustApplyTo ="column.relation.catalog")
-    public String getCatalogName() {
-        return catalogName;
-    }
-
-    public void setCatalogName(String catalogName) {
-        this.catalogName = catalogName;
-    }
-
-    @DatabaseChangeProperty(mustApplyTo ="column.relation.schema")
-    public String getSchemaName() {
-        return schemaName;
-    }
-
-    public void setSchemaName(String schemaName) {
-        this.schemaName = schemaName;
-    }
-
-    @DatabaseChangeProperty(requiredForDatabase = "all", mustApplyTo = "table")
-    public String getTableName() {
-        return tableName;
-    }
-
-    public void setTableName(String tableName) {
-        this.tableName = tableName;
-    }
-
-    @DatabaseChangeProperty(requiredForDatabase = "all")
-    public List<ColumnConfig> getColumns() {
-        return columns;
-    }
-
-    public void setColumns(List<ColumnConfig> columns) {
-        this.columns = columns;
-    }
-
-    public void addColumn(ColumnConfig column) {
-        columns.add(column);
-    }
-
-    public void removeColumn(ColumnConfig column) {
-        columns.remove(column);
-    }
-
-    public String getWhereClause() {
-        return whereClause;
-    }
-
-    public void setWhereClause(String whereClause) {
-        this.whereClause = whereClause;
-    }
-
-    public SqlStatement[] generateStatements(Database database) {
-
-    	boolean needsPreparedStatement = false;
-        for (ColumnConfig column : columns) {
-            if (column.getValueBlob() != null) {
-                needsPreparedStatement = true;
-            }
-            if (column.getValueClob() != null) {
-                needsPreparedStatement = true;
-            }
-            if (column.getValueText() != null && database instanceof InformixDatabase) {
-                needsPreparedStatement = true;
-            }
-        }
-
-        if (needsPreparedStatement) {
-            return new SqlStatement[] { 
-            		new UpdateExecutablePreparedStatement(database, catalogName, schemaName, tableName, columns) 
-            };
-        }
-    	
-        UpdateStatement statement = new UpdateStatement(getCatalogName(), getSchemaName(), getTableName());
-
-        for (ColumnConfig column : columns) {
-            statement.addNewColumnValue(column.getName(), column.getValueObject());
-        }
-
-        statement.setWhereClause(whereClause);
-
-        return new SqlStatement[]{
-                statement
-        };
-    }
-
-    public String getConfirmationMessage() {
-        return "Data updated in " + getTableName();
-    }
-
-}
+package liquibase.change.core;
+
+import liquibase.change.*;
+import liquibase.database.Database;
+import liquibase.statement.SqlStatement;
+import liquibase.statement.UpdateExecutablePreparedStatement;
+import liquibase.statement.core.UpdateStatement;
+
+import java.util.ArrayList;
+import java.util.List;
+
+@DatabaseChange(name = "update", description = "Update Data", priority = ChangeMetaData.PRIORITY_DEFAULT, appliesTo = "table")
+public class UpdateDataChange extends AbstractChange implements ChangeWithColumns<ColumnConfig> {
+
+    private String catalogName;
+    private String schemaName;
+    private String tableName;
+    private List<ColumnConfig> columns;
+
+    @TextNode(nodeName="where")
+    private String whereClause;
+
+    public UpdateDataChange() {
+        columns = new ArrayList<ColumnConfig>();
+    }
+
+    @DatabaseChangeProperty(mustApplyTo ="column.relation.catalog")
+    public String getCatalogName() {
+        return catalogName;
+    }
+
+    public void setCatalogName(String catalogName) {
+        this.catalogName = catalogName;
+    }
+
+    @DatabaseChangeProperty(mustApplyTo ="column.relation.schema")
+    public String getSchemaName() {
+        return schemaName;
+    }
+
+    public void setSchemaName(String schemaName) {
+        this.schemaName = schemaName;
+    }
+
+    @DatabaseChangeProperty(requiredForDatabase = "all", mustApplyTo = "table")
+    public String getTableName() {
+        return tableName;
+    }
+
+    public void setTableName(String tableName) {
+        this.tableName = tableName;
+    }
+
+    @DatabaseChangeProperty(requiredForDatabase = "all")
+    public List<ColumnConfig> getColumns() {
+        return columns;
+    }
+
+    public void setColumns(List<ColumnConfig> columns) {
+        this.columns = columns;
+    }
+
+    public void addColumn(ColumnConfig column) {
+        columns.add(column);
+    }
+
+    public void removeColumn(ColumnConfig column) {
+        columns.remove(column);
+    }
+
+    public String getWhereClause() {
+        return whereClause;
+    }
+
+    public void setWhereClause(String whereClause) {
+        this.whereClause = whereClause;
+    }
+
+    public SqlStatement[] generateStatements(Database database) {
+
+    	boolean needsPreparedStatement = false;
+        for (ColumnConfig column : columns) {
+            if (column.getValueBlob() != null) {
+                needsPreparedStatement = true;
+            }
+            if (column.getValueClob() != null) {
+                needsPreparedStatement = true;
+            }
+        }
+
+        if (needsPreparedStatement) {
+            return new SqlStatement[] { 
+            		new UpdateExecutablePreparedStatement(database, catalogName, schemaName, tableName, columns)
+            };
+        }
+    	
+        UpdateStatement statement = new UpdateStatement(getCatalogName(), getSchemaName(), getTableName());
+
+        for (ColumnConfig column : columns) {
+            statement.addNewColumnValue(column.getName(), column.getValueObject());
+        }
+
+        statement.setWhereClause(whereClause);
+
+        return new SqlStatement[]{
+                statement
+        };
+    }
+
+    public String getConfirmationMessage() {
+        return "Data updated in " + getTableName();
+    }
+
+}