package liquibase.change.core;

import liquibase.Scope;
import liquibase.change.*;
import liquibase.changelog.ChangeLogParameters;
import liquibase.configuration.GlobalConfiguration;
import liquibase.configuration.LiquibaseConfiguration;
import liquibase.database.Database;
import liquibase.database.DatabaseList;
import liquibase.database.core.AbstractDb2Database;
import liquibase.database.core.HsqlDatabase;
import liquibase.database.core.MSSQLDatabase;
import liquibase.database.core.OracleDatabase;
import liquibase.exception.UnexpectedLiquibaseException;
import liquibase.exception.ValidationErrors;
import liquibase.statement.SqlStatement;
import liquibase.statement.core.CreateProcedureStatement;
import liquibase.util.StreamUtil;
import liquibase.util.StringUtil;

import java.io.ByteArrayInputStream;
import java.io.IOException;
import java.io.InputStream;
import java.io.UnsupportedEncodingException;
import java.util.Map;

@DatabaseChange(
    name = "createProcedure",
    description = "Defines the definition for a stored procedure. This command is better to use for creating " +
        "procedures than the raw sql command because it will not attempt to strip comments or break up lines.\n\n" +
        "Often times it is best to use the CREATE OR REPLACE syntax along with setting runOnChange='true' on the " +
        "enclosing changeSet tag. That way if you need to make a change to your procedure you can simply change your " +
        "existing code rather than creating a new REPLACE PROCEDURE call. The advantage to this approach is that it " +
        "keeps your change log smaller and allows you to more easily see what has changed in your procedure code " +
        "through your source control system's diff command.",
    priority = ChangeMetaData.PRIORITY_DEFAULT)
public class CreateProcedureChange extends AbstractChange implements DbmsTargetedChange {
    private String comments;
    private String catalogName;
    private String schemaName;
    private String procedureName;
    private String procedureText;
    private String dbms;

    private String path;
    private Boolean relativeToChangelogFile;
    private String encoding;
    private Boolean replaceIfExists;

    @Override
    public boolean generateStatementsVolatile(Database database) {
        return false;
    }

    @Override
    public boolean generateRollbackStatementsVolatile(Database database) {
        return false;
    }

    public String getCatalogName() {
        return catalogName;
    }

    public void setCatalogName(String catalogName) {
        this.catalogName = catalogName;
    }

    public String getSchemaName() {
        return schemaName;
    }

    public void setSchemaName(String schemaName) {
        this.schemaName = schemaName;
    }

    @DatabaseChangeProperty(exampleValue = "new_customer")
    public String getProcedureName() {
        return procedureName;
    }

    public void setProcedureName(String procedureName) {
        this.procedureName = procedureName;
    }

    @DatabaseChangeProperty(exampleValue = "utf8")
    public String getEncoding() {
        return encoding;
    }

    public void setEncoding(String encoding) {
        this.encoding = encoding;
    }

    @DatabaseChangeProperty(
        description = "File containing the procedure text. Either this attribute or a nested procedure text is " +
            "required.",
        exampleValue = "com/example/my-logic.sql"
    )
    public String getPath() {
        return path;
    }

    public void setPath(String path) {
        this.path = path;
    }

    public Boolean isRelativeToChangelogFile() {
        return relativeToChangelogFile;
    }

    public void setRelativeToChangelogFile(Boolean relativeToChangelogFile) {
        this.relativeToChangelogFile = relativeToChangelogFile;
    }

    @DatabaseChangeProperty(
        exampleValue = "CREATE OR REPLACE PROCEDURE testHello\n" +
                "    IS\n" +
                "    BEGIN\n" +
                "      DBMS_OUTPUT.PUT_LINE('Hello From The Database!');\n" +
                "    END;",
        serializationType = SerializationType.DIRECT_VALUE)
    /**
     * @deprecated Use getProcedureText() instead
     */
    public String getProcedureBody() {
        return procedureText;
    }

    /**
     * @deprecated Use setProcedureText() instead
     */
    @Deprecated
    public void setProcedureBody(String procedureText) {
        this.procedureText = procedureText;
    }

    @DatabaseChangeProperty(isChangeProperty = false)
    public String getProcedureText() {
        return procedureText;
    }

    public void setProcedureText(String procedureText) {
        this.procedureText = procedureText;
    }

    @DatabaseChangeProperty(
        exampleValue = "h2, oracle",
        since = "3.1"
    )
    public String getDbms() {
        return dbms;
    }

    public void setDbms(final String dbms) {
        this.dbms = dbms;
    }

    public String getComments() {
        return comments;
    }

    public void setComments(String comments) {
        this.comments = comments;
    }

    @DatabaseChangeProperty
    public Boolean getReplaceIfExists() {
        return replaceIfExists;
    }

    public void setReplaceIfExists(Boolean replaceIfExists) {
        this.replaceIfExists = replaceIfExists;
    }

    @Override
    public ValidationErrors validate(Database database) {
        // Not falling back to default because of path/procedureText option group. Need to specify everything.
        ValidationErrors validate = new ValidationErrors();
        if ((StringUtil.trimToNull(getProcedureText()) != null) && (StringUtil.trimToNull(getPath()) != null)) {
            validate.addError(
                "Cannot specify both 'path' and a nested procedure text in " +
                    Scope.getCurrentScope().getSingleton(ChangeFactory.class).getChangeMetaData(this).getName()
            );
        }

        if ((StringUtil.trimToNull(getProcedureText()) == null) && (StringUtil.trimToNull(getPath()) == null)) {
            validate.addError(
<<<<<<< HEAD
                "Cannot specify either 'path' or a nested procedure text in " +
                    Scope.getCurrentScope().getSingleton(ChangeFactory.class).getChangeMetaData(this).getName()
=======
                "Must specify either 'path' or a nested procedure text in " +
                    ChangeFactory.getInstance().getChangeMetaData(this).getName()
>>>>>>> 9e486078
            );
        }

        if ((this.getReplaceIfExists() != null) && (DatabaseList.definitionMatches(getDbms(), database, true))) {
            if (database instanceof MSSQLDatabase) {
                if (this.getReplaceIfExists() && (this.getProcedureName() == null)) {
                    validate.addError("procedureName is required if replaceIfExists = true");
                }
            } else {
                validate.checkDisallowedField("replaceIfExists", this.getReplaceIfExists(), database);
            }
        }
        return validate;
    }

    public InputStream openSqlStream() throws IOException {
        if (path == null) {
            return null;
        }

        try {
            String path = getPath();
            String relativeTo = null;
            if (isRelativeToChangelogFile()) {
                relativeTo = getChangeSet().getFilePath();
            }
            return getResourceAccessor().openStream(relativeTo, path);
        } catch (IOException e) {
            throw new IOException(
                "<" + Scope.getCurrentScope().getSingleton(ChangeFactory.class).getChangeMetaData(this).getName() + " path=" +
                path +
                "> -Unable to read file",
                e
            );
        }
    }

    /**
     * Calculates the checksum based on the contained SQL.
     *
     * @see liquibase.change.AbstractChange#generateCheckSum()
     */
    @Override
    public CheckSum generateCheckSum() {
        if (this.path == null) {
            return super.generateCheckSum();
        }

        InputStream stream = null;
        try {
            stream = openSqlStream();
        } catch (IOException e) {
            throw new UnexpectedLiquibaseException(e);
        }

        try {
            String procedureText = this.procedureText;
            if ((stream == null) && (procedureText == null)) {
                procedureText = "";
            }

            String encoding =
                LiquibaseConfiguration.getInstance().getConfiguration(GlobalConfiguration.class).getOutputEncoding();
            if (procedureText != null) {
                try {
                    stream = new ByteArrayInputStream(procedureText.getBytes(encoding));
                } catch (UnsupportedEncodingException e) {
                    throw new AssertionError(encoding +
                        " is not supported by the JVM, this should not happen according to the JavaDoc of " +
                        "the Charset class"
                    );
                }
            }

            CheckSum checkSum = CheckSum.compute(new AbstractSQLChange.NormalizingStream(";", false, false, stream), false);

            return CheckSum.compute(super.generateCheckSum().toString() + ":" + checkSum.toString());
        } finally {
            if (stream != null) {
                try {
                    stream.close();
                } catch (IOException ignore) {
                    // Do nothing
                }
            }
        }

    }

    @Override
    public SqlStatement[] generateStatements(Database database) {
        String endDelimiter = ";";
        if (database instanceof OracleDatabase) {
            endDelimiter = "\n/";
        } else if (database instanceof AbstractDb2Database) {
            endDelimiter = "";
        }

        String procedureText;
        String path = getPath();
        if (path == null) {
            procedureText = StringUtil.trimToNull(getProcedureText());
        } else {
            try {
                InputStream stream = openSqlStream();
                if (stream == null) {
                    throw new IOException("File does not exist: " + path);
                }
                procedureText = StreamUtil.readStreamAsString(stream, encoding);
                if (getChangeSet() != null) {
                    ChangeLogParameters parameters = getChangeSet().getChangeLogParameters();
                    if (parameters != null) {
                        procedureText = parameters.expandExpressions(procedureText, getChangeSet().getChangeLog());
                    }
                }
            } catch (IOException e) {
                throw new UnexpectedLiquibaseException(e);
            }
        }
        return generateStatements(procedureText, endDelimiter, database);
    }

    protected SqlStatement[] generateStatements(String logicText, String endDelimiter, Database database) {
        CreateProcedureStatement statement =
            new CreateProcedureStatement(
                getCatalogName(),
                getSchemaName(),
                getProcedureName(),
                logicText,
                endDelimiter
            );
        statement.setReplaceIfExists(getReplaceIfExists());
        return new SqlStatement[]{
                statement,
        };
    }

    @Override
    public ChangeStatus checkStatus(Database database) {
        return new ChangeStatus().unknown("Cannot check createProcedure status");
    }

    @Override
    public String getConfirmationMessage() {
        return "Stored procedure created";
    }

    @Override
    public String getSerializedObjectNamespace() {
        return STANDARD_CHANGELOG_NAMESPACE;
    }

    @Override
    protected Map<String, Object> createExampleValueMetaData(
        String parameterName, DatabaseChangeProperty changePropertyAnnotation) {

        if ("procedureText".equals(parameterName) || "procedureBody".equals(parameterName)) {
            Map<String, Object> returnMap = super.createExampleValueMetaData(parameterName, changePropertyAnnotation);
            returnMap.put(
                new HsqlDatabase().getShortName(),
                "CREATE PROCEDURE new_customer(firstname VARCHAR(50), lastname VARCHAR(50))\n" +
                    "   MODIFIES SQL DATA\n" +
                    "   INSERT INTO CUSTOMERS (first_name, last_name) VALUES (firstname, lastname)"
            );

            return returnMap;
        } else {
            return super.createExampleValueMetaData(parameterName, changePropertyAnnotation);
        }
    }
}<|MERGE_RESOLUTION|>--- conflicted
+++ resolved
@@ -185,13 +185,8 @@
 
         if ((StringUtil.trimToNull(getProcedureText()) == null) && (StringUtil.trimToNull(getPath()) == null)) {
             validate.addError(
-<<<<<<< HEAD
-                "Cannot specify either 'path' or a nested procedure text in " +
+                "Must specify either 'path' or a nested procedure text in " +
                     Scope.getCurrentScope().getSingleton(ChangeFactory.class).getChangeMetaData(this).getName()
-=======
-                "Must specify either 'path' or a nested procedure text in " +
-                    ChangeFactory.getInstance().getChangeMetaData(this).getName()
->>>>>>> 9e486078
             );
         }
 
