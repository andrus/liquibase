package liquibase.util;

import liquibase.database.Database;
import liquibase.database.core.AbstractDb2Database;
import liquibase.database.core.MSSQLDatabase;
import liquibase.database.core.MySQLDatabase;
import liquibase.database.core.OracleDatabase;
import liquibase.datatype.DataTypeFactory;
import liquibase.datatype.LiquibaseDataType;
import liquibase.datatype.core.*;
import liquibase.logging.LogService;
import liquibase.logging.LogType;
import liquibase.statement.DatabaseFunction;
import liquibase.structure.core.Column;
import liquibase.structure.core.DataType;

import java.math.BigDecimal;
import java.sql.Types;
import java.util.Arrays;
import java.util.Iterator;
import java.util.List;
import java.util.Scanner;
import java.util.regex.Matcher;
import java.util.regex.Pattern;

public class SqlUtil {
    
    private SqlUtil() {
        throw new IllegalStateException("This utility class must not be instantiated. Sorry.");
    }

    public static boolean isNumeric(int dataType) {
        List<Integer> numericTypes = Arrays.asList(
                Types.BIGINT,
                Types.BIT,
                Types.INTEGER,
                Types.SMALLINT,
                Types.TINYINT,
                Types.DECIMAL,
                Types.DOUBLE,
                Types.FLOAT,
                Types.NUMERIC,
                Types.REAL
        );

        return numericTypes.contains(dataType);
    }

    public static boolean isBoolean(int dataType) {
        return dataType == Types.BOOLEAN;
    }

    public static boolean isDate(int dataType) {
        List<Integer> validTypes = Arrays.asList(
                Types.DATE,
                Types.TIME,
                Types.TIMESTAMP
        );

        return validTypes.contains(dataType);
    }

    public static Object parseValue(Database database, Object val, DataType type) {
        if (!(val instanceof String)) {
            return val;
        }

        int typeId = Integer.MIN_VALUE;
        if (type.getDataTypeId() != null) {
            typeId = type.getDataTypeId();
        }

        LiquibaseDataType liquibaseDataType = DataTypeFactory.getInstance().from(type, database);

        String stringVal = (String) val;
        if (stringVal.isEmpty()) {
            if (liquibaseDataType instanceof CharType) {
                return "";
            } else {
                return null;
            }
        }

        if ((database instanceof OracleDatabase) && !stringVal.startsWith("'") && !stringVal.endsWith("'")) {
            //oracle returns functions without quotes
            Object maybeDate = null;

            if ((liquibaseDataType instanceof DateType) || (typeId == Types.DATE)) {
                if (stringVal.endsWith("'HH24:MI:SS')")) {
                    maybeDate = DataTypeFactory.getInstance().fromDescription(
                    "time", database).sqlToObject(stringVal, database);
                } else {
                    maybeDate = DataTypeFactory.getInstance().fromDescription(
                    "date", database).sqlToObject(stringVal, database);
                }
            } else if ((liquibaseDataType instanceof DateTimeType) || (typeId == Types.TIMESTAMP)) {
                maybeDate = DataTypeFactory.getInstance().fromDescription(
                "datetime", database).sqlToObject(stringVal, database);
            } else if (!stringVal.matches("\\d+\\.?\\d*")) {
                //not just a number
                return new DatabaseFunction(stringVal);
            }
            if (maybeDate != null) {
                if (maybeDate instanceof java.util.Date) {
                    return maybeDate;
                } else {
                    return new DatabaseFunction(stringVal);
                }
            }
        }

        boolean strippedSingleQuotes = false;
        if (stringVal.startsWith("'") && stringVal.endsWith("'")) {
            stringVal = stringVal.substring(1, stringVal.length() - 1);
            strippedSingleQuotes = true;
        } else if (stringVal.startsWith("((") && stringVal.endsWith("))")) {
            stringVal = stringVal.substring(2, stringVal.length() - 2);
        } else if (stringVal.startsWith("('") && stringVal.endsWith("')")) {
            stringVal = stringVal.substring(2, stringVal.length() - 2);
        } else if (stringVal.startsWith("(") && stringVal.endsWith(")")) {
            return new DatabaseFunction(stringVal.substring(1, stringVal.length() - 1));
        }

        String typeName = type.getTypeName();
        try (Scanner scanner = new Scanner(stringVal.trim())) {
            if (typeId == Types.ARRAY) {
                return new DatabaseFunction(stringVal);
            } else if (((liquibaseDataType instanceof BigIntType) || (typeId == Types.BIGINT))) {
                if (scanner.hasNextBigInteger()) {
                    return scanner.nextBigInteger();
                } else {
                    return new DatabaseFunction(stringVal);
                }
            } else if (typeId == Types.BINARY) {
                return new DatabaseFunction(stringVal.trim());
            } else if (typeId == Types.BIT) {
                //mysql returns boolean values as b'0' and b'1'
                if (stringVal.startsWith("b'") || stringVal.startsWith("B'")) {
                    stringVal = stringVal.replaceFirst("b'", "").replaceFirst("B'", "").replaceFirst("'$", "");
                }
                stringVal = stringVal.trim();
    
                if (database instanceof MySQLDatabase) {
                    return "1".equals(stringVal) || "true".equalsIgnoreCase(stringVal);
                }
    
                Object value;
                if (scanner.hasNextBoolean()) {
                    value = scanner.nextBoolean();
                } else {
                    value = Integer.valueOf(stringVal);
                }
    
                return value;
            } else if ((liquibaseDataType instanceof BlobType) || (typeId == Types.BLOB)) {
                if (strippedSingleQuotes) {
                    return stringVal;
                } else {
                    return new DatabaseFunction(stringVal);
                }
            } else if (((liquibaseDataType instanceof BooleanType) || (typeId == Types.BOOLEAN))) {
                if (scanner.hasNextBoolean()) {
                    return scanner.nextBoolean();
                } else {
                    return new DatabaseFunction(stringVal);
                }
            } else if ((liquibaseDataType instanceof CharType) || (typeId == Types.CHAR)) {
                return stringVal;
            } else if ((liquibaseDataType instanceof ClobType) || (typeId == Types.CLOB)) {
                return stringVal;
            } else if (typeId == Types.DATALINK) {
                return new DatabaseFunction(stringVal);
            } else if ((liquibaseDataType instanceof DateType) || (typeId == Types.DATE)) {
                if ("year".equalsIgnoreCase(typeName)) {
                    return stringVal.trim();
                }
                return DataTypeFactory.getInstance().fromDescription("date", database).sqlToObject(stringVal, database);
            } else if (((liquibaseDataType instanceof DecimalType) || (typeId == Types.DECIMAL))) {
                if (scanner.hasNextBigDecimal()) {
                    return scanner.nextBigDecimal();
                } else {
                    return new DatabaseFunction(stringVal);
                }
            } else if (typeId == Types.DISTINCT) {
                return new DatabaseFunction(stringVal);
            } else if (((liquibaseDataType instanceof DoubleType) || (typeId == Types.DOUBLE))) {
                if (scanner.hasNextDouble()) {
                    return scanner.nextDouble();
                } else {
                    return new DatabaseFunction(stringVal);
                }
            } else if (((liquibaseDataType instanceof FloatType) || (typeId == Types.FLOAT))) {
                if (scanner.hasNextFloat()) {
                    return scanner.nextFloat();
                } else {
                    return new DatabaseFunction(stringVal);
                }
            } else if (((liquibaseDataType instanceof IntType) || (typeId == Types.INTEGER))) {
                if (scanner.hasNextInt()) {
                    return scanner.nextInt();
                } else {
                    return new DatabaseFunction(stringVal);
                }
            } else if (typeId == Types.JAVA_OBJECT) {
                return new DatabaseFunction(stringVal);
            } else if (typeId == Types.LONGNVARCHAR) {
                return stringVal;
            } else if (typeId == Types.LONGVARBINARY) {
                return new DatabaseFunction(stringVal);
            } else if (typeId == Types.LONGVARCHAR) {
                return stringVal;
            } else if ((liquibaseDataType instanceof NCharType) || (typeId == Types.NCHAR) || "NCLOB"
                .equalsIgnoreCase(liquibaseDataType.getName())) {
                return stringVal;
            } else if (typeId == Types.NCLOB) {
                return stringVal;
            } else if (typeId == Types.NULL) {
                return null;
            } else if (((liquibaseDataType instanceof NumberType) || (typeId == Types.NUMERIC))) {
                if (scanner.hasNextBigDecimal()) {
                    if (((database instanceof MSSQLDatabase) && stringVal.endsWith(".0")) || stringVal.endsWith
                        (".00") || stringVal.endsWith(".000")) {
                        // MSSQL can store the value with the decimal digits. return it directly to
                        // avoid unexpected differences
                        return new DatabaseFunction(stringVal);
                    }
                    return scanner.nextBigDecimal();
                } else {
                    if ("".equals(stringVal)) {
                        return new DatabaseFunction("''"); //can have numeric default '' on sql server
                    }
                    return new DatabaseFunction(stringVal);
                }
            } else if ((liquibaseDataType instanceof NVarcharType) || (typeId == Types.NVARCHAR)) {
                return stringVal;
            } else if (typeId == Types.OTHER) {
                if ((database instanceof DB2Database) && "DECFLOAT".equalsIgnoreCase(typeName)) {
                    return new BigDecimal(stringVal);
                }
                return new DatabaseFunction(stringVal);
            } else if (typeId == Types.REAL) {
                return new BigDecimal(stringVal.trim());
            } else if (typeId == Types.REF) {
                return new DatabaseFunction(stringVal);
            } else if (typeId == Types.ROWID) {
                return new DatabaseFunction(stringVal);
            } else if (((liquibaseDataType instanceof SmallIntType) || (typeId == Types.SMALLINT))) {
                if (scanner.hasNextInt()) {
                    return scanner.nextInt();
                } else {
                    return new DatabaseFunction(stringVal);
                }
            } else if (typeId == Types.SQLXML) {
                return new DatabaseFunction(stringVal);
<<<<<<< HEAD
            } else if (typeId == Types.STRUCT) {
=======
            }
        } else if (liquibaseDataType instanceof NVarcharType || typeId == Types.NVARCHAR) {
            return stringVal;
        } else if (typeId == Types.OTHER) {
            if (database instanceof AbstractDb2Database && typeName.equalsIgnoreCase("DECFLOAT")) {
                return new BigDecimal(stringVal);
            }
            return new DatabaseFunction(stringVal);
        } else if (typeId == Types.REAL) {
            return new BigDecimal(stringVal.trim());
        } else if (typeId == Types.REF) {
            return new DatabaseFunction(stringVal);
        } else if (typeId == Types.ROWID) {
            return new DatabaseFunction(stringVal);
        } else if ((liquibaseDataType instanceof SmallIntType || typeId == Types.SMALLINT)) {
            if (scanner.hasNextInt()) {
                return scanner.nextInt();
            } else {
>>>>>>> fd1c7e1f
                return new DatabaseFunction(stringVal);
            } else if ((liquibaseDataType instanceof TimeType) || (typeId == Types.TIME)) {
                return DataTypeFactory.getInstance().fromDescription("time", database)
                    .sqlToObject(stringVal, database);
            } else if ((liquibaseDataType instanceof DateTimeType) || (liquibaseDataType instanceof TimestampType) ||
                (typeId == Types.TIMESTAMP)) {
                return DataTypeFactory.getInstance().fromDescription("datetime", database)
                    .sqlToObject(stringVal, database);
            } else if (((liquibaseDataType instanceof TinyIntType) || (typeId == Types.TINYINT))) {
                if (scanner.hasNextInt()) {
                    return scanner.nextInt();
                } else {
                    return new DatabaseFunction(stringVal);
                }
            } else if (typeId == Types.VARBINARY) {
                return new DatabaseFunction(stringVal);
            } else if ((liquibaseDataType instanceof VarcharType) || (typeId == Types.VARCHAR)) {
                return stringVal;
            } else if ((database instanceof MySQLDatabase) && typeName.toLowerCase().startsWith("enum")) {
                return stringVal;
            } else if ((database instanceof MSSQLDatabase) && typeName.toLowerCase().startsWith("datetimeoffset")) {
                return stringVal;
            } else {
                if ("".equals(stringVal)) {
                    return stringVal;
                }
                LogService.getLog(SqlUtil.class).info(LogType.LOG, "Unknown default value: value '" + stringVal +
                    "' type " + typeName + " (" + type + "). Calling it a function so it's not additionally quoted");
                if (strippedSingleQuotes) { //put quotes back
                    return new DatabaseFunction("'"+stringVal+"'");
                }
                return new DatabaseFunction(stringVal);
            }
        }
    }

    public static String replacePredicatePlaceholders(Database database, String predicate, List<String> columnNames,
        List<Object> parameters) {
        Matcher matcher = Pattern.compile(":name|\\?|:value").matcher(predicate.trim());
        StringBuffer sb = new StringBuffer();
        Iterator<String> columnNameIter = columnNames.iterator();
        Iterator<Object> paramIter = parameters.iterator();
        while (matcher.find()) {
            if (":name".equals(matcher.group())) {
                while (columnNameIter.hasNext()) {
                    String columnName = columnNameIter.next();
                    if (columnName == null) {
                        continue;
                    }
                    matcher.appendReplacement(sb, Matcher.quoteReplacement(
                        database.escapeObjectName(columnName, Column.class))
                    );
                    break;
                }
            } else if (paramIter.hasNext()) {
                Object param = paramIter.next();
                matcher.appendReplacement(sb, Matcher.quoteReplacement(
                    DataTypeFactory.getInstance().fromObject(param, database).objectToSql(param, database))
                );
            }
        }
        matcher.appendTail(sb);
        return sb.toString();
    }
}<|MERGE_RESOLUTION|>--- conflicted
+++ resolved
@@ -1,15 +1,13 @@
 package liquibase.util;
 
 import liquibase.database.Database;
-import liquibase.database.core.AbstractDb2Database;
-import liquibase.database.core.MSSQLDatabase;
-import liquibase.database.core.MySQLDatabase;
-import liquibase.database.core.OracleDatabase;
+import liquibase.database.core.*;
 import liquibase.datatype.DataTypeFactory;
 import liquibase.datatype.LiquibaseDataType;
 import liquibase.datatype.core.*;
 import liquibase.logging.LogService;
 import liquibase.logging.LogType;
+import liquibase.logging.LogService;
 import liquibase.statement.DatabaseFunction;
 import liquibase.structure.core.Column;
 import liquibase.structure.core.DataType;
@@ -24,7 +22,7 @@
 import java.util.regex.Pattern;
 
 public class SqlUtil {
-    
+
     private SqlUtil() {
         throw new IllegalStateException("This utility class must not be instantiated. Sorry.");
     }
@@ -122,139 +120,117 @@
         }
 
         String typeName = type.getTypeName();
-        try (Scanner scanner = new Scanner(stringVal.trim())) {
-            if (typeId == Types.ARRAY) {
-                return new DatabaseFunction(stringVal);
-            } else if (((liquibaseDataType instanceof BigIntType) || (typeId == Types.BIGINT))) {
-                if (scanner.hasNextBigInteger()) {
-                    return scanner.nextBigInteger();
+        Scanner scanner = new Scanner(stringVal.trim());
+        if (typeId == Types.ARRAY) {
+            return new DatabaseFunction(stringVal);
+        } else if ((liquibaseDataType instanceof BigIntType || typeId == Types.BIGINT)) {
+            if (scanner.hasNextBigInteger()) {
+                return scanner.nextBigInteger();
+            } else {
+                return new DatabaseFunction(stringVal);
+            }
+        } else if (typeId == Types.BINARY) {
+            return new DatabaseFunction(stringVal.trim());
+        } else if (typeId == Types.BIT) {
+            if (stringVal.startsWith("b'") || stringVal.startsWith("B'")) { //mysql returns boolean values as b'0' and b'1'
+                stringVal = stringVal.replaceFirst("b'", "").replaceFirst("B'", "").replaceFirst("'$", "");
+            }
+            stringVal = stringVal.trim();
+
+            if (database instanceof MySQLDatabase) {
+                return "1".equals(stringVal) || "true".equalsIgnoreCase(stringVal);
+            }
+
+            Object value;
+            if (scanner.hasNextBoolean()) {
+                value = scanner.nextBoolean();
+            } else {
+                value = Integer.valueOf(stringVal);
+            }
+
+            if (database instanceof MSSQLDatabase && value instanceof Boolean) {
+                if ((Boolean) value) {
+                    return new DatabaseFunction("'true'");
                 } else {
+                    return new DatabaseFunction("'false'");
+                }
+            }
+            return value;
+        } else if (liquibaseDataType instanceof BlobType|| typeId == Types.BLOB) {
+            if (strippedSingleQuotes) {
+                return stringVal;
+            } else {
+                return new DatabaseFunction(stringVal);
+            }
+        } else if ((liquibaseDataType instanceof BooleanType || typeId == Types.BOOLEAN )) {
+            if (scanner.hasNextBoolean()) {
+                return scanner.nextBoolean();
+            } else {
+                return new DatabaseFunction(stringVal);
+            }
+        } else if (liquibaseDataType instanceof CharType || typeId == Types.CHAR) {
+            return stringVal;
+        } else if (liquibaseDataType instanceof ClobType || typeId == Types.CLOB) {
+            return stringVal;
+        } else if (typeId == Types.DATALINK) {
+            return new DatabaseFunction(stringVal);
+        } else if (liquibaseDataType instanceof DateType || typeId == Types.DATE) {
+            if (typeName.equalsIgnoreCase("year")) {
+                return stringVal.trim();
+            }
+            return DataTypeFactory.getInstance().fromDescription("date", database).sqlToObject(stringVal, database);
+        } else if ((liquibaseDataType instanceof DecimalType || typeId == Types.DECIMAL)) {
+            if (scanner.hasNextBigDecimal()) {
+                return scanner.nextBigDecimal();
+            } else {
+                return new DatabaseFunction(stringVal);
+            }
+        } else if (typeId == Types.DISTINCT) {
+            return new DatabaseFunction(stringVal);
+        } else if ((liquibaseDataType instanceof DoubleType || typeId == Types.DOUBLE)) {
+            if (scanner.hasNextDouble()) {
+                return scanner.nextDouble();
+            } else {
+                return new DatabaseFunction(stringVal);
+            }
+        } else if ((liquibaseDataType instanceof FloatType || typeId == Types.FLOAT)) {
+            if (scanner.hasNextFloat()) {
+                return scanner.nextFloat();
+            } else {
+                return new DatabaseFunction(stringVal);
+            }
+        } else if ((liquibaseDataType instanceof IntType || typeId == Types.INTEGER)) {
+            if (scanner.hasNextInt()) {
+                return scanner.nextInt();
+            } else {
+                return new DatabaseFunction(stringVal);
+            }
+        } else if (typeId == Types.JAVA_OBJECT) {
+            return new DatabaseFunction(stringVal);
+        } else if (typeId == Types.LONGNVARCHAR) {
+            return stringVal;
+        } else if (typeId == Types.LONGVARBINARY) {
+            return new DatabaseFunction(stringVal);
+        } else if (typeId == Types.LONGVARCHAR) {
+            return stringVal;
+        } else if (liquibaseDataType instanceof NCharType || typeId == Types.NCHAR || liquibaseDataType.getName().equalsIgnoreCase("NCLOB")) {
+            return stringVal;
+        } else if (typeId == Types.NCLOB) {
+            return stringVal;
+        } else if (typeId == Types.NULL) {
+            return null;
+        } else if ((liquibaseDataType instanceof NumberType || typeId == Types.NUMERIC)) {
+            if (scanner.hasNextBigDecimal()) {
+                if (database instanceof MSSQLDatabase && stringVal.endsWith(".0") || stringVal.endsWith(".00") || stringVal.endsWith(".000")) {
+                    //MSSQL can store the value with the decimal digits. return it directly to avoid unexpected differences
                     return new DatabaseFunction(stringVal);
                 }
-            } else if (typeId == Types.BINARY) {
-                return new DatabaseFunction(stringVal.trim());
-            } else if (typeId == Types.BIT) {
-                //mysql returns boolean values as b'0' and b'1'
-                if (stringVal.startsWith("b'") || stringVal.startsWith("B'")) {
-                    stringVal = stringVal.replaceFirst("b'", "").replaceFirst("B'", "").replaceFirst("'$", "");
-                }
-                stringVal = stringVal.trim();
-    
-                if (database instanceof MySQLDatabase) {
-                    return "1".equals(stringVal) || "true".equalsIgnoreCase(stringVal);
-                }
-    
-                Object value;
-                if (scanner.hasNextBoolean()) {
-                    value = scanner.nextBoolean();
-                } else {
-                    value = Integer.valueOf(stringVal);
-                }
-    
-                return value;
-            } else if ((liquibaseDataType instanceof BlobType) || (typeId == Types.BLOB)) {
-                if (strippedSingleQuotes) {
-                    return stringVal;
-                } else {
-                    return new DatabaseFunction(stringVal);
-                }
-            } else if (((liquibaseDataType instanceof BooleanType) || (typeId == Types.BOOLEAN))) {
-                if (scanner.hasNextBoolean()) {
-                    return scanner.nextBoolean();
-                } else {
-                    return new DatabaseFunction(stringVal);
-                }
-            } else if ((liquibaseDataType instanceof CharType) || (typeId == Types.CHAR)) {
-                return stringVal;
-            } else if ((liquibaseDataType instanceof ClobType) || (typeId == Types.CLOB)) {
-                return stringVal;
-            } else if (typeId == Types.DATALINK) {
-                return new DatabaseFunction(stringVal);
-            } else if ((liquibaseDataType instanceof DateType) || (typeId == Types.DATE)) {
-                if ("year".equalsIgnoreCase(typeName)) {
-                    return stringVal.trim();
-                }
-                return DataTypeFactory.getInstance().fromDescription("date", database).sqlToObject(stringVal, database);
-            } else if (((liquibaseDataType instanceof DecimalType) || (typeId == Types.DECIMAL))) {
-                if (scanner.hasNextBigDecimal()) {
-                    return scanner.nextBigDecimal();
-                } else {
-                    return new DatabaseFunction(stringVal);
-                }
-            } else if (typeId == Types.DISTINCT) {
-                return new DatabaseFunction(stringVal);
-            } else if (((liquibaseDataType instanceof DoubleType) || (typeId == Types.DOUBLE))) {
-                if (scanner.hasNextDouble()) {
-                    return scanner.nextDouble();
-                } else {
-                    return new DatabaseFunction(stringVal);
-                }
-            } else if (((liquibaseDataType instanceof FloatType) || (typeId == Types.FLOAT))) {
-                if (scanner.hasNextFloat()) {
-                    return scanner.nextFloat();
-                } else {
-                    return new DatabaseFunction(stringVal);
-                }
-            } else if (((liquibaseDataType instanceof IntType) || (typeId == Types.INTEGER))) {
-                if (scanner.hasNextInt()) {
-                    return scanner.nextInt();
-                } else {
-                    return new DatabaseFunction(stringVal);
-                }
-            } else if (typeId == Types.JAVA_OBJECT) {
-                return new DatabaseFunction(stringVal);
-            } else if (typeId == Types.LONGNVARCHAR) {
-                return stringVal;
-            } else if (typeId == Types.LONGVARBINARY) {
-                return new DatabaseFunction(stringVal);
-            } else if (typeId == Types.LONGVARCHAR) {
-                return stringVal;
-            } else if ((liquibaseDataType instanceof NCharType) || (typeId == Types.NCHAR) || "NCLOB"
-                .equalsIgnoreCase(liquibaseDataType.getName())) {
-                return stringVal;
-            } else if (typeId == Types.NCLOB) {
-                return stringVal;
-            } else if (typeId == Types.NULL) {
-                return null;
-            } else if (((liquibaseDataType instanceof NumberType) || (typeId == Types.NUMERIC))) {
-                if (scanner.hasNextBigDecimal()) {
-                    if (((database instanceof MSSQLDatabase) && stringVal.endsWith(".0")) || stringVal.endsWith
-                        (".00") || stringVal.endsWith(".000")) {
-                        // MSSQL can store the value with the decimal digits. return it directly to
-                        // avoid unexpected differences
-                        return new DatabaseFunction(stringVal);
-                    }
-                    return scanner.nextBigDecimal();
-                } else {
-                    if ("".equals(stringVal)) {
-                        return new DatabaseFunction("''"); //can have numeric default '' on sql server
-                    }
-                    return new DatabaseFunction(stringVal);
-                }
-            } else if ((liquibaseDataType instanceof NVarcharType) || (typeId == Types.NVARCHAR)) {
-                return stringVal;
-            } else if (typeId == Types.OTHER) {
-                if ((database instanceof DB2Database) && "DECFLOAT".equalsIgnoreCase(typeName)) {
-                    return new BigDecimal(stringVal);
-                }
-                return new DatabaseFunction(stringVal);
-            } else if (typeId == Types.REAL) {
-                return new BigDecimal(stringVal.trim());
-            } else if (typeId == Types.REF) {
-                return new DatabaseFunction(stringVal);
-            } else if (typeId == Types.ROWID) {
-                return new DatabaseFunction(stringVal);
-            } else if (((liquibaseDataType instanceof SmallIntType) || (typeId == Types.SMALLINT))) {
-                if (scanner.hasNextInt()) {
-                    return scanner.nextInt();
-                } else {
-                    return new DatabaseFunction(stringVal);
-                }
-            } else if (typeId == Types.SQLXML) {
-                return new DatabaseFunction(stringVal);
-<<<<<<< HEAD
-            } else if (typeId == Types.STRUCT) {
-=======
+                return scanner.nextBigDecimal();
+            } else {
+                if (stringVal.equals("")) {
+                    return new DatabaseFunction("''"); //can have numeric default '' on sql server
+                }
+                return new DatabaseFunction(stringVal);
             }
         } else if (liquibaseDataType instanceof NVarcharType || typeId == Types.NVARCHAR) {
             return stringVal;
@@ -273,40 +249,39 @@
             if (scanner.hasNextInt()) {
                 return scanner.nextInt();
             } else {
->>>>>>> fd1c7e1f
-                return new DatabaseFunction(stringVal);
-            } else if ((liquibaseDataType instanceof TimeType) || (typeId == Types.TIME)) {
-                return DataTypeFactory.getInstance().fromDescription("time", database)
-                    .sqlToObject(stringVal, database);
-            } else if ((liquibaseDataType instanceof DateTimeType) || (liquibaseDataType instanceof TimestampType) ||
-                (typeId == Types.TIMESTAMP)) {
-                return DataTypeFactory.getInstance().fromDescription("datetime", database)
-                    .sqlToObject(stringVal, database);
-            } else if (((liquibaseDataType instanceof TinyIntType) || (typeId == Types.TINYINT))) {
-                if (scanner.hasNextInt()) {
-                    return scanner.nextInt();
-                } else {
-                    return new DatabaseFunction(stringVal);
-                }
-            } else if (typeId == Types.VARBINARY) {
-                return new DatabaseFunction(stringVal);
-            } else if ((liquibaseDataType instanceof VarcharType) || (typeId == Types.VARCHAR)) {
+                return new DatabaseFunction(stringVal);
+            }
+        } else if (typeId == Types.SQLXML) {
+            return new DatabaseFunction(stringVal);
+        } else if (typeId == Types.STRUCT) {
+            return new DatabaseFunction(stringVal);
+        } else if (liquibaseDataType instanceof TimeType || typeId == Types.TIME) {
+            return DataTypeFactory.getInstance().fromDescription("time", database).sqlToObject(stringVal, database);
+        } else if (liquibaseDataType instanceof DateTimeType || liquibaseDataType instanceof TimestampType || typeId == Types.TIMESTAMP) {
+            return DataTypeFactory.getInstance().fromDescription("datetime", database).sqlToObject(stringVal, database);
+        } else if ((liquibaseDataType instanceof TinyIntType || typeId == Types.TINYINT)) {
+            if (scanner.hasNextInt()) {
+                return scanner.nextInt();
+            } else {
+                return new DatabaseFunction(stringVal);
+            }
+        } else if (typeId == Types.VARBINARY) {
+            return new DatabaseFunction(stringVal);
+        } else if (liquibaseDataType instanceof VarcharType || typeId == Types.VARCHAR) {
+            return stringVal;
+        } else if (database instanceof MySQLDatabase && typeName.toLowerCase().startsWith("enum")) {
+            return stringVal;
+        } else if ((database instanceof MSSQLDatabase) && typeName.toLowerCase().startsWith("datetimeoffset")) {
+            return stringVal;
+        } else {
+            if (stringVal.equals("")) {
                 return stringVal;
-            } else if ((database instanceof MySQLDatabase) && typeName.toLowerCase().startsWith("enum")) {
-                return stringVal;
-            } else if ((database instanceof MSSQLDatabase) && typeName.toLowerCase().startsWith("datetimeoffset")) {
-                return stringVal;
-            } else {
-                if ("".equals(stringVal)) {
-                    return stringVal;
-                }
-                LogService.getLog(SqlUtil.class).info(LogType.LOG, "Unknown default value: value '" + stringVal +
-                    "' type " + typeName + " (" + type + "). Calling it a function so it's not additionally quoted");
-                if (strippedSingleQuotes) { //put quotes back
-                    return new DatabaseFunction("'"+stringVal+"'");
-                }
-                return new DatabaseFunction(stringVal);
-            }
+            }
+            LogService.getLog(SqlUtil.class).info("Unknown default value: value '" + stringVal + "' type " + typeName + " (" + type + "). Calling it a function so it's not additionally quoted");
+            if (strippedSingleQuotes) { //put quotes back
+                return new DatabaseFunction("'"+stringVal+"'");
+            }
+            return new DatabaseFunction(stringVal);
         }
     }
 
