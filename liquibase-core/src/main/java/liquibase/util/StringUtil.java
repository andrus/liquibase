--- conflicted
+++ resolved
@@ -917,119 +917,7 @@
         return trimRight(str.toString());
     }
 
-<<<<<<< HEAD
-
-    /**
-     * From commonslang3 -> StringUtil
-     * <p>Gets a substring from the specified String avoiding exceptions.</p>
-     *
-     * <p>A negative start position can be used to start/end {@code n}
-     * characters from the end of the String.</p>
-     *
-     * <p>The returned substring starts with the character in the {@code start}
-     * position and ends before the {@code end} position. All position counting is
-     * zero-based -- i.e., to start at the beginning of the string use
-     * {@code start = 0}. Negative start and end positions can be used to
-     * specify offsets relative to the end of the String.</p>
-     *
-     * <p>If {@code start} is not strictly to the left of {@code end}, ""
-     * is returned.</p>
-     *
-     * <pre>
-     * StringUtil.substring(null, *, *)    = null
-     * StringUtil.substring("", * ,  *)    = "";
-     * StringUtil.substring("abc", 0, 2)   = "ab"
-     * StringUtil.substring("abc", 2, 0)   = ""
-     * StringUtil.substring("abc", 2, 4)   = "c"
-     * StringUtil.substring("abc", 4, 6)   = ""
-     * StringUtil.substring("abc", 2, 2)   = ""
-     * StringUtil.substring("abc", -2, -1) = "b"
-     * StringUtil.substring("abc", -4, 2)  = "ab"
-     * </pre>
-     *
-     * @param str  the String to get the substring from, may be null
-     * @param start  the position to start from, negative means
-     *  count back from the end of the String by this many characters
-     * @param end  the position to end at (exclusive), negative means
-     *  count back from the end of the String by this many characters
-     * @return substring from start position to end position,
-     *  {@code null} if null String input
-     */
-    public static String substring(final String str, int start, int end) {
-        if (str == null) {
-            return null;
-        }
-
-        // handle negatives
-        if (end < 0) {
-            end = str.length() + end; // remember end is negative
-        }
-        if (start < 0) {
-            start = str.length() + start; // remember start is negative
-        }
-
-        // check length next
-        if (end > str.length()) {
-            end = str.length();
-        }
-
-        // if start is greater than end, return ""
-        if (start > end) {
-            return "";
-        }
-
-        if (start < 0) {
-            start = 0;
-        }
-        if (end < 0) {
-            end = 0;
-        }
-
-        return str.substring(start, end);
-    }
-
-    //from https://stackoverflow.com/a/48588062/45756
-    public static String escapeXml(CharSequence s) {
-        StringBuilder sb = new StringBuilder();
-        int len = s.length();
-        for (int i=0;i<len;i++) {
-            int c = s.charAt(i);
-            if (c >= 0xd800 && c <= 0xdbff && i + 1 < len) {
-                c = ((c-0xd7c0)<<10) | (s.charAt(++i)&0x3ff);    // UTF16 decode
-            }
-            if (c < 0x80) {      // ASCII range: test most common case first
-                if (c < 0x20 && (c != '\t' && c != '\r' && c != '\n')) {
-                    // Illegal XML character, even encoded. Skip or substitute
-                    sb.append("&#xfffd;");   // Unicode replacement character
-                } else {
-                    switch(c) {
-                        case '&':  sb.append("&amp;"); break;
-                        case '>':  sb.append("&gt;"); break;
-                        case '<':  sb.append("&lt;"); break;
-                        // Uncomment next two if encoding for an XML attribute
-//                  case '\''  sb.append("&apos;"); break;
-//                  case '\"'  sb.append("&quot;"); break;
-                        // Uncomment next three if you prefer, but not required
-//                  case '\n'  sb.append("&#10;"); break;
-//                  case '\r'  sb.append("&#13;"); break;
-//                  case '\t'  sb.append("&#9;"); break;
-
-                        default:   sb.append((char)c);
-                    }
-                }
-            } else if ((c >= 0xd800 && c <= 0xdfff) || c == 0xfffe || c == 0xffff) {
-                // Illegal XML character, even encoded. Skip or substitute
-                sb.append("&#xfffd;");   // Unicode replacement character
-            } else {
-                sb.append("&#x");
-                sb.append(Integer.toHexString(c));
-                sb.append(';');
-            }
-        }
-        return sb.toString();
-    }
-=======
->>>>>>> bad2454b
+ 
     /**
      * Concatenates the addition string to the baseString string, adjusting the case of "addition" to match the base string.
      * If the string is all caps, append addition in all caps. If all lower case, append in all lower case. If baseString is mixed case, make no changes to addition.
@@ -1048,18 +936,10 @@
 
     public static String stripEnclosingQuotes(String string) {
         if (string.length() > 1 &&
-<<<<<<< HEAD
-            (string.charAt(0) == '"' || string.charAt(0) == '\'') &&
-            string.charAt(0) == string.charAt(string.length() - 1)) {
-            return substring(string, 1, string.length() - 1);
-        }
-        else {
-=======
                 (string.charAt(0) == '"' || string.charAt(0) == '\'') &&
                 string.charAt(0) == string.charAt(string.length() - 1)) {
             return string.substring(1, string.length() - 1);
         } else {
->>>>>>> bad2454b
             return string;
         }
     }
