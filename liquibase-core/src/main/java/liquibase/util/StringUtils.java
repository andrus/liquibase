--- conflicted
+++ resolved
@@ -46,47 +46,6 @@
                 .replace("\\n", "")
                 .replace(";", "")
                 .replace(" ", "")
-<<<<<<< HEAD
-                .replace("go", "")) == null) {
-            endDelimiter = null;
-        }
-
-
-        boolean useDefaultDelimiter = endDelimiter == null;
-
-        StringClauses[] parsedList = SqlParser.parse(multiLineSQL, splitStatements, true, !stripComments, !splitStatements);
-
-        List<String> returnArray = new ArrayList<String>();
-
-        for (StringClauses parsed : parsedList) {
-            String currentString;
-            if (useDefaultDelimiter) {
-                currentString = parsed.toString();
-            } else {
-                currentString = "";
-                for (Object piece : parsed.toArray(false)) {
-                    if (splitStatements && piece instanceof String && ((String) piece).matches(endDelimiter)) {
-                        currentString = StringUtils.trimToNull(currentString);
-                        if (currentString != null) {
-                            returnArray.add(currentString);
-                        }
-                        currentString = "";
-                    } else {
-                        currentString += piece;
-                    }
-                }
-            }
-
-            currentString = StringUtils.trimToNull(currentString);
-            if (currentString != null) {
-                returnArray.add(currentString);
-            }
-        }
-
-        return returnArray.toArray(new String[returnArray.size()]);
-    }
-
-=======
                 .replace("go", "")
         ) == null) {
             endDelimiter = null;
@@ -137,7 +96,6 @@
         return returnArray.toArray(new String[returnArray.size()]);
     }
 
->>>>>>> ed6d2591
     /**
      * Splits a (possible) multi-line SQL statement along ;'s and "go"'s.
      */
