package liquibase.integration.servlet;

import liquibase.*;
import liquibase.configuration.*;
import liquibase.database.Database;
import liquibase.database.DatabaseFactory;
import liquibase.database.core.DerbyDatabase;
import liquibase.database.jvm.JdbcConnection;
import liquibase.exception.LiquibaseException;
import liquibase.resource.ClassLoaderResourceAccessor;
import liquibase.resource.CompositeResourceAccessor;
import liquibase.resource.FileSystemResourceAccessor;
import liquibase.resource.ResourceAccessor;
import liquibase.util.NetUtil;
import liquibase.util.StringUtil;

import javax.naming.InitialContext;
import javax.naming.NamingException;
import javax.servlet.ServletContext;
import javax.servlet.ServletContextEvent;
import javax.servlet.ServletContextListener;
import javax.sql.DataSource;
import java.sql.Connection;
import java.sql.SQLException;
import java.util.Enumeration;

/**
 * Servlet listener than can be added to web.xml to allow Liquibase to run on every application server startup.
 * Using this listener allows users to know that they always have the most up to date database, although it will
 * slow down application server startup slightly.
 * See the <a href="http://www.liquibase.org/documentation/servlet_listener.html">Liquibase documentation</a> for
 * more information.
 */
public class LiquibaseServletListener implements ServletContextListener {

    private static final String LIQUIBASE_CHANGELOG = "liquibase.changelog";
    private static final String LIQUIBASE_CONTEXTS = "liquibase.contexts";
    private static final String LIQUIBASE_LABELS = "liquibase.labels";
    private static final String LIQUIBASE_DATASOURCE = "liquibase.datasource";
    private static final String LIQUIBASE_HOST_EXCLUDES = "liquibase.host.excludes";
    private static final String LIQUIBASE_HOST_INCLUDES = "liquibase.host.includes";
    private static final String LIQUIBASE_ONERROR_FAIL = "liquibase.onerror.fail";
    private static final String LIQUIBASE_PARAMETER = "liquibase.parameter";
    private static final String LIQUIBASE_SCHEMA_DEFAULT = "liquibase.schema.default";

    private String changeLogFile;
    private String dataSourceName;
    private String contexts;
    private String labels;
    private String defaultSchema;
    private String hostName;

    public String getChangeLogFile() {
        return changeLogFile;
    }

    public void setChangeLogFile(String changeLogFile) {
        this.changeLogFile = changeLogFile;
    }

    public String getContexts() {
        return contexts;
    }

    public void setContexts(String ctxt) {
        contexts = ctxt;
    }

    public String getLabels() {
        return labels;
    }

    public void setLabels(String labels) {
        this.labels = labels;
    }

    public String getDataSource() {
        return dataSourceName;
    }

    /**
     * Sets the name of the data source.
     */
    public void setDataSource(String dataSource) {
        this.dataSourceName = dataSource;
    }

    public String getDefaultSchema() {
        return defaultSchema;
    }

    @Override
    public void contextInitialized(ServletContextEvent servletContextEvent) {
        ServletContext servletContext = servletContextEvent.getServletContext();
        final LiquibaseConfiguration liquibaseConfiguration = Scope.getCurrentScope().getSingleton(LiquibaseConfiguration.class);

        try {
            this.hostName = NetUtil.getLocalHostName();
        } catch (Exception e) {
            servletContext.log("Cannot find hostname: " + e.getMessage());
            return;
        }

        InitialContext ic = null;
        String failOnError = null;
        final ServletConfigurationValueProvider servletConfigurationValueProvider = new ServletConfigurationValueProvider(servletContext, ic);
        try {
            ic = new InitialContext();

<<<<<<< HEAD
            Scope.getCurrentScope().getUI().setAllowPrompt(false);
            liquibaseConfiguration.registerProvider(servletConfigurationValueProvider);
=======
            servletValueContainer = new ServletValueContainer(servletContext, ic);
            LiquibaseConfiguration.getInstance().init(servletValueContainer);
>>>>>>> d17e3911

            failOnError = (String) liquibaseConfiguration.getCurrentConfiguredValue(LIQUIBASE_ONERROR_FAIL).getValue();
            if (checkPreconditions(servletContext, ic)) {
                executeUpdate(servletContext, ic);
            }

        } catch (Exception e) {
            if (!"false".equals(failOnError)) {
                throw new RuntimeException(e);
            }
        } finally {
            if (ic != null) {
                try {
                    ic.close();
                } catch (NamingException e) {
                    // ignore
                }
            }
            liquibaseConfiguration.removeProvider(servletConfigurationValueProvider);


        }
    }

    /**
     * Checks if the update is supposed to be executed. That depends on several conditions:
     * <ol>
     * <li>if liquibase.shouldRun is <code>false</code> the update will not be executed.</li>
     * <li>if {@value LiquibaseServletListener#LIQUIBASE_HOST_INCLUDES} contains the current hostname, the the update will be executed.</li>
     * <li>if {@value LiquibaseServletListener#LIQUIBASE_HOST_EXCLUDES} contains the current hostname, the the update will not be executed.</li>
     * </ol>
     */
    private boolean checkPreconditions(ServletContext servletContext, InitialContext ic) {
        if (!GlobalConfiguration.SHOULD_RUN.getCurrentValue()) {
            Scope.getCurrentScope().getLog(getClass()).info("Liquibase did not run on " + hostName
                    + " because " + GlobalConfiguration.SHOULD_RUN.getKey()
                    + " was set to false");
            return false;
        }

        final LiquibaseConfiguration liquibaseConfiguration = Scope.getCurrentScope().getSingleton(LiquibaseConfiguration.class);

        String machineIncludes = (String) liquibaseConfiguration.getCurrentConfiguredValue(LIQUIBASE_HOST_INCLUDES).getValue();
        String machineExcludes = (String) liquibaseConfiguration.getCurrentConfiguredValue(LIQUIBASE_HOST_EXCLUDES).getValue();

        boolean shouldRun = false;
        if ((machineIncludes == null) && (machineExcludes == null)) {
            shouldRun = true;
        } else if (machineIncludes != null) {
            for (String machine : machineIncludes.split(",")) {
                machine = machine.trim();
                if (hostName.equalsIgnoreCase(machine)) {
                    shouldRun = true;
                }
            }
        } else if (machineExcludes != null) {
            shouldRun = true;
            for (String machine : machineExcludes.split(",")) {
                machine = machine.trim();
                if (hostName.equalsIgnoreCase(machine)) {
                    shouldRun = false;
                }
            }
        }

        final ConfiguredValue<Boolean> shouldRunValue = GlobalConfiguration.SHOULD_RUN.getCurrentConfiguredValue();
        if (GlobalConfiguration.SHOULD_RUN.getCurrentValue() && !ConfigurationDefinition.wasDefaultValueUsed(shouldRunValue)) {
            shouldRun = true;
            servletContext.log("ignoring " + LIQUIBASE_HOST_INCLUDES + " and "
                    + LIQUIBASE_HOST_EXCLUDES + ", since " + shouldRunValue.getProvidedValue().describe()
                    + "=true");
        }
        if (!shouldRun) {
            servletContext.log("LiquibaseServletListener did not run due to "
                    + LIQUIBASE_HOST_INCLUDES + " and/or " + LIQUIBASE_HOST_EXCLUDES + "");
            return false;
        }
        return true;
    }

    /**
     * Executes the Liquibase update.
     */
    @java.lang.SuppressWarnings("squid:S2095")
    private void executeUpdate(ServletContext servletContext, InitialContext ic) throws NamingException, SQLException, LiquibaseException {
        final LiquibaseConfiguration liquibaseConfiguration = Scope.getCurrentScope().getSingleton(LiquibaseConfiguration.class);

        setDataSource((String) liquibaseConfiguration.getCurrentConfiguredValue(LIQUIBASE_DATASOURCE).getValue());
        if (getDataSource() == null) {
            throw new RuntimeException("Cannot run Liquibase, " + LIQUIBASE_DATASOURCE + " is not set");
        }

        setChangeLogFile((String) liquibaseConfiguration.getCurrentConfiguredValue(LIQUIBASE_CHANGELOG).getValue());
        if (getChangeLogFile() == null) {
            throw new RuntimeException("Cannot run Liquibase, " + LIQUIBASE_CHANGELOG + " is not set");
        }

        setContexts((String) liquibaseConfiguration.getCurrentConfiguredValue(LIQUIBASE_CONTEXTS).getValue());
        setLabels((String) liquibaseConfiguration.getCurrentConfiguredValue(LIQUIBASE_LABELS).getValue());
        this.defaultSchema = StringUtil.trimToNull((String) liquibaseConfiguration.getCurrentConfiguredValue(LIQUIBASE_SCHEMA_DEFAULT).getValue());

        Connection connection = null;
        Database database = null;
        Liquibase liquibase = null;
        try {
            DataSource dataSource = (DataSource) ic.lookup(this.dataSourceName);

            connection = dataSource.getConnection();

            Thread currentThread = Thread.currentThread();
            ClassLoader contextClassLoader = currentThread.getContextClassLoader();
            ResourceAccessor threadClFO = new ClassLoaderResourceAccessor(contextClassLoader);

            ResourceAccessor clFO = new ClassLoaderResourceAccessor();
            ResourceAccessor fsFO = new FileSystemResourceAccessor();


            database = DatabaseFactory.getInstance().findCorrectDatabaseImplementation(new JdbcConnection(connection));
            database.setDefaultSchemaName(getDefaultSchema());
            liquibase = new Liquibase(getChangeLogFile(), new CompositeResourceAccessor(clFO, fsFO, threadClFO), database);

            @SuppressWarnings("unchecked")
            Enumeration<String> initParameters = servletContext.getInitParameterNames();
            while (initParameters.hasMoreElements()) {
                String name = initParameters.nextElement().trim();
                if (name.startsWith(LIQUIBASE_PARAMETER + ".")) {
                    liquibase.setChangeLogParameter(name.substring(LIQUIBASE_PARAMETER.length() + 1), liquibaseConfiguration.getCurrentConfiguredValue(name));
                }
            }

            liquibase.update(new Contexts(getContexts()), new LabelExpression(getLabels()));
            if (database instanceof DerbyDatabase) {
                ((DerbyDatabase) database).setShutdownEmbeddedDerby(false);
            }
        } finally {
            if (liquibase != null) {
                liquibase.close();
            } else if (connection != null) {
                connection.close();
            }
        }
    }

    @Override
    public void contextDestroyed(ServletContextEvent servletContextEvent) {
    }

}<|MERGE_RESOLUTION|>--- conflicted
+++ resolved
@@ -107,13 +107,7 @@
         try {
             ic = new InitialContext();
 
-<<<<<<< HEAD
-            Scope.getCurrentScope().getUI().setAllowPrompt(false);
             liquibaseConfiguration.registerProvider(servletConfigurationValueProvider);
-=======
-            servletValueContainer = new ServletValueContainer(servletContext, ic);
-            LiquibaseConfiguration.getInstance().init(servletValueContainer);
->>>>>>> d17e3911
 
             failOnError = (String) liquibaseConfiguration.getCurrentConfiguredValue(LIQUIBASE_ONERROR_FAIL).getValue();
             if (checkPreconditions(servletContext, ic)) {
