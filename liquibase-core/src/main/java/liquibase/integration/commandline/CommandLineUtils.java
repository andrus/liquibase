--- conflicted
+++ resolved
@@ -45,8 +45,9 @@
                                                 String driverPropertiesFile,
                                                 String propertyProviderClass,
                                                 String liquibaseCatalogName,
-<<<<<<< HEAD
-                                                String liquibaseSchemaName) throws DatabaseException {
+                                                String liquibaseSchemaName,
+                                                String databaseChangeLogTableName,
+                                                String databaseChangeLogLockTableName) throws DatabaseException {
 
             return createDatabaseObject(new ClassLoaderResourceAccessor(classLoader), url, username, password, driver, defaultCatalogName, defaultSchemaName, outputDefaultCatalog, outputDefaultSchema, databaseClass, driverPropertiesFile, propertyProviderClass, liquibaseCatalogName, liquibaseSchemaName);
     }
@@ -64,12 +65,12 @@
                                                 String driverPropertiesFile,
                                                 String propertyProviderClass,
                                                 String liquibaseCatalogName,
-                                                String liquibaseSchemaName) throws DatabaseException {
-=======
                                                 String liquibaseSchemaName,
                                                 String databaseChangeLogTableName,
                                                 String databaseChangeLogLockTableName) throws DatabaseException {
->>>>>>> af9d5429
+                                                String liquibaseSchemaName,
+                                                String databaseChangeLogTableName,
+                                                String databaseChangeLogLockTableName) throws DatabaseException {
         try {
             liquibaseCatalogName = StringUtils.trimToNull(liquibaseCatalogName);
             liquibaseSchemaName = StringUtils.trimToNull(liquibaseSchemaName);
