--- conflicted
+++ resolved
@@ -1690,14 +1690,10 @@
                 } catch (IllegalArgumentException  e) {
                     throw new LiquibaseException("Unexpected hubProjectId format: "+hubProjectId, e);
                 }
-<<<<<<< HEAD
-                CommandResult result = Scope.getCurrentScope().getSingleton(CommandFactory.class).execute(liquibaseCommand);
-=======
                 if (hubProjectName != null) {
                     liquibaseCommand.setProjectName(hubProjectName);
                 }
-                CommandResult result = liquibaseCommand.execute();
->>>>>>> d17e3911
+                CommandResult result = Scope.getCurrentScope().getSingleton(CommandFactory.class).execute(liquibaseCommand);
 
                 if (result.succeeded) {
                     Scope.getCurrentScope().getUI().sendMessage(result.print());
