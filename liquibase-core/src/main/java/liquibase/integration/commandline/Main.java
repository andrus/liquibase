package liquibase.integration.commandline;

import liquibase.*;
import liquibase.change.CheckSum;
import liquibase.changelog.ChangeLogParameters;
import liquibase.changelog.visitor.ChangeExecListener;
import liquibase.command.CommandResults;
import liquibase.command.CommandScope;
import liquibase.command.core.*;
import liquibase.configuration.ConfiguredValue;
import liquibase.configuration.LiquibaseConfiguration;
import liquibase.configuration.core.DeprecatedConfigurationValueProvider;
import liquibase.database.Database;
import liquibase.diff.compare.CompareControl;
import liquibase.diff.output.DiffOutputControl;
import liquibase.diff.output.ObjectChangeFilter;
import liquibase.diff.output.StandardObjectChangeFilter;
import liquibase.exception.*;
import liquibase.hub.HubConfiguration;
import liquibase.hub.HubServiceFactory;
import liquibase.integration.IntegrationDetails;
import liquibase.license.*;
import liquibase.lockservice.LockService;
import liquibase.lockservice.LockServiceFactory;
import liquibase.logging.LogMessageFilter;
import liquibase.logging.LogService;
import liquibase.logging.Logger;
import liquibase.logging.core.JavaLogService;
import liquibase.resource.ClassLoaderResourceAccessor;
import liquibase.resource.CompositeResourceAccessor;
import liquibase.resource.FileSystemResourceAccessor;
import liquibase.resource.ResourceAccessor;
import liquibase.structure.core.DataType;
import liquibase.ui.ConsoleUIService;
import liquibase.ui.UIService;
import liquibase.util.ISODateFormat;
import liquibase.util.LiquibaseUtil;
import liquibase.util.StringUtil;
import liquibase.util.xml.XMLResourceBundle;
import liquibase.util.xml.XmlResourceBundleControl;

import java.io.*;
import java.lang.reflect.Field;
import java.net.MalformedURLException;
import java.net.URL;
import java.net.URLClassLoader;
import java.nio.file.Paths;
import java.security.AccessController;
import java.security.PrivilegedAction;
import java.text.MessageFormat;
import java.text.ParseException;
import java.util.*;
import java.util.jar.JarEntry;
import java.util.jar.JarFile;
import java.util.logging.*;

import static java.util.ResourceBundle.getBundle;

/**
 * Class for executing Liquibase via the command line.
 *
 * @deprecated use liquibase.integration.commandline.LiquibaseCommandLine.
 */
public class Main {

    //set by new CLI to signify it is handling some of the configuration
    public static boolean runningFromNewCli;

<<<<<<< HEAD
=======
    private static PrintStream outputStream = System.out;

>>>>>>> 71796775
    private static final String ERRORMSG_UNEXPECTED_PARAMETERS = "unexpected.command.parameters";
    private static final Logger LOG = Scope.getCurrentScope().getLog(Main.class);
    private static ResourceBundle coreBundle = getBundle("liquibase/i18n/liquibase-core");
    private static XMLResourceBundle commandLineHelpBundle = ((XMLResourceBundle) getBundle
            ("liquibase/i18n/liquibase-commandline-helptext", new XmlResourceBundleControl()));

    protected ClassLoader classLoader;
    protected String driver;
    protected String username;
    protected String password;
    protected String url;
    protected String hubConnectionId;
    protected String hubProjectId;
    protected String hubProjectName;
    protected String databaseClass;
    protected String defaultSchemaName;
    protected String outputDefaultSchema;
    protected String outputDefaultCatalog;
    protected String liquibaseCatalogName;
    protected String liquibaseSchemaName;
    protected String databaseChangeLogTableName;
    protected String databaseChangeLogLockTableName;
    protected String databaseChangeLogTablespaceName;
    protected String defaultCatalogName;
    protected String changeLogFile;
    protected String overwriteOutputFile;
    protected String classpath;
    protected String contexts;
    protected String labels;
    protected String driverPropertiesFile;
    protected String propertyProviderClass;
    protected String changeExecListenerClass;
    protected String changeExecListenerPropertiesFile;
    protected Boolean promptForNonLocalDatabase;
    protected Boolean includeSystemClasspath;
    protected Boolean strict = Boolean.TRUE;
    protected String defaultsFile = "liquibase.properties";
    protected String diffTypes;
    protected String changeSetAuthor;
    protected String changeSetContext;
    protected String dataOutputDirectory;
    protected String referenceDriver;
    protected String referenceUrl;
    protected String referenceUsername;
    protected String referencePassword;
    protected String referenceDefaultCatalogName;
    protected String referenceDefaultSchemaName;
    protected String currentDateTimeFunction;
    protected String command;
    protected Set<String> commandParams = new LinkedHashSet<>();
    protected String logLevel;
    protected String logFile;
    protected Map<String, Object> changeLogParameters = new HashMap<>();
    protected String outputFile;
    protected String excludeObjects;
    protected Boolean includeCatalog;
    protected String includeObjects;
    protected Boolean includeSchema;
    protected Boolean includeTablespace;
    protected Boolean deactivate;
    protected String outputSchemasAs;
    protected String referenceSchemas;
    protected String schemas;
    protected String snapshotFormat;
    protected String liquibaseProLicenseKey;
    private boolean liquibaseProLicenseValid = false;
    protected String liquibaseHubApiKey;
    protected String liquibaseHubUrl;
    private Boolean managingLogConfig = null;
    private boolean outputsLogMessages = false;
    protected String sqlFile;
    protected String delimiter;
    protected String rollbackScript;

    private static int[] suspiciousCodePoints = {160, 225, 226, 227, 228, 229, 230, 198, 200, 201, 202, 203,
            204, 205, 206, 207, 209, 210, 211, 212, 213, 214, 217, 218, 219,
            220, 222, 223, 232, 233, 234, 235, 236, 237, 238, 239, 241,
            249, 250, 251, 252, 255, 284, 332, 333, 334, 335, 336, 337, 359,
            360, 361, 362, 363, 364, 365, 366, 367, 377, 399,
            8192, 8193, 8194, 8196, 8197, 8199, 8200, 8201, 8202, 8203, 8211, 8287
    };

    protected static class CodePointCheck {
        public int position;
        public char ch;
    }

    /**
     * Entry point. This is what gets executes when starting this program from the command line. This is actually
     * a simple wrapper so that an errorlevel of != 0 is guaranteed in case of an uncaught exception.
     *
     * @param args the command line arguments
     */
    public static void main(String[] args) {
        int errorLevel = 0;
        try {
            errorLevel = run(args);
        } catch (Throwable e) {
            System.exit(-1);
        }

        System.exit(errorLevel);
    }


    /**
     * Process the command line arguments and perform the appropriate main action (update, rollback etc.)
     *
     * @param args the command line arguments
     * @return the errorlevel to be returned to the operating system, e.g. for further processing by scripts
     * @throws LiquibaseException a runtime exception
     */
    public static int run(String[] args) throws Exception {
        Map<String, Object> scopeObjects = new HashMap<>();
        final IntegrationDetails integrationDetails = new IntegrationDetails();
        integrationDetails.setName("cli");
        for (String arg : args) {
            if (arg.startsWith("--")) {
                String[] splitArg = arg.split("=", 2);
                String argKey = "argument__" + splitArg[0].replaceFirst("^--", "");
                if (splitArg.length == 2) {
                    integrationDetails.setParameter(argKey, splitArg[1]);
                } else {
                    integrationDetails.setParameter(argKey, "true");
                }
            }
        }

        scopeObjects.put("integrationDetails", integrationDetails);

        if (!Main.runningFromNewCli) {
            ConsoleUIService ui = new ConsoleUIService();
            ui.setAllowPrompt(true);
            scopeObjects.put(Scope.Attr.ui.name(), ui);
        }

        return Scope.child(scopeObjects, new Scope.ScopedRunnerWithReturn<Integer>() {
            @Override
            public Integer run() throws Exception {
                Main main = new Main();

                try {
                    if ((args.length == 0) || ((args.length == 1) && ("--" + OPTIONS.HELP).equals(args[0]))) {
                        main.printHelp(outputStream);
                        return Integer.valueOf(0);
                    } else if (("--" + OPTIONS.VERSION).equals(args[0])) {
                        main.command = "";
                        main.parseDefaultPropertyFiles();
                        Scope.getCurrentScope().getUI().sendMessage(CommandLineUtils.getBanner());
                        Scope.getCurrentScope().getUI().sendMessage(String.format(coreBundle.getString("version.number"), LiquibaseUtil.getBuildVersion()));

                        LicenseService licenseService = Scope.getCurrentScope().getSingleton(LicenseServiceFactory.class).getLicenseService();
                        if (licenseService != null && main.liquibaseProLicenseKey != null) {
                            Location licenseKeyLocation =
                                    new Location("property liquibaseProLicenseKey", LocationType.BASE64_STRING, main.liquibaseProLicenseKey);
                            LicenseInstallResult result = licenseService.installLicense(licenseKeyLocation);
                            if (result.code != 0) {
                                String allMessages = String.join("\n", result.messages);
                                Scope.getCurrentScope().getUI().sendErrorMessage(allMessages);
                            }
                        }
                        if (licenseService != null) {
                            Scope.getCurrentScope().getUI().sendMessage(licenseService.getLicenseInfo());
                        }


                        Scope.getCurrentScope().getUI().sendMessage(String.format("Running Java under %s (Version %s)",
                                System.getProperties().getProperty("java.home"),
                                System.getProperty("java.version")
                        ));
                        return Integer.valueOf(0);
                    }

                    //
                    // Look for characters which cannot be handled
                    //
                    for (int i = 0; i < args.length; i++) {
                        CodePointCheck codePointCheck = checkArg(args[i]);
                        if (codePointCheck != null) {
                            String message =
                                    "A non-standard character '" + codePointCheck.ch +
                                            "' was detected on the command line at position " +
                                            (codePointCheck.position + 1) + " of argument number " + (i + 1) +
                                            ".\nIf problems occur, please remove the character and try again.";
                            LOG.warning(message);
                            System.err.println(message);
                        }
                    }

                    try {
                        main.parseOptions(args);
                        if (main.command == null) {
                            main.printHelp(outputStream);
                            return Integer.valueOf(0);
                        }
                    } catch (CommandLineParsingException e) {
                        Scope.getCurrentScope().getUI().sendMessage(CommandLineUtils.getBanner());
                        Scope.getCurrentScope().getUI().sendMessage(coreBundle.getString("how.to.display.help"));
                        throw e;
                    }

                    if (!Main.runningFromNewCli) {
                        final ConsoleUIService ui = (ConsoleUIService) Scope.getCurrentScope().getUI();
                        System.setProperty("java.util.logging.SimpleFormatter.format", "[%1$tF %1$tT] %4$s [%2$s] %5$s%6$s%n");

                        java.util.logging.Logger rootLogger = java.util.logging.Logger.getLogger("");
                        java.util.logging.Logger liquibaseLogger = java.util.logging.Logger.getLogger("liquibase");
                        liquibaseLogger.setParent(rootLogger);

                        final JavaLogService logService = (JavaLogService) Scope.getCurrentScope().get(Scope.Attr.logService, LogService.class);
                        logService.setParent(liquibaseLogger);

                        if (main.logLevel == null) {
                            String defaultLogLevel = System.getProperty("liquibase.log.level");
                            if (defaultLogLevel == null) {
                                setLogLevel(logService, rootLogger, liquibaseLogger, Level.OFF);
                            } else {
                                setLogLevel(logService, rootLogger, liquibaseLogger, parseLogLevel(defaultLogLevel, ui));
                            }
                        } else {
                            setLogLevel(logService, rootLogger, liquibaseLogger, parseLogLevel(main.logLevel, ui));
                        }

                        if (main.logFile != null) {
                            FileHandler fileHandler = new FileHandler(main.logFile, true);
                            fileHandler.setFormatter(new SimpleFormatter());
                            if (liquibaseLogger.getLevel() == Level.OFF) {
                                fileHandler.setLevel(Level.FINE);
                            }

                            rootLogger.addHandler(fileHandler);
                            for (Handler handler : rootLogger.getHandlers()) {
                                if (handler instanceof ConsoleHandler) {
                                    handler.setLevel(Level.OFF);
                                }
                            }
                        }

                        if (main.command != null && main.command.toLowerCase().endsWith("sql")) {
                            ui.setOutputStream(System.err);
                        }
                    }

                    LicenseService licenseService = Scope.getCurrentScope().getSingleton(LicenseServiceFactory.class).getLicenseService();
                    if (licenseService != null) {
                        if (main.liquibaseProLicenseKey == null) {
                            Scope.getCurrentScope().getLog(getClass()).info("No Liquibase Pro license key supplied. Please set liquibaseProLicenseKey on command line or in liquibase.properties to use Liquibase Pro features.");
                        } else {
                            Location licenseKeyLocation = new Location("property liquibaseProLicenseKey", LocationType.BASE64_STRING, main.liquibaseProLicenseKey);
                            LicenseInstallResult result = licenseService.installLicense(licenseKeyLocation);
                            if (result.code != 0) {
                                String allMessages = String.join("\n", result.messages);
                                Scope.getCurrentScope().getUI().sendMessage(allMessages);
                            } else {
                                main.liquibaseProLicenseValid = true;
                            }
                        }

                        //
                        // Check to see if we have an expired license
                        //
                        if (licenseService.daysTilExpiration() < 0) {
                            main.liquibaseProLicenseValid = false;
                        }
                        Scope.getCurrentScope().getUI().sendMessage(licenseService.getLicenseInfo());
                    }

                    Scope.getCurrentScope().getUI().sendMessage(CommandLineUtils.getBanner());

                    if (!GlobalConfiguration.SHOULD_RUN.getCurrentValue()) {
                        Scope.getCurrentScope().getUI().sendErrorMessage((
                                String.format(coreBundle.getString("did.not.run.because.param.was.set.to.false"),
                                        GlobalConfiguration.SHOULD_RUN.getCurrentConfiguredValue().getProvidedValue().getActualKey())));
                        return Integer.valueOf(0);
                    }

                    if (setupNeeded(main)) {
                        List<String> setupMessages = main.checkSetup();
                        if (!setupMessages.isEmpty()) {
                            main.printHelp(setupMessages, isStandardOutputRequired(main.command) ? System.err : outputStream);
                            return Integer.valueOf(1);
                        }
                    }

                    //
                    // Store the Hub API key for later use
                    //
                    if (StringUtil.isNotEmpty(main.liquibaseHubApiKey)) {
                        DeprecatedConfigurationValueProvider.setData(HubConfiguration.LIQUIBASE_HUB_API_KEY, main.liquibaseHubApiKey);
                    }

                    //
                    // Store the Hub URL for later use
                    //
                    if (StringUtil.isNotEmpty(main.liquibaseHubUrl)) {
                        DeprecatedConfigurationValueProvider.setData(HubConfiguration.LIQUIBASE_HUB_URL, main.liquibaseHubUrl);
                    }

                    main.applyDefaults();
                    Map<String, Object> innerScopeObjects = new HashMap<>();
                    innerScopeObjects.put("defaultsFile", main.defaultsFile);
                    if (!Main.runningFromNewCli) {
                        innerScopeObjects.put(Scope.Attr.resourceAccessor.name(), new ClassLoaderResourceAccessor(main.configureClassLoader()));
                    }
                    Scope.child(innerScopeObjects, () -> {
                        main.doMigration();

                        if (COMMANDS.UPDATE.equals(main.command)) {
                            Scope.getCurrentScope().getUI().sendMessage(coreBundle.getString("update.successful"));
                        } else if (main.command.startsWith(COMMANDS.ROLLBACK)) {
                            Scope.getCurrentScope().getUI().sendMessage(coreBundle.getString("rollback.successful"));
                        } else {
                            Scope.getCurrentScope().getUI().sendMessage(String.format(coreBundle.getString("command.successful"), main.command));
                        }
                    });
                } catch (Throwable e) {
                    String message = e.getMessage();
                    if (e.getCause() != null) {
                        message = e.getCause().getMessage();
                    }
                    if (message == null) {
                        message = coreBundle.getString("unknown.reason");
                    }
                    // At a minimum, log the message.  We don't need to print the stack
                    // trace because the logger already did that upstream.
                    try {
                        if (e.getCause() instanceof ValidationFailedException) {
                            ((ValidationFailedException) e.getCause()).printDescriptiveError(outputStream);
                        } else {
                            if (main.outputsLogMessages) {
                                Scope.getCurrentScope().getUI().sendErrorMessage((String.format(coreBundle.getString("unexpected.error"), message)), e);
                            } else {
                                Scope.getCurrentScope().getUI().sendMessage((String.format(coreBundle.getString("unexpected.error"), message)));
                                Scope.getCurrentScope().getUI().sendMessage(coreBundle.getString("for.more.information.use.loglevel.flag"));

                                //send it to the LOG in case we're using logFile
                                Scope.getCurrentScope().getLog(getClass()).severe((String.format(coreBundle.getString("unexpected.error"), message)), e);
                            }
                        }
                    } catch (IllegalFormatException e1) {
                        e1.printStackTrace();
                    }
                    throw new LiquibaseException(String.format(coreBundle.getString("unexpected.error"), message), e);
                }

                if (isHubEnabled(main.command) &&
                        HubConfiguration.LIQUIBASE_HUB_API_KEY.getCurrentValue() != null &&
                        !Scope.getCurrentScope().getSingleton(HubServiceFactory.class).isOnline()) {
                    Scope.getCurrentScope().getUI().sendMessage("WARNING: The command " + main.command + " operations were not synced with your Liquibase Hub account because: " + StringUtil.lowerCaseFirst(Scope.getCurrentScope().getSingleton(HubServiceFactory.class).getOfflineReason()));
                }

                return Integer.valueOf(0);
            }
        });
    }

    private static boolean setupNeeded(Main main) throws CommandLineParsingException {
        if (main.command.toLowerCase().startsWith(COMMANDS.REGISTER_CHANGELOG.toLowerCase()) ||
                main.command.toLowerCase().startsWith(COMMANDS.DEACTIVATE_CHANGELOG.toLowerCase())) {
            return false;
        }
        if (!main.commandParams.contains("--help")) {
            return true;
        }
        return !main.command.toLowerCase().startsWith(COMMANDS.ROLLBACK_ONE_CHANGE_SET.toLowerCase()) &&
                !main.command.toLowerCase().startsWith(COMMANDS.ROLLBACK_ONE_UPDATE.toLowerCase()) &&
                (!main.command.toLowerCase().startsWith(COMMANDS.DIFF.toLowerCase()) || !main.isFormattedDiff());
    }

    protected static void setLogLevel(LogService logService, java.util.logging.Logger rootLogger, java.util.logging.Logger liquibaseLogger, Level level) {
        if (Main.runningFromNewCli) {
            //new CLI configures logging
            return;
        }

        if (level.intValue() < Level.INFO.intValue()) {
            //limit non-liquibase logging to INFO at a minimum to avoid too much logs
            rootLogger.setLevel(Level.INFO);
        } else {
            rootLogger.setLevel(level);
        }
        liquibaseLogger.setLevel(level);

        for (Handler handler : rootLogger.getHandlers()) {
            handler.setLevel(level);
            handler.setFilter(new SecureLogFilter(logService.getFilter()));
        }
        //
        // Set the Liquibase Hub log level if logging is not OFF
        //
        if (level != Level.OFF) {
            DeprecatedConfigurationValueProvider.setData(HubConfiguration.LIQUIBASE_HUB_LOGLEVEL, level);
        }
    }

    private static Level parseLogLevel(String logLevelName, ConsoleUIService ui) {
        logLevelName = logLevelName.toUpperCase();
        Level logLevel;
        if (logLevelName.equals("DEBUG")) {
            logLevel = Level.FINE;
        } else if (logLevelName.equals("WARN")) {
            logLevel = Level.WARNING;
        } else if (logLevelName.equals("ERROR")) {
            logLevel = Level.SEVERE;
        } else {
            try {
                logLevel = Level.parse(logLevelName);
            } catch (IllegalArgumentException e) {
                ui.sendErrorMessage("Unknown log level " + logLevelName);
                logLevel = Level.OFF;
            }
        }
        return logLevel;
    }

    /**
     * Warns the user that some logging was suppressed because the --logLevel command line switch was not set high
     * enough
     *
     * @param outputLoggingEnabled if a warning should be printed
     * @return the warning message (if outputLoggingEnabled==true), an empty String otherwise
     */
    private static String generateLogLevelWarningMessage(boolean outputLoggingEnabled) {
        if (outputLoggingEnabled) {
            return "";
        } else {
            return "\n\n" + coreBundle.getString("for.more.information.use.loglevel.flag");
        }
    }

    /**
     * Splits a String of the form "key=value" into the respective parts.
     *
     * @param arg The String expression to split
     * @return An array of exactly 2 entries
     * @throws CommandLineParsingException if the string cannot be split into exactly 2 parts
     */
    // What the number 2 stands for is obvious from the context
    @SuppressWarnings("squid:S109")
    private static String[] splitArg(String arg) throws CommandLineParsingException {
        String[] splitArg = arg.split("=", 2);
        if (splitArg.length < 2) {
            throw new CommandLineParsingException(
                    String.format(coreBundle.getString("could.not.parse.expression"), arg)
            );
        }

        splitArg[0] = splitArg[0].replaceFirst("--", "");
        return splitArg;
    }

    /**
     * Returns true if the given command is Hub-enabled
     *
     * @param command the command to check
     * @return true if this command has Hub integration false if not
     */
    private static boolean isHubEnabled(String command) {
        return COMMANDS.CHANGELOG_SYNC_SQL.equalsIgnoreCase(command)
                || COMMANDS.UPDATE_COUNT.equalsIgnoreCase(command)
                || COMMANDS.UPDATE_TO_TAG.equalsIgnoreCase(command)
                || COMMANDS.UPDATE.equalsIgnoreCase(command)
                || COMMANDS.ROLLBACK.equalsIgnoreCase(command)
                || COMMANDS.ROLLBACK_TO_DATE.equalsIgnoreCase(command)
                || COMMANDS.ROLLBACK_COUNT.equalsIgnoreCase(command)
                || COMMANDS.ROLLBACK_ONE_CHANGE_SET.equalsIgnoreCase(command)
                || COMMANDS.ROLLBACK_ONE_UPDATE.equalsIgnoreCase(command)
                || COMMANDS.DROP_ALL.equalsIgnoreCase(command);
    }

    /**
     * Returns true if the given command requires stdout
     *
     * @param command the command to check
     * @return true if stdout needs for a command, false if not
     */
    private static boolean isStandardOutputRequired(String command) {
        return COMMANDS.SNAPSHOT.equalsIgnoreCase(command)
                || COMMANDS.SNAPSHOT_REFERENCE.equalsIgnoreCase(command)
                || COMMANDS.CHANGELOG_SYNC_SQL.equalsIgnoreCase(command)
                || COMMANDS.CHANGELOG_SYNC_TO_TAG_SQL.equalsIgnoreCase(command)
                || COMMANDS.MARK_NEXT_CHANGESET_RAN_SQL.equalsIgnoreCase(command)
                || COMMANDS.UPDATE_COUNT_SQL.equalsIgnoreCase(command)
                || COMMANDS.UPDATE_TO_TAG_SQL.equalsIgnoreCase(command)
                || COMMANDS.UPDATE_SQL.equalsIgnoreCase(command)
                || COMMANDS.ROLLBACK_SQL.equalsIgnoreCase(command)
                || COMMANDS.ROLLBACK_TO_DATE_SQL.equalsIgnoreCase(command)
                || COMMANDS.ROLLBACK_COUNT_SQL.equalsIgnoreCase(command)
                || COMMANDS.FUTURE_ROLLBACK_SQL.equalsIgnoreCase(command)
                || COMMANDS.FUTURE_ROLLBACK_COUNT_SQL.equalsIgnoreCase(command)
                || COMMANDS.FUTURE_ROLLBACK_FROM_TAG_SQL.equalsIgnoreCase(command);
    }

    /**
     * Returns true if the parameter --changeLogFile is requited for a given command
     *
     * @param command the command to test
     * @return true if a ChangeLog is required, false if not.
     */
    private static boolean isChangeLogRequired(String command) {
        return command.toLowerCase().startsWith(COMMANDS.UPDATE)
                || (command.toLowerCase().startsWith(COMMANDS.ROLLBACK) &&
                (!command.equalsIgnoreCase(COMMANDS.ROLLBACK_ONE_CHANGE_SET) &&
                        !command.equalsIgnoreCase(COMMANDS.ROLLBACK_ONE_UPDATE)))
                || COMMANDS.REGISTER_CHANGELOG.equalsIgnoreCase(command)
                || COMMANDS.DEACTIVATE_CHANGELOG.equalsIgnoreCase(command)
                || COMMANDS.CALCULATE_CHECKSUM.equalsIgnoreCase(command)
                || COMMANDS.STATUS.equalsIgnoreCase(command)
                || COMMANDS.VALIDATE.equalsIgnoreCase(command)
                || COMMANDS.CHANGELOG_SYNC.equalsIgnoreCase(command)
                || COMMANDS.CHANGELOG_SYNC_SQL.equalsIgnoreCase(command)
                || COMMANDS.CHANGELOG_SYNC_TO_TAG.equalsIgnoreCase(command)
                || COMMANDS.CHANGELOG_SYNC_TO_TAG_SQL.equalsIgnoreCase(command)
                || COMMANDS.GENERATE_CHANGELOG.equalsIgnoreCase(command)
                || COMMANDS.UNEXPECTED_CHANGESETS.equalsIgnoreCase(command)
                || COMMANDS.DIFF_CHANGELOG.equalsIgnoreCase(command)
                || COMMANDS.ROLLBACK_ONE_CHANGE_SET.equalsIgnoreCase(command)
                || COMMANDS.ROLLBACK_ONE_UPDATE.equalsIgnoreCase(command);
    }

    /**
     * Returns true if the given arg is a valid main command of Liquibase.
     *
     * @param arg the String to test
     * @return true if it is a valid main command, false if not
     */
    private static boolean isCommand(String arg) {
        return COMMANDS.MIGRATE.equals(arg)
                || COMMANDS.MIGRATE_SQL.equalsIgnoreCase(arg)
                || COMMANDS.UPDATE.equalsIgnoreCase(arg)
                || COMMANDS.UPDATE_SQL.equalsIgnoreCase(arg)
                || COMMANDS.UPDATE_COUNT.equalsIgnoreCase(arg)
                || COMMANDS.UPDATE_COUNT_SQL.equalsIgnoreCase(arg)
                || COMMANDS.UPDATE_TO_TAG.equalsIgnoreCase(arg)
                || COMMANDS.UPDATE_TO_TAG_SQL.equalsIgnoreCase(arg)
                || COMMANDS.ROLLBACK.equalsIgnoreCase(arg)
                || COMMANDS.ROLLBACK_TO_DATE.equalsIgnoreCase(arg)
                || COMMANDS.ROLLBACK_COUNT.equalsIgnoreCase(arg)
                || COMMANDS.ROLLBACK_SQL.equalsIgnoreCase(arg)
                || COMMANDS.ROLLBACK_TO_DATE_SQL.equalsIgnoreCase(arg)
                || COMMANDS.ROLLBACK_COUNT_SQL.equalsIgnoreCase(arg)
                || COMMANDS.REGISTER_CHANGELOG.equalsIgnoreCase(arg)
                || COMMANDS.DEACTIVATE_CHANGELOG.equalsIgnoreCase(arg)
                || COMMANDS.FUTURE_ROLLBACK_SQL.equalsIgnoreCase(arg)
                || COMMANDS.FUTURE_ROLLBACK_COUNT_SQL.equalsIgnoreCase(arg)
                || COMMANDS.FUTURE_ROLLBACK_FROM_TAG_SQL.equalsIgnoreCase(arg)
                || COMMANDS.UPDATE_TESTING_ROLLBACK.equalsIgnoreCase(arg)
                || COMMANDS.TAG.equalsIgnoreCase(arg)
                || COMMANDS.TAG_EXISTS.equalsIgnoreCase(arg)
                || COMMANDS.LIST_LOCKS.equalsIgnoreCase(arg)
                || COMMANDS.HISTORY.equalsIgnoreCase(arg)
                || COMMANDS.DROP_ALL.equalsIgnoreCase(arg)
                || COMMANDS.RELEASE_LOCKS.equalsIgnoreCase(arg)
                || COMMANDS.STATUS.equalsIgnoreCase(arg)
                || COMMANDS.UNEXPECTED_CHANGESETS.equalsIgnoreCase(arg)
                || COMMANDS.VALIDATE.equalsIgnoreCase(arg)
                || COMMANDS.HELP.equalsIgnoreCase(arg)
                || COMMANDS.DIFF.equalsIgnoreCase(arg)
                || COMMANDS.DIFF_CHANGELOG.equalsIgnoreCase(arg)
                || COMMANDS.GENERATE_CHANGELOG.equalsIgnoreCase(arg)
                || COMMANDS.SNAPSHOT.equalsIgnoreCase(arg)
                || COMMANDS.SNAPSHOT_REFERENCE.equalsIgnoreCase(arg)
                || COMMANDS.SYNC_HUB.equalsIgnoreCase(arg)
                || COMMANDS.EXECUTE_SQL.equalsIgnoreCase(arg)
                || COMMANDS.CALCULATE_CHECKSUM.equalsIgnoreCase(arg)
                || COMMANDS.CLEAR_CHECKSUMS.equalsIgnoreCase(arg)
                || COMMANDS.DB_DOC.equalsIgnoreCase(arg)
                || COMMANDS.CHANGELOG_SYNC.equalsIgnoreCase(arg)
                || COMMANDS.CHANGELOG_SYNC_SQL.equalsIgnoreCase(arg)
                || COMMANDS.CHANGELOG_SYNC_TO_TAG.equalsIgnoreCase(arg)
                || COMMANDS.CHANGELOG_SYNC_TO_TAG_SQL.equalsIgnoreCase(arg)
                || COMMANDS.MARK_NEXT_CHANGESET_RAN.equalsIgnoreCase(arg)
                || COMMANDS.MARK_NEXT_CHANGESET_RAN_SQL.equalsIgnoreCase(arg)
                || COMMANDS.ROLLBACK_ONE_CHANGE_SET.equalsIgnoreCase(arg)
                || COMMANDS.ROLLBACK_ONE_CHANGE_SET_SQL.equalsIgnoreCase(arg)
                || COMMANDS.ROLLBACK_ONE_UPDATE.equalsIgnoreCase(arg)
                || COMMANDS.ROLLBACK_ONE_UPDATE_SQL.equalsIgnoreCase(arg);
    }

    /**
     * Returns true if the given main command arg needs no special parameters.
     *
     * @param arg the main command to test
     * @return true if arg is a valid main command and needs no special parameters, false in all other cases
     */
    private static boolean isNoArgCommand(String arg) {
        return COMMANDS.MIGRATE.equals(arg)
                || COMMANDS.MIGRATE_SQL.equalsIgnoreCase(arg)
                || COMMANDS.UPDATE.equalsIgnoreCase(arg)
                || COMMANDS.UPDATE_SQL.equalsIgnoreCase(arg)
                || COMMANDS.FUTURE_ROLLBACK_SQL.equalsIgnoreCase(arg)
                || COMMANDS.UPDATE_TESTING_ROLLBACK.equalsIgnoreCase(arg)
                || COMMANDS.LIST_LOCKS.equalsIgnoreCase(arg)
                || COMMANDS.RELEASE_LOCKS.equalsIgnoreCase(arg)
                || COMMANDS.VALIDATE.equalsIgnoreCase(arg)
                || COMMANDS.HELP.equalsIgnoreCase(arg)
                || COMMANDS.CLEAR_CHECKSUMS.equalsIgnoreCase(arg)
                || COMMANDS.CHANGELOG_SYNC.equalsIgnoreCase(arg)
                || COMMANDS.CHANGELOG_SYNC_SQL.equalsIgnoreCase(arg)
                || COMMANDS.MARK_NEXT_CHANGESET_RAN.equalsIgnoreCase(arg)
                || COMMANDS.MARK_NEXT_CHANGESET_RAN_SQL.equalsIgnoreCase(arg);
    }

    private static void addWarFileClasspathEntries(File classPathFile, List<URL> urls) throws IOException {
        URL jarUrl = new URL("jar:" + classPathFile.toURI().toURL() + "!/WEB-INF/classes/");
        LOG.info("adding '" + jarUrl + "' to classpath");
        urls.add(jarUrl);

        try (
                JarFile warZip = new JarFile(classPathFile)
        ) {
            Enumeration<? extends JarEntry> entries = warZip.entries();
            while (entries.hasMoreElements()) {
                JarEntry entry = entries.nextElement();
                if (entry.getName().startsWith("WEB-INF/lib")
                        && entry.getName().toLowerCase().endsWith(".jar")) {
                    File jar = extract(warZip, entry);
                    URL newUrl = new URL("jar:" + jar.toURI().toURL() + "!/");
                    LOG.info("adding '" + newUrl + "' to classpath");
                    urls.add(newUrl);
                    jar.deleteOnExit();
                }
            }
        }
    }

    /**
     * Extract a single object from a JAR file into a temporary file.
     *
     * @param jar   the JAR file from which we will extract
     * @param entry the object inside the JAR file that to be extracted
     * @return a File object with the temporary file containing the extracted object
     * @throws IOException if an I/O problem occurs
     */
    private static File extract(JarFile jar, JarEntry entry) throws IOException {
        // expand to temp dir and add to list
        File tempFile = File.createTempFile("liquibase.tmp", null);
        // read from jar and write to the tempJar file
        try (
                BufferedInputStream inStream = new BufferedInputStream(jar.getInputStream(entry));
                BufferedOutputStream outStream = new BufferedOutputStream(new FileOutputStream(tempFile))
        ) {
            int status;
            while ((status = inStream.read()) != -1) {
                outStream.write(status);
            }
        }

        return tempFile;
    }

    /**
     * Search for both liquibase.properties (or whatever the name of the current
     * defaultsFile is) and the "local" variant liquibase.local.properties. The contents of the local
     * variant overwrite parameters with the same name in the regular properties file.
     *
     * @throws CommandLineParsingException if an error occurs during parsing
     */
    protected void parseDefaultPropertyFiles() throws CommandLineParsingException {
        File[] potentialPropertyFiles = new File[2];

        potentialPropertyFiles[0] = new File(defaultsFile);
        String localDefaultsPathName = defaultsFile.replaceFirst("(\\.[^\\.]+)$", ".local$1");
        potentialPropertyFiles[1] = new File(localDefaultsPathName);

        for (File potentialPropertyFile : potentialPropertyFiles) {

            try {
                if (potentialPropertyFile.exists()) {
                    parseDefaultPropertyFileFromFile(potentialPropertyFile);
                } else {
                    parseDefaultPropertyFileFromResource(potentialPropertyFile);
                }
            } catch (IOException e) {
                throw new CommandLineParsingException(e);
            }
        }
    }

    /**
     * Open a property file that is embedded as a Java resource and parse it.
     *
     * @param potentialPropertyFile location and file name of the property file
     * @throws IOException                 if the file cannot be opened
     * @throws CommandLineParsingException if an error occurs during parsing
     */
    private void parseDefaultPropertyFileFromResource(File potentialPropertyFile) throws IOException,
            CommandLineParsingException {
        try (InputStream resourceAsStream = getClass().getClassLoader().getResourceAsStream
                (potentialPropertyFile.getAbsolutePath())) {
            if (resourceAsStream != null) {
                parsePropertiesFile(resourceAsStream);
            }
        }
    }

    /**
     * Open a regular property file (not embedded in a resource - use {@link #parseDefaultPropertyFileFromResource}
     * for that) and parse it.
     *
     * @param potentialPropertyFile path and file name to the the property file
     * @throws IOException                 if the file cannot be opened
     * @throws CommandLineParsingException if an error occurs during parsing
     */
    private void parseDefaultPropertyFileFromFile(File potentialPropertyFile) throws IOException,
            CommandLineParsingException {
        try (FileInputStream stream = new FileInputStream(potentialPropertyFile)) {
            parsePropertiesFile(stream);
        }
    }

    /**
     * On windows machines, it splits args on '=' signs.  Put it back like it was.
     */
    protected String[] fixupArgs(String[] args) {
        List<String> fixedArgs = new ArrayList<>();

        for (int i = 0; i < args.length; i++) {
            String arg = args[i];
            if ((arg.startsWith("--") || arg.startsWith("-D")) && !arg.contains("=")) {
                String nextArg = null;
                if ((i + 1) < args.length) {
                    nextArg = args[i + 1];
                }
                if ((nextArg != null) && !nextArg.startsWith("--") && !isCommand(nextArg)) {
                    arg = arg + "=" + nextArg;
                    i++;
                }
            }

            // Sometimes, commas are still escaped as \, at this point, fix it:
            arg = arg.replace("\\,", ",");
            fixedArgs.add(arg);
        }

        return fixedArgs.toArray(new String[fixedArgs.size()]);
    }

    /**
     * After parsing, checks if the given combination of main command and can be executed.
     *
     * @return an empty List if successful, or a list of error messages
     */
    protected List<String> checkSetup() {
        List<String> messages = new ArrayList<>();
        if (command == null) {
            messages.add(coreBundle.getString("command.not.passed"));
        } else if (!isCommand(command)) {
            messages.add(String.format(coreBundle.getString("command.unknown"), command));
        } else {
            if (StringUtil.trimToNull(url) == null && StringUtil.trimToNull(referenceUrl) == null) {
                messages.add(String.format(coreBundle.getString("option.required"), "--" + OPTIONS.URL));
            }

            if (isChangeLogRequired(command) && (StringUtil.trimToNull(changeLogFile) == null)) {
                messages.add(String.format(coreBundle.getString("option.required"), "--" + OPTIONS.CHANGELOG_FILE));
            }

            if (isNoArgCommand(command) && !commandParams.isEmpty()) {
                messages.add(coreBundle.getString(ERRORMSG_UNEXPECTED_PARAMETERS) + commandParams);
            } else {
                validateCommandParameters(messages);
            }
        }
        return messages;
    }

    /**
     * Checks for unexpected (unknown) command line parameters and, if any problems are found,
     * returns the list of issues in String form.
     *
     * @param messages an array of Strings to which messages for issues found will be added
     */
    private void checkForUnexpectedCommandParameter(List<String> messages) {
        if (COMMANDS.UPDATE_COUNT.equalsIgnoreCase(command)
                || COMMANDS.UPDATE_COUNT_SQL.equalsIgnoreCase(command)
                || COMMANDS.UPDATE_TO_TAG.equalsIgnoreCase(command)
                || COMMANDS.UPDATE_TO_TAG_SQL.equalsIgnoreCase(command)
                || COMMANDS.CALCULATE_CHECKSUM.equalsIgnoreCase(command)
                || COMMANDS.DB_DOC.equalsIgnoreCase(command)
                || COMMANDS.TAG.equalsIgnoreCase(command)
                || COMMANDS.TAG_EXISTS.equalsIgnoreCase(command)
                || COMMANDS.CHANGELOG_SYNC_TO_TAG.equalsIgnoreCase(command)
                || COMMANDS.CHANGELOG_SYNC_TO_TAG_SQL.equalsIgnoreCase(command)) {

            if ((!commandParams.isEmpty()) && commandParams.iterator().next().startsWith("-")) {
                messages.add(coreBundle.getString(ERRORMSG_UNEXPECTED_PARAMETERS) + commandParams);
            }
        } else if (COMMANDS.STATUS.equalsIgnoreCase(command)
                || COMMANDS.UNEXPECTED_CHANGESETS.equalsIgnoreCase(command)) {
            if ((!commandParams.isEmpty())
                    && !commandParams.iterator().next().equalsIgnoreCase("--" + OPTIONS.VERBOSE)) {
                messages.add(coreBundle.getString(ERRORMSG_UNEXPECTED_PARAMETERS) + commandParams);
            }
        } else if (COMMANDS.DIFF.equalsIgnoreCase(command)
                || COMMANDS.DIFF_CHANGELOG.equalsIgnoreCase(command)) {
            if ((!commandParams.isEmpty())) {
                for (String cmdParm : commandParams) {
                    if (!cmdParm.startsWith("--" + OPTIONS.REFERENCE_USERNAME)
                            && !cmdParm.startsWith("--" + OPTIONS.REFERENCE_PASSWORD)
                            && !cmdParm.startsWith("--" + OPTIONS.REFERENCE_DRIVER)
                            && !cmdParm.startsWith("--" + OPTIONS.REFERENCE_DEFAULT_CATALOG_NAME)
                            && !cmdParm.startsWith("--" + OPTIONS.REFERENCE_DEFAULT_SCHEMA_NAME)
                            && !cmdParm.startsWith("--" + OPTIONS.INCLUDE_SCHEMA)
                            && !cmdParm.startsWith("--" + OPTIONS.INCLUDE_CATALOG)
                            && !cmdParm.startsWith("--" + OPTIONS.INCLUDE_TABLESPACE)
                            && !cmdParm.startsWith("--" + OPTIONS.SCHEMAS)
                            && !cmdParm.startsWith("--" + OPTIONS.OUTPUT_SCHEMAS_AS)
                            && !cmdParm.startsWith("--" + OPTIONS.REFERENCE_SCHEMAS)
                            && !cmdParm.startsWith("--" + OPTIONS.REFERENCE_URL)
                            && !cmdParm.startsWith("--" + OPTIONS.EXCLUDE_OBJECTS)
                            && !cmdParm.startsWith("--" + OPTIONS.INCLUDE_OBJECTS)
                            && !cmdParm.startsWith("--" + OPTIONS.DIFF_TYPES)
                            && !cmdParm.startsWith("--" + OPTIONS.FORMAT)
                            && !cmdParm.startsWith("--" + OPTIONS.HELP)
                            && !cmdParm.startsWith("--" + OPTIONS.SNAPSHOT_FORMAT)) {
                        messages.add(String.format(coreBundle.getString("unexpected.command.parameter"), cmdParm));
                    }
                    if (COMMANDS.DIFF_CHANGELOG.equalsIgnoreCase(command) && cmdParm.startsWith("--" + OPTIONS.FORMAT)) {
                        messages.add(String.format(coreBundle.getString("unexpected.command.parameter"), cmdParm));
                    }
                }
            }
        } else if ((COMMANDS.SNAPSHOT.equalsIgnoreCase(command)
                || COMMANDS.GENERATE_CHANGELOG.equalsIgnoreCase(command))
                && (!commandParams.isEmpty())) {
            for (String cmdParm : commandParams) {
                if (!cmdParm.startsWith("--" + OPTIONS.INCLUDE_SCHEMA)
                        && !cmdParm.startsWith("--" + OPTIONS.INCLUDE_CATALOG)
                        && !cmdParm.startsWith("--" + OPTIONS.INCLUDE_TABLESPACE)
                        && !cmdParm.startsWith("--" + OPTIONS.SCHEMAS)
                        && !cmdParm.startsWith("--" + OPTIONS.SNAPSHOT_FORMAT)
                        && !cmdParm.startsWith("--" + OPTIONS.DATA_OUTPUT_DIRECTORY)
                        && !cmdParm.startsWith("--" + OPTIONS.OUTPUT_SCHEMAS_AS)) {
                    messages.add(String.format(coreBundle.getString("unexpected.command.parameter"), cmdParm));
                }
            }
        } else if (COMMANDS.ROLLBACK_ONE_CHANGE_SET.equalsIgnoreCase(command)) {
            for (String cmdParm : commandParams) {
                if (!cmdParm.startsWith("--" + OPTIONS.CHANGE_SET_ID)
                        && !cmdParm.startsWith("--" + OPTIONS.HELP)
                        && !cmdParm.startsWith("--" + OPTIONS.FORCE)
                        && !cmdParm.startsWith("--" + OPTIONS.CHANGE_SET_PATH)
                        && !cmdParm.startsWith("--" + OPTIONS.CHANGE_SET_AUTHOR)
                        && !cmdParm.startsWith("--" + OPTIONS.ROLLBACK_SCRIPT)) {
                    messages.add(String.format(coreBundle.getString("unexpected.command.parameter"), cmdParm));
                }
            }
        } else if (COMMANDS.ROLLBACK_ONE_CHANGE_SET_SQL.equalsIgnoreCase(command)) {
            for (String cmdParm : commandParams) {
                if (!cmdParm.startsWith("--" + OPTIONS.CHANGE_SET_ID)
                        && !cmdParm.startsWith("--" + OPTIONS.HELP)
                        && !cmdParm.startsWith("--" + OPTIONS.FORCE)
                        && !cmdParm.startsWith("--" + OPTIONS.CHANGE_SET_PATH)
                        && !cmdParm.startsWith("--" + OPTIONS.CHANGE_SET_AUTHOR)
                        && !cmdParm.startsWith("--" + OPTIONS.ROLLBACK_SCRIPT)) {
                    messages.add(String.format(coreBundle.getString("unexpected.command.parameter"), cmdParm));
                }
            }
        } else if (COMMANDS.ROLLBACK_ONE_UPDATE.equalsIgnoreCase(command)) {
            for (String cmdParm : commandParams) {
                if (!cmdParm.startsWith("--" + OPTIONS.DEPLOYMENT_ID)
                        && !cmdParm.startsWith("--" + OPTIONS.HELP)
                        && !cmdParm.startsWith("--" + OPTIONS.FORCE)) {
                    messages.add(String.format(coreBundle.getString("unexpected.command.parameter"), cmdParm));
                }
            }
        } else if (COMMANDS.ROLLBACK_ONE_UPDATE_SQL.equalsIgnoreCase(command)) {
            for (String cmdParm : commandParams) {
                if (!cmdParm.startsWith("--" + OPTIONS.DEPLOYMENT_ID)
                        && !cmdParm.startsWith("--" + OPTIONS.HELP)
                        && !cmdParm.startsWith("--" + OPTIONS.FORCE)) {
                    messages.add(String.format(coreBundle.getString("unexpected.command.parameter"), cmdParm));
                }
            }
        }
    }

    /**
     * Checks the command line for correctness and reports on unexpected, missing and/or malformed parameters.
     *
     * @param messages an array of Strings to which messages for issues found will be added
     */
    private void validateCommandParameters(final List<String> messages) {
        checkForUnexpectedCommandParameter(messages);
        checkForMissingCommandParameters(messages);
        checkForMalformedCommandParameters(messages);
    }

    /**
     * Checks for missing command line parameters and, if any problems are found,
     * returns the list of issues in String form.
     *
     * @param messages an array of Strings to which messages for issues found will be added
     */
    private void checkForMissingCommandParameters(final List<String> messages) {
        if ((commandParams.isEmpty() || commandParams.iterator().next().startsWith("-"))
                && (COMMANDS.CALCULATE_CHECKSUM.equalsIgnoreCase(command))) {
            messages.add(coreBundle.getString("changeset.identifier.missing"));
        }
    }

    /**
     * Checks for incorrectly written command line parameters and, if any problems are found,
     * returns the list of issues in String form.
     *
     * @param messages an array of Strings to which messages for issues found will be added
     */
    private void checkForMalformedCommandParameters(final List<String> messages) {
        if (commandParams.isEmpty()) {
            return;
        }

        final int CHANGESET_MINIMUM_IDENTIFIER_PARTS = 3;

        if (COMMANDS.CALCULATE_CHECKSUM.equalsIgnoreCase(command)) {
            for (final String param : commandParams) {
                if ((param != null) && !param.startsWith("-")) {
                    final String[] parts = param.split("::");
                    if (parts.length < CHANGESET_MINIMUM_IDENTIFIER_PARTS) {
                        messages.add(coreBundle.getString("changeset.identifier.must.have.form.filepath.id.author"));
                        break;
                    }
                }
            }
        } else if (COMMANDS.DIFF_CHANGELOG.equalsIgnoreCase(command) && (diffTypes != null) && diffTypes.toLowerCase
                ().contains("data")) {
            messages.add(String.format(coreBundle.getString("including.data.diffchangelog.has.no.effect"),
                    OPTIONS.DIFF_TYPES, COMMANDS.GENERATE_CHANGELOG
            ));
        }
    }

    /**
     * Reads various execution parameters from an InputStream and sets our internal state according to the values
     * found.
     *
     * @param propertiesInputStream an InputStream from a Java properties file
     * @throws IOException                 if there is a problem reading the InputStream
     * @throws CommandLineParsingException if an invalid property is encountered
     */
    protected void parsePropertiesFile(InputStream propertiesInputStream) throws IOException,
            CommandLineParsingException {
        final IntegrationDetails integrationDetails = Scope.getCurrentScope().get("integrationDetails", IntegrationDetails.class);

        Properties props = new Properties();
        props.load(propertiesInputStream);
        if (props.containsKey("strict")) {
            strict = Boolean.valueOf(props.getProperty("strict"));
        }

        //
        // Load property values into
        //   changeLogParameters
        //   ConfigurationContainer
        //   local member variable
        //
        for (Map.Entry entry : props.entrySet()) {
            String entryValue = null;
            if (entry.getValue() != null) {
                entryValue = String.valueOf(entry.getValue());
            }
            if (integrationDetails != null) {
                integrationDetails.setParameter("defaultsFile__" + String.valueOf(entry.getKey()), entryValue);
            }

            try {
                if ("promptOnNonLocalDatabase".equals(entry.getKey())) {
                    continue;
                }
                if (((String) entry.getKey()).startsWith("parameter.")) {
                    changeLogParameters.put(((String) entry.getKey()).replaceFirst("^parameter.", ""), entry.getValue());
                } else if (((String) entry.getKey()).contains(".")) {
                    if (Scope.getCurrentScope().getSingleton(LiquibaseConfiguration.class).getRegisteredDefinition((String) entry.getKey()) == null) {
                        if (strict) {
                            throw new CommandLineParsingException(
                                    String.format(coreBundle.getString("parameter.unknown"), entry.getKey())
                            );
                        } else {
                            Scope.getCurrentScope().getLog(getClass()).warning(
                                    String.format(coreBundle.getString("parameter.ignored"), entry.getKey())
                            );
                        }
                    }
                    if (System.getProperty((String) entry.getKey()) == null) {
                        DeprecatedConfigurationValueProvider.setData((String) entry.getKey(), entry.getValue());
                    }
                } else {
                    Field field = getDeclaredField((String) entry.getKey());
                    Object currentValue = field.get(this);

                    if (currentValue == null) {
                        String value = entry.getValue().toString().trim();
                        if (field.getType().equals(Boolean.class)) {
                            field.set(this, Boolean.valueOf(value));
                        } else {
                            field.set(this, value);
                        }
                    }
                }
            } catch (NoSuchFieldException ignored) {
                if (strict) {
                    throw new CommandLineParsingException(
                            String.format(coreBundle.getString("parameter.unknown"), entry.getKey())
                    );
                } else {
                    Scope.getCurrentScope().getLog(getClass()).warning(
                            String.format(coreBundle.getString("parameter.ignored"), entry.getKey())
                    );
                }
            } catch (IllegalAccessException e) {
                throw new UnexpectedLiquibaseException(
                        String.format(coreBundle.getString("parameter.unknown"), entry.getKey())
                );
            }
        }
    }

    /**
     * If any errors have been found, print the list of errors first, then print the command line help text.
     *
     * @param errorMessages List of error messages
     * @param stream        the output stream to write the text to
     */
    protected void printHelp(List<String> errorMessages, PrintStream stream) {
        stream.println(coreBundle.getString("errors"));
        for (String message : errorMessages) {
            stream.println("  " + message);
        }
        stream.println();
    }

    /**
     * Print instructions on how to use this program from the command line.
     *
     * @param stream the output stream to write the help text to
     */
    protected void printHelp(PrintStream stream) {
        this.logLevel = Level.WARNING.toString();

        String helpText = commandLineHelpBundle.getString("commandline-helptext");
        stream.println(helpText);
    }

    /**
     * Check the string for known characters which cannot be handled
     *
     * @param arg Input parameter to check
     * @return int             A CodePointCheck object, or null to indicate all good
     */
    protected static CodePointCheck checkArg(String arg) {
        char[] chars = arg.toCharArray();
        for (int i = 0; i < chars.length; i++) {
            for (int j = 0; j < suspiciousCodePoints.length; j++) {
                if (suspiciousCodePoints[j] == chars[i]) {
                    CodePointCheck codePointCheck = new CodePointCheck();
                    codePointCheck.position = i;
                    codePointCheck.ch = chars[i];
                    return codePointCheck;
                }
            }
        }
        return null;
    }

    /**
     * Parses the command line options. If an invalid argument is given, a CommandLineParsingException is thrown.
     *
     * @param paramArgs the arguments to parse
     * @throws CommandLineParsingException thrown if an invalid argument is passed
     */
    protected void parseOptions(String[] paramArgs) throws CommandLineParsingException {
        String[] args = fixupArgs(paramArgs);

        boolean seenCommand = false;
        for (String arg : args) {

            if (isCommand(arg)) {
                this.command = arg;
                if (this.command.equalsIgnoreCase(COMMANDS.MIGRATE)) {
                    this.command = COMMANDS.UPDATE;
                } else if (this.command.equalsIgnoreCase(COMMANDS.MIGRATE_SQL)) {
                    this.command = COMMANDS.UPDATE_SQL;
                }
                seenCommand = true;
            } else if (seenCommand) {
                // ChangeLog parameter:
                if (arg.startsWith("-D")) {
                    String[] splitArg = splitArg(arg);

                    String attributeName = splitArg[0].replaceFirst("^-D", "");
                    String value = splitArg[1];

                    changeLogParameters.put(attributeName, value);
                } else {
                    commandParams.add(arg);
                    if (arg.startsWith("--")) {
                        parseOptionArgument(arg, true);
                    }
                }
            } else if (arg.startsWith("--")) {
                parseOptionArgument(arg, false);
            } else {
                throw new CommandLineParsingException(
                        String.format(coreBundle.getString("unexpected.value"), arg));
            }
        }

        // Now apply default values from the default property files. We waited with this until this point
        // since command line parameters might have changed the location where we will look for them.
        parseDefaultPropertyFiles();

        //
        // Check the licensing keys to see if they are being set from properties
        //
        if (liquibaseProLicenseKey == null) {
            String key = (String)Scope.getCurrentScope().getSingleton(LiquibaseConfiguration.class).getCurrentConfiguredValue("liquibase.pro.licenseKey").getValue();
            liquibaseProLicenseKey = key;
        }
        if (liquibaseHubApiKey == null) {
            String key = HubConfiguration.LIQUIBASE_HUB_API_KEY.getCurrentValue();
            liquibaseHubApiKey = key;
        }
    }

    /**
     * Parses an option ("--someOption") from the command line
     *
     * @param arg the option to parse (including the "--")
     * @throws CommandLineParsingException if a problem occurs
     */
    private void parseOptionArgument(String arg, boolean okIfNotAField) throws CommandLineParsingException {
        final String PROMPT_FOR_VALUE = "PROMPT";

        if (arg.toLowerCase().startsWith("--" + OPTIONS.VERBOSE) ||
                arg.toLowerCase().startsWith("--" + OPTIONS.HELP)) {
            return;
        }

        if (arg.toLowerCase().equals("--" + OPTIONS.FORCE) || arg.toLowerCase().equals("--" + OPTIONS.HELP)) {
            arg = arg + "=true";
        }

        String[] splitArg = splitArg(arg);

        String attributeName = splitArg[0];
        String value = splitArg[1];

        if (PROMPT_FOR_VALUE.equalsIgnoreCase(StringUtil.trimToEmpty(value))) {
            Console c = System.console();
            if (c == null) {
                throw new CommandLineParsingException(
                        String.format(MessageFormat.format(coreBundle.getString(
                                "cannot.prompt.for.the.value.no.console"), attributeName))
                );
            }
            //Prompt for value
            if (attributeName.toLowerCase().contains("password")) {
                value = new String(c.readPassword(attributeName + ": "));
            } else {
                value = c.readLine(attributeName + ": ");
            }
        }

        try {
            Field field = getDeclaredField(attributeName); //getClass().getDeclaredField(attributeName);
            if (field.getType().equals(Boolean.class)) {
                field.set(this, Boolean.valueOf(value));
            } else {
                field.set(this, value);
            }
        } catch (IllegalAccessException | NoSuchFieldException e) {
            if (!okIfNotAField) {
                throw new CommandLineParsingException(
                        String.format(coreBundle.getString("option.unknown"), attributeName)
                );
            }
        }
    }

    private Field getDeclaredField(String attributeName) throws NoSuchFieldException {
        Field[] fields = getClass().getDeclaredFields();
        for (Field field : fields) {
            if (field.getName().equalsIgnoreCase(attributeName)) {
                return field;
            }
        }
        throw new NoSuchFieldException();
    }

    @SuppressWarnings("HardCodedStringLiteral")
    /**
     * Set (hopefully) sensible defaults for command line parameters
     */
    protected void applyDefaults() {
        if (this.promptForNonLocalDatabase == null) {
            this.promptForNonLocalDatabase = Boolean.FALSE;
        }
        if (this.logLevel == null) {
            this.logLevel = "off";
        }
        if (this.includeSystemClasspath == null) {
            this.includeSystemClasspath = Boolean.TRUE;
        }

        if (this.outputDefaultCatalog == null) {
            this.outputDefaultCatalog = "true";
        }
        if (this.outputDefaultSchema == null) {
            this.outputDefaultSchema = "true";
        }
        if (this.defaultsFile == null) {
            this.defaultsFile = "liquibase.properties";
        }
        if (this.includeSchema == null) {
            this.includeSchema = Boolean.FALSE;
        }
        if (this.includeCatalog == null) {
            this.includeCatalog = Boolean.FALSE;
        }
        if (this.includeTablespace == null) {
            this.includeTablespace = Boolean.FALSE;
        }

    }

    protected ClassLoader configureClassLoader() throws CommandLineParsingException {
        final List<URL> urls = new ArrayList<>();
        if (this.classpath != null) {
            String[] classpathSoFar;
            if (isWindows()) {
                classpathSoFar = this.classpath.split(";");
            } else {
                classpathSoFar = this.classpath.split(":");
            }

            for (String classpathEntry : classpathSoFar) {
                File classPathFile = new File(classpathEntry);
                if (!classPathFile.exists()) {
                    throw new CommandLineParsingException(
                            String.format(coreBundle.getString("does.not.exist"), classPathFile.getAbsolutePath()));
                }

                if (classpathEntry.endsWith(FILE_SUFFIXES.WAR_FILE_SUFFIX)) {
                    try {
                        addWarFileClasspathEntries(classPathFile, urls);
                    } catch (IOException e) {
                        throw new CommandLineParsingException(e);
                    }
                } else if (classpathEntry.endsWith(FILE_SUFFIXES.FILE_SUFFIX_EAR)) {
                    try (JarFile earZip = new JarFile(classPathFile)) {
                        Enumeration<? extends JarEntry> entries = earZip.entries();
                        while (entries.hasMoreElements()) {
                            JarEntry entry = entries.nextElement();
                            if (entry.getName().toLowerCase().endsWith(".jar")) {
                                File jar = extract(earZip, entry);
                                URL newUrl = new URL("jar:" + jar.toURI().toURL() + "!/");
                                urls.add(newUrl);
                                LOG.fine(String.format(coreBundle.getString("adding.to.classpath"), newUrl));
                                jar.deleteOnExit();
                            } else if (entry.getName().toLowerCase().endsWith("war")) {
                                File warFile = extract(earZip, entry);
                                addWarFileClasspathEntries(warFile, urls);
                            }
                        }
                    } catch (IOException e) {
                        throw new CommandLineParsingException(e);
                    }

                } else {
                    URL newUrl = null;
                    try {
                        newUrl = new File(classpathEntry).toURI().toURL();
                    } catch (MalformedURLException e) {
                        throw new CommandLineParsingException(e);
                    }
                    LOG.fine(String.format(coreBundle.getString("adding.to.classpath"), newUrl));
                    urls.add(newUrl);
                }
            }
        }
        if (includeSystemClasspath) {
            classLoader = AccessController.doPrivileged(new PrivilegedAction<URLClassLoader>() {
                @Override
                public URLClassLoader run() {
                    return new URLClassLoader(urls.toArray(new URL[urls.size()]), Thread.currentThread()
                            .getContextClassLoader());
                }
            });

        } else {
            classLoader = AccessController.doPrivileged(new PrivilegedAction<URLClassLoader>() {
                @Override
                public URLClassLoader run() {
                    return new URLClassLoader(urls.toArray(new URL[urls.size()]), null);
                }
            });
        }

        Thread.currentThread().setContextClassLoader(classLoader);

        return classLoader;
    }


    /**
     * Do the actual database migration, i.e. apply the ChangeSets.
     *
     * @throws Exception
     */
    protected void doMigration() throws Exception {
        if (COMMANDS.HELP.equalsIgnoreCase(command)) {
            printHelp(System.err);
            return;
        }

        //
        // Log setting for Hub properties
        //
        if (StringUtil.isNotEmpty(HubConfiguration.LIQUIBASE_HUB_API_KEY.getCurrentValue())) {
            LOG.fine("Liquibase Hub API Key:  " + HubConfiguration.LIQUIBASE_HUB_API_KEY.getCurrentValueObfuscated());
        }
        if (StringUtil.isNotEmpty(HubConfiguration.LIQUIBASE_HUB_URL.getCurrentValue())) {
            LOG.fine("Liquibase Hub URL:      " + HubConfiguration.LIQUIBASE_HUB_URL.getCurrentValue());
        }
        if (StringUtil.isNotEmpty(HubConfiguration.LIQUIBASE_HUB_MODE.getCurrentValue())) {
            LOG.fine("Liquibase Hub Mode:     " + HubConfiguration.LIQUIBASE_HUB_MODE.getCurrentValue());
        }

        //
        // Check for a valid license to run PRO commands
        //
        String formatValue = getCommandParam(OPTIONS.FORMAT, null);
        if (isLicenseableCommand(formatValue)) {
            if (isFormattedDiff()) {
                if (formatValue != null && !formatValue.equalsIgnoreCase("json")) {
                    String messageString =
                            "\nWARNING: The diff command optional Pro parameter '--format' " +
                                    "currently supports only 'TXT' or 'JSON' as values.  (Blank defaults to 'TXT')";
                    throw new LiquibaseException(String.format(messageString));
                }
            }
            if (!commandParams.contains("--help") && !liquibaseProLicenseValid) {
                String warningAboutCommand = command;
                if (command.equalsIgnoreCase(COMMANDS.DIFF) && formatValue != null && !formatValue.isEmpty()) {
                    warningAboutCommand = "diff --format=" + formatValue;
                }
                String messageString = String.format(coreBundle.getString("no.pro.license.found"), warningAboutCommand);
                throw new LiquibaseException(messageString);
            }
        }

        try {
//            if (null != logFile) {
//                Scope.getCurrentScope().getLog(getClass()).setLogLevel(logLevel, logFile);
//            } else {
//                Scope.getCurrentScope().getLog(getClass()).setLogLevel(logLevel);
//            }
        } catch (IllegalArgumentException e) {
            throw new CommandLineParsingException(e.getMessage(), e);
        }

        final ResourceAccessor fileOpener;
        if (Main.runningFromNewCli) {
            fileOpener = Scope.getCurrentScope().getResourceAccessor();
        }else {
            fileOpener = new CompositeResourceAccessor(
                    new FileSystemResourceAccessor(Paths.get(".").toAbsolutePath().toFile()),
                    new CommandLineResourceAccessor(classLoader)
            );
        }

        Database database = null;
        if (dbConnectionNeeded(command) && this.url != null) {
            database = CommandLineUtils.createDatabaseObject(fileOpener, this.url,
                    this.username, this.password, this.driver, this.defaultCatalogName, this.defaultSchemaName,
                    Boolean.parseBoolean(outputDefaultCatalog), Boolean.parseBoolean(outputDefaultSchema),
                    this.databaseClass, this.driverPropertiesFile, this.propertyProviderClass,
                    this.liquibaseCatalogName, this.liquibaseSchemaName, this.databaseChangeLogTableName,
                    this.databaseChangeLogLockTableName);
            database.setLiquibaseTablespaceName(this.databaseChangeLogTablespaceName);
        }

        try {
            if ((excludeObjects != null) && (includeObjects != null)) {
                throw new UnexpectedLiquibaseException(
                        String.format(coreBundle.getString("cannot.specify.both"),
                                OPTIONS.EXCLUDE_OBJECTS, OPTIONS.INCLUDE_OBJECTS));
            }

            //
            // Set the global configuration option based on presence of the dataOutputDirectory
            //
            boolean b = dataOutputDirectory != null;
            DeprecatedConfigurationValueProvider.setData(GlobalConfiguration.SHOULD_SNAPSHOT_DATA, b);

            ObjectChangeFilter objectChangeFilter = null;
            CompareControl.ComputedSchemas computedSchemas = CompareControl.computeSchemas(
                    schemas,
                    referenceSchemas,
                    outputSchemasAs,
                    defaultCatalogName, defaultSchemaName,
                    referenceDefaultCatalogName, referenceDefaultSchemaName,
                    database);

            CompareControl.SchemaComparison[] finalSchemaComparisons = computedSchemas.finalSchemaComparisons;
            DiffOutputControl diffOutputControl = new DiffOutputControl(
                    includeCatalog, includeSchema, includeTablespace, finalSchemaComparisons);

            if (excludeObjects != null) {
                objectChangeFilter = new StandardObjectChangeFilter(StandardObjectChangeFilter.FilterType.EXCLUDE,
                        excludeObjects);
                diffOutputControl.setObjectChangeFilter(objectChangeFilter);
            }

            if (includeObjects != null) {
                objectChangeFilter = new StandardObjectChangeFilter(StandardObjectChangeFilter.FilterType.INCLUDE,
                        includeObjects);
                diffOutputControl.setObjectChangeFilter(objectChangeFilter);
            }

            for (CompareControl.SchemaComparison schema : finalSchemaComparisons) {
                diffOutputControl.addIncludedSchema(schema.getReferenceSchema());
                diffOutputControl.addIncludedSchema(schema.getComparisonSchema());
            }

            if (COMMANDS.DIFF.equalsIgnoreCase(command)) {
                if (commandParams.contains("--help")) {
                    outputStream.println("liquibase diff" +
                            "\n" +
                            "          Outputs a description of differences.  If you have a Liquibase Pro key, you can output the differences as JSON using the --format=JSON option\n");
                    System.exit(0);
                }
                if (isFormattedDiff()) {
                    CommandScope liquibaseCommand = new CommandScope("internalFormattedDiff");

                    CommandScope diffCommand = CommandLineUtils.createDiffCommand(
                            createReferenceDatabaseFromCommandParams(commandParams, fileOpener),
                            database,
                            StringUtil.trimToNull(diffTypes), finalSchemaComparisons, objectChangeFilter, new PrintStream(getOutputStream()));

                    liquibaseCommand.addArgumentValue("format", getCommandParam(OPTIONS.FORMAT, "JSON").toUpperCase());
                    liquibaseCommand.addArgumentValue("diffCommand", diffCommand);
                    liquibaseCommand.setOutput(getOutputStream());

                    liquibaseCommand.execute();
                } else {
                    CommandLineUtils.doDiff(
                            createReferenceDatabaseFromCommandParams(commandParams, fileOpener),
                            database,
                            StringUtil.trimToNull(diffTypes), finalSchemaComparisons, objectChangeFilter, new PrintStream(getOutputStream()));
                }
                return;
            } else if (COMMANDS.DIFF_CHANGELOG.equalsIgnoreCase(command)) {
                CommandLineUtils.doDiffToChangeLog(changeLogFile,
                        createReferenceDatabaseFromCommandParams(commandParams, fileOpener),
                        database,
                        diffOutputControl, objectChangeFilter, StringUtil.trimToNull(diffTypes), finalSchemaComparisons
                );
                return;
            } else if (COMMANDS.GENERATE_CHANGELOG.equalsIgnoreCase(command)) {
                String currentChangeLogFile = this.changeLogFile;
                if (currentChangeLogFile == null) {
                    //will output to stdout:
                    currentChangeLogFile = "";
                }

                File file = new File(currentChangeLogFile);
                if (file.exists() && (!Boolean.parseBoolean(overwriteOutputFile))) {
                    throw new LiquibaseException(
                            String.format(coreBundle.getString("changelogfile.already.exists"), currentChangeLogFile));
                } else {
                    try {
                        if (!file.delete()) {
                            // Nothing needs to be done
                        }
                    } catch (SecurityException e) {
                        throw new LiquibaseException(
                                String.format(coreBundle.getString("attempt.to.delete.the.file.failed.cannot.continue"),
                                        currentChangeLogFile
                                ), e
                        );
                    }
                }

                CatalogAndSchema[] finalTargetSchemas = computedSchemas.finalTargetSchemas;
                CommandLineUtils.doGenerateChangeLog(currentChangeLogFile, database, finalTargetSchemas,
                        StringUtil.trimToNull(diffTypes), StringUtil.trimToNull(changeSetAuthor),
                        StringUtil.trimToNull(changeSetContext), StringUtil.trimToNull(dataOutputDirectory),
                        diffOutputControl);
                return;
            } else if (COMMANDS.SNAPSHOT.equalsIgnoreCase(command)) {
                CommandScope snapshotCommand = new CommandScope("internalSnapshot");
                snapshotCommand
                        .addArgumentValue(InternalSnapshotCommandStep.DATABASE_ARG, database)
                        .addArgumentValue(InternalSnapshotCommandStep.SCHEMAS_ARG, InternalSnapshotCommandStep.parseSchemas(database, getSchemaParams(database)))
                        .addArgumentValue(InternalSnapshotCommandStep.SERIALIZER_FORMAT_ARG, getCommandParam(OPTIONS.SNAPSHOT_FORMAT, null));

                Writer outputWriter = getOutputWriter();
                String result = InternalSnapshotCommandStep.printSnapshot(snapshotCommand, snapshotCommand.execute());
                outputWriter.write(result);
                outputWriter.flush();
                return;
            } else if (COMMANDS.EXECUTE_SQL.equalsIgnoreCase(command)) {
                CommandScope executeSqlCommand = new CommandScope("internalExecuteSql")
                        .addArgumentValue(InternalExecuteSqlCommandStep.DATABASE_ARG, database)
                        .addArgumentValue(InternalExecuteSqlCommandStep.SQL_ARG, getCommandParam("sql", null))
                        .addArgumentValue(InternalExecuteSqlCommandStep.SQLFILE_ARG, getCommandParam("sqlFile", null))
                        .addArgumentValue(InternalExecuteSqlCommandStep.DELIMITER_ARG, getCommandParam("delimiter", ";"));
                CommandResults results = executeSqlCommand.execute();
                Writer outputWriter = getOutputWriter();
                String output = (String) results.getResult("output");
                outputWriter.write(output);
                outputWriter.flush();
                return;
            } else if (COMMANDS.SNAPSHOT_REFERENCE.equalsIgnoreCase(command)) {
                CommandScope snapshotCommand = new CommandScope("internalSnapshot");
                Database referenceDatabase = createReferenceDatabaseFromCommandParams(commandParams, fileOpener);
                snapshotCommand
                        .addArgumentValue(InternalSnapshotCommandStep.DATABASE_ARG, referenceDatabase)
                        .addArgumentValue(InternalSnapshotCommandStep.SCHEMAS_ARG, InternalSnapshotCommandStep.parseSchemas(referenceDatabase, getSchemaParams(referenceDatabase)))
                        .addArgumentValue(InternalSnapshotCommandStep.SERIALIZER_FORMAT_ARG, getCommandParam(OPTIONS.SNAPSHOT_FORMAT, null));

                Writer outputWriter = getOutputWriter();
                outputWriter.write(InternalSnapshotCommandStep.printSnapshot(snapshotCommand, snapshotCommand.execute()));
                outputWriter.flush();

                return;
            }

            Liquibase liquibase = new Liquibase(changeLogFile, fileOpener, database);
            try {
                if (hubConnectionId != null) {
                    try {
                        liquibase.setHubConnectionId(UUID.fromString(hubConnectionId));
                    } catch (IllegalArgumentException e) {
                        throw new LiquibaseException("The command '" + command + "' failed because parameter 'hubConnectionId' has invalid value '" + hubConnectionId + "' Learn more at https://hub.liquibase.com");
                    }
                }
            } catch (IllegalArgumentException e) {
                throw new LiquibaseException("Unexpected hubConnectionId format: " + hubConnectionId, e);
            }
            ChangeExecListener listener = ChangeExecListenerUtils.getChangeExecListener(
                    liquibase.getDatabase(), liquibase.getResourceAccessor(),
                    changeExecListenerClass, changeExecListenerPropertiesFile);
            liquibase.setChangeExecListener(listener);

            if (database != null) {
                database.setCurrentDateTimeFunction(currentDateTimeFunction);
            }
            for (Map.Entry<String, Object> entry : changeLogParameters.entrySet()) {
                liquibase.setChangeLogParameter(entry.getKey(), entry.getValue());
            }

            if (COMMANDS.LIST_LOCKS.equalsIgnoreCase(command)) {
                liquibase.reportLocks(System.err);
                return;
            } else if (COMMANDS.RELEASE_LOCKS.equalsIgnoreCase(command)) {
                LockService lockService = LockServiceFactory.getInstance().getLockService(database);
                lockService.forceReleaseLock();
                Scope.getCurrentScope().getUI().sendMessage(String.format(
                        coreBundle.getString("successfully.released.database.change.log.locks"),
                        liquibase.getDatabase().getConnection().getConnectionUserName() +
                                "@" + liquibase.getDatabase().getConnection().getURL()
                        )
                );
                return;
            } else if (COMMANDS.TAG.equalsIgnoreCase(command)) {
                liquibase.tag(getCommandArgument());
                Scope.getCurrentScope().getUI().sendMessage(String.format(
                        coreBundle.getString("successfully.tagged"), liquibase.getDatabase()
                                .getConnection().getConnectionUserName() + "@" +
                                liquibase.getDatabase().getConnection().getURL()
                        )
                );
                return;
            } else if (COMMANDS.TAG_EXISTS.equalsIgnoreCase(command)) {
                String tag = commandParams.iterator().next();
                boolean exists = liquibase.tagExists(tag);
                if (exists) {
                    Scope.getCurrentScope().getUI().sendMessage(String.format(coreBundle.getString("tag.exists"), tag,
                            liquibase.getDatabase().getConnection().getConnectionUserName() + "@" +
                                    liquibase.getDatabase().getConnection().getURL()
                            )
                    );
                } else {
                    Scope.getCurrentScope().getUI().sendMessage(String.format(coreBundle.getString("tag.does.not.exist"), tag,
                            liquibase.getDatabase().getConnection().getConnectionUserName() + "@" +
                                    liquibase.getDatabase().getConnection().getURL()
                            )
                    );
                }
                return;
            } else if (COMMANDS.ROLLBACK_ONE_CHANGE_SET.equals(command)) {
                Map<String, Object> argsMap = new HashMap<>();
                loadChangeSetInfoToMap(argsMap);
                argsMap.put("changeLogFile", changeLogFile);
                CommandScope liquibaseCommand = createLiquibaseCommand(database, liquibase, "internalRollbackOneChangeSet", argsMap);
                liquibaseCommand.execute();
                return;
            } else if (COMMANDS.ROLLBACK_ONE_CHANGE_SET_SQL.equals(command)) {
                Writer outputWriter = getOutputWriter();
                Map<String, Object> argsMap = new HashMap<>();
                loadChangeSetInfoToMap(argsMap);
                argsMap.put("changeLogFile", changeLogFile);
                argsMap.put("outputWriter", outputWriter);
                CommandScope liquibaseCommand = createLiquibaseCommand(database, liquibase, "internalRollbackOneChangeSetSQL", argsMap);
                liquibaseCommand.execute();
                return;
            } else if (COMMANDS.ROLLBACK_ONE_UPDATE.equals(command)) {
                Map<String, Object> argsMap = new HashMap<>();
                argsMap.put("changeLogFile", changeLogFile);
                argsMap.put("deploymentId", getCommandParam(OPTIONS.DEPLOYMENT_ID, null));
                CommandScope liquibaseCommand = createLiquibaseCommand(database, liquibase, "internalRollbackOneUpdate", argsMap);
                liquibaseCommand.execute();
                return;
            } else if (COMMANDS.ROLLBACK_ONE_UPDATE_SQL.equals(command)) {
                Writer outputWriter = getOutputWriter();
                Map<String, Object> argsMap = new HashMap<>();
                argsMap.put("deploymentId", getCommandParam(OPTIONS.DEPLOYMENT_ID, null));
                argsMap.put("force", Boolean.TRUE);
                argsMap.put("outputWriter", outputWriter);
                CommandScope liquibaseCommand = createLiquibaseCommand(database, liquibase, "internalRollbackOneUpdateSQL", argsMap);
                liquibaseCommand.execute();
                return;
            } else if (COMMANDS.DEACTIVATE_CHANGELOG.equalsIgnoreCase(command)) {
                Map<String, Object> argsMap = new HashMap<>();
                CommandScope liquibaseCommand = createLiquibaseCommand(database, liquibase, COMMANDS.DEACTIVATE_CHANGELOG, argsMap);

                liquibaseCommand.addArgumentValue(DeactivateChangeLogCommandStep.CHANGE_LOG_FILE_ARG, changeLogFile);

                liquibaseCommand.execute();

                return;
            } else if (COMMANDS.REGISTER_CHANGELOG.equalsIgnoreCase(command)) {
                Map<String, Object> argsMap = new HashMap<>();
                CommandScope liquibaseCommand = createLiquibaseCommand(database, liquibase, COMMANDS.REGISTER_CHANGELOG, argsMap);
                if (hubProjectId != null && hubProjectName != null) {
                    throw new LiquibaseException("\nThe 'registerchangelog' command failed because too many parameters were provided. Command expects a Hub project ID or new Hub project name, but not both.\n");
                }
                try {
                    if (hubProjectId != null) {
                        try {
                            liquibaseCommand.addArgumentValue(RegisterChangeLogCommandStep.HUB_PROJECT_ID_ARG, UUID.fromString(hubProjectId));
                        } catch (IllegalArgumentException e) {
                            throw new LiquibaseException("The command '" + command +
                                    "' failed because parameter 'hubProjectId' has invalid value '" + hubProjectId + "'. Learn more at https://hub.liquibase.com");
                        }
                    }
                } catch (IllegalArgumentException e) {
                    throw new LiquibaseException("Unexpected hubProjectId format: " + hubProjectId, e);
                }
                if (hubProjectName != null) {
                    liquibaseCommand.addArgumentValue(RegisterChangeLogCommandStep.HUB_PROJECT_NAME_ARG.getName(), hubProjectName);
                }
                liquibaseCommand.execute();

                return;
            } else if (COMMANDS.SYNC_HUB.equalsIgnoreCase(command)) {
                executeSyncHub(database, liquibase);
                return;
            } else if (COMMANDS.DROP_ALL.equals(command)) {
                String liquibaseHubApiKey = HubConfiguration.LIQUIBASE_HUB_API_KEY.getCurrentValue();
                String hubMode = HubConfiguration.LIQUIBASE_HUB_MODE.getCurrentValue();
                if (liquibaseHubApiKey != null && !hubMode.toLowerCase().equals("off")) {
                    if (hubConnectionId == null && changeLogFile == null) {
                        String warningMessage =
                                "The dropAll command used with a hub.ApiKey and hub.mode='" + hubMode + "'\n" +
                                        "can send reports to your Hub project. To enable this, please add the \n" +
                                        "'--hubConnectionId=<hubConnectionId>' parameter to the CLI, or ensure\n" +
                                        "a registered changelog file is passed in your defaults file or in the CLI.\n" +
                                        "Learn more at https://hub.liquibase.com";
                        Scope.getCurrentScope().getUI().sendMessage("\nWARNING: " + warningMessage);
                        LOG.warning("\n" + warningMessage);
                    }
                }
                CommandScope dropAllCommand = new CommandScope("internalDropAll");
                if (hubConnectionId != null) {
                    dropAllCommand.addArgumentValue(InternalDropAllCommandStep.HUB_CONNECTION_ID_ARG, UUID.fromString(hubConnectionId));
                }
                dropAllCommand
                        .addArgumentValue(InternalDropAllCommandStep.DATABASE_ARG, liquibase.getDatabase())
                        .addArgumentValue(InternalDropAllCommandStep.SCHEMAS_ARG, InternalSnapshotCommandStep.parseSchemas(database, getSchemaParams(database)))
                        .addArgumentValue(InternalDropAllCommandStep.CHANGELOG_FILE_ARG, changeLogFile);

                dropAllCommand.execute();
                return;
            } else if (COMMANDS.STATUS.equalsIgnoreCase(command)) {
                boolean runVerbose = false;

                if (commandParams.contains("--" + OPTIONS.VERBOSE)) {
                    runVerbose = true;
                }
                liquibase.reportStatus(runVerbose, new Contexts(contexts), new LabelExpression(labels),
                        getOutputWriter());
                return;
            } else if (COMMANDS.UNEXPECTED_CHANGESETS.equalsIgnoreCase(command)) {
                boolean runVerbose = false;

                if (commandParams.contains("--" + OPTIONS.VERBOSE)) {
                    runVerbose = true;
                }
                liquibase.reportUnexpectedChangeSets(runVerbose, contexts, getOutputWriter());
                return;
            } else if (COMMANDS.VALIDATE.equalsIgnoreCase(command)) {
                try {
                    liquibase.validate();
                } catch (ValidationFailedException e) {
                    e.printDescriptiveError(System.err);
                    return;
                }
                Scope.getCurrentScope().getUI().sendMessage(coreBundle.getString("no.validation.errors.found"));
                return;
            } else if (COMMANDS.CLEAR_CHECKSUMS.equalsIgnoreCase(command)) {
                liquibase.clearCheckSums();
                return;
            } else if (COMMANDS.CALCULATE_CHECKSUM.equalsIgnoreCase(command)) {
                CheckSum checkSum = null;
                checkSum = liquibase.calculateCheckSum(commandParams.iterator().next());
                Scope.getCurrentScope().getUI().sendMessage(checkSum.toString());
                return;
            } else if (COMMANDS.DB_DOC.equalsIgnoreCase(command)) {
                if (commandParams.isEmpty()) {
                    throw new CommandLineParsingException(coreBundle.getString("dbdoc.requires.output.directory"));
                }
                if (changeLogFile == null) {
                    throw new CommandLineParsingException(coreBundle.getString("dbdoc.requires.changelog.parameter"));
                }
                liquibase.generateDocumentation(commandParams.iterator().next(), contexts);
                return;
            }

            try {
                if (COMMANDS.UPDATE.equalsIgnoreCase(command)) {
                    liquibase.update(new Contexts(contexts), new LabelExpression(labels));
                } else if (COMMANDS.CHANGELOG_SYNC.equalsIgnoreCase(command)) {
                    liquibase.changeLogSync(new Contexts(contexts), new LabelExpression(labels));
                } else if (COMMANDS.CHANGELOG_SYNC_SQL.equalsIgnoreCase(command)) {
                    liquibase.changeLogSync(new Contexts(contexts), new LabelExpression(labels), getOutputWriter());
                } else if (COMMANDS.CHANGELOG_SYNC_TO_TAG.equalsIgnoreCase(command)) {
                    if ((commandParams == null) || commandParams.isEmpty()) {
                        throw new CommandLineParsingException(
                                String.format(coreBundle.getString("command.requires.tag"),
                                        COMMANDS.CHANGELOG_SYNC_TO_TAG));
                    }

                    liquibase.changeLogSync(commandParams.iterator().next(), new Contexts(contexts),
                            new LabelExpression(labels));
                } else if (COMMANDS.CHANGELOG_SYNC_TO_TAG_SQL.equalsIgnoreCase(command)) {
                    if ((commandParams == null) || commandParams.isEmpty()) {
                        throw new CommandLineParsingException(
                                String.format(coreBundle.getString("command.requires.tag"),
                                        COMMANDS.CHANGELOG_SYNC_TO_TAG_SQL));
                    }

                    liquibase.changeLogSync(commandParams.iterator().next(), new Contexts(contexts),
                            new LabelExpression(labels), getOutputWriter());
                } else if (COMMANDS.MARK_NEXT_CHANGESET_RAN.equalsIgnoreCase(command)) {
                    liquibase.markNextChangeSetRan(new Contexts(contexts), new LabelExpression(labels));
                } else if (COMMANDS.MARK_NEXT_CHANGESET_RAN_SQL.equalsIgnoreCase(command)) {
                    liquibase.markNextChangeSetRan(new Contexts(contexts), new LabelExpression(labels),
                            getOutputWriter());
                } else if (COMMANDS.UPDATE_COUNT.equalsIgnoreCase(command)) {
                    liquibase.update(Integer.parseInt(commandParams.iterator().next()), new Contexts(contexts), new
                            LabelExpression(labels));
                } else if (COMMANDS.UPDATE_COUNT_SQL.equalsIgnoreCase(command)) {
                    liquibase.update(Integer.parseInt(commandParams.iterator().next()), new Contexts(contexts), new
                            LabelExpression(labels), getOutputWriter());
                } else if (COMMANDS.UPDATE_TO_TAG.equalsIgnoreCase(command)) {
                    if ((commandParams == null) || commandParams.isEmpty()) {
                        throw new CommandLineParsingException(
                                String.format(coreBundle.getString("command.requires.tag"), COMMANDS.UPDATE_TO_TAG));
                    }

                    liquibase.update(commandParams.iterator().next(), new Contexts(contexts), new LabelExpression
                            (labels));
                } else if (COMMANDS.UPDATE_TO_TAG_SQL.equalsIgnoreCase(command)) {
                    if ((commandParams == null) || commandParams.isEmpty()) {
                        throw new CommandLineParsingException(
                                String.format(coreBundle.getString("command.requires.tag"),
                                        COMMANDS.UPDATE_TO_TAG_SQL));
                    }

                    liquibase.update(commandParams.iterator().next(), new Contexts(contexts), new LabelExpression
                            (labels), getOutputWriter());
                } else if (COMMANDS.UPDATE_SQL.equalsIgnoreCase(command)) {
                    liquibase.update(new Contexts(contexts), new LabelExpression(labels), getOutputWriter());
                } else if (COMMANDS.ROLLBACK.equalsIgnoreCase(command)) {
                    if (getCommandArgument() == null) {
                        throw new CommandLineParsingException(
                                String.format(coreBundle.getString("command.requires.tag"), COMMANDS.ROLLBACK));
                    }
                    liquibase.rollback(getCommandArgument(), getCommandParam(COMMANDS.ROLLBACK_SCRIPT, null), new
                            Contexts(contexts), new LabelExpression(labels));
                } else if (COMMANDS.ROLLBACK_TO_DATE.equalsIgnoreCase(command)) {
                    if (getCommandArgument() == null) {
                        throw new CommandLineParsingException(
                                String.format(coreBundle.getString("command.requires.timestamp"),
                                        COMMANDS.ROLLBACK_TO_DATE));
                    }
                    liquibase.rollback(new ISODateFormat().parse(getCommandArgument()), getCommandParam
                            (COMMANDS.ROLLBACK_SCRIPT, null), new Contexts(contexts), new LabelExpression(labels));
                } else if (COMMANDS.ROLLBACK_COUNT.equalsIgnoreCase(command)) {
                    liquibase.rollback(Integer.parseInt(getCommandArgument()), getCommandParam
                            (COMMANDS.ROLLBACK_SCRIPT, null), new Contexts(contexts), new LabelExpression(labels));

                } else if (COMMANDS.ROLLBACK_SQL.equalsIgnoreCase(command)) {
                    if (getCommandArgument() == null) {
                        throw new CommandLineParsingException(
                                String.format(coreBundle.getString("command.requires.tag"),
                                        COMMANDS.ROLLBACK_SQL));
                    }
                    liquibase.rollback(getCommandArgument(), getCommandParam(COMMANDS.ROLLBACK_SCRIPT, null), new
                            Contexts(contexts), new LabelExpression(labels), getOutputWriter());
                } else if (COMMANDS.ROLLBACK_TO_DATE_SQL.equalsIgnoreCase(command)) {
                    if (getCommandArgument() == null) {
                        throw new CommandLineParsingException(
                                String.format(coreBundle.getString("command.requires.timestamp"),
                                        COMMANDS.ROLLBACK_TO_DATE_SQL));
                    }
                    liquibase.rollback(new ISODateFormat().parse(getCommandArgument()), getCommandParam
                                    (COMMANDS.ROLLBACK_SCRIPT, null), new Contexts(contexts), new LabelExpression
                                    (labels),
                            getOutputWriter());
                } else if (COMMANDS.ROLLBACK_COUNT_SQL.equalsIgnoreCase(command)) {
                    if (getCommandArgument() == null) {
                        throw new CommandLineParsingException(
                                String.format(coreBundle.getString("command.requires.count"),
                                        COMMANDS.ROLLBACK_COUNT_SQL));
                    }

                    liquibase.rollback(Integer.parseInt(getCommandArgument()), getCommandParam
                                    (COMMANDS.ROLLBACK_SCRIPT, null), new Contexts(contexts),
                            new LabelExpression(labels),
                            getOutputWriter()
                    );
                } else if (COMMANDS.FUTURE_ROLLBACK_SQL.equalsIgnoreCase(command)) {
                    liquibase.futureRollbackSQL(new Contexts(contexts), new LabelExpression(labels), getOutputWriter());
                } else if (COMMANDS.FUTURE_ROLLBACK_COUNT_SQL.equalsIgnoreCase(command)) {
                    if (getCommandArgument() == null) {
                        throw new CommandLineParsingException(
                                String.format(coreBundle.getString("command.requires.count"),
                                        COMMANDS.FUTURE_ROLLBACK_COUNT_SQL));
                    }

                    liquibase.futureRollbackSQL(Integer.valueOf(getCommandArgument()), new Contexts(contexts), new
                            LabelExpression(labels), getOutputWriter());
                } else if (COMMANDS.FUTURE_ROLLBACK_FROM_TAG_SQL.equalsIgnoreCase(command)) {
                    if (getCommandArgument() == null) {
                        throw new CommandLineParsingException(
                                String.format(coreBundle.getString("command.requires.tag"),
                                        COMMANDS.FUTURE_ROLLBACK_FROM_TAG_SQL));
                    }

                    liquibase.futureRollbackSQL(getCommandArgument(), new Contexts(contexts), new LabelExpression
                            (labels), getOutputWriter());
                } else if (COMMANDS.UPDATE_TESTING_ROLLBACK.equalsIgnoreCase(command)) {
                    liquibase.updateTestingRollback(new Contexts(contexts), new LabelExpression(labels));
                } else if (COMMANDS.HISTORY.equalsIgnoreCase(command)) {
                    CommandScope historyCommand = new CommandScope("internalHistory");
                    historyCommand.addArgumentValue(InternalHistoryCommandStep.DATABASE_ARG, database);
                    historyCommand.setOutput(getOutputStream());

                    historyCommand.execute();
                } else {
                    throw new CommandLineParsingException(
                            String.format(coreBundle.getString("command.unknown"), command));
                }
            } catch (ParseException ignored) {
                throw new CommandLineParsingException(
                        coreBundle.getString("timeformat.invalid"));
            }
        } finally {
            try {
                if (database != null) {
                    database.rollback();
                    database.close();
                }
            } catch (DatabaseException e) {
                Scope.getCurrentScope().getLog(getClass()).warning(
                        coreBundle.getString("problem.closing.connection"), e);
            }
        }
    }

    private void executeSyncHub(Database database, Liquibase liquibase) throws CommandLineParsingException, LiquibaseException, CommandExecutionException {
        Map<String, Object> argsMap = new HashMap<>();
        CommandScope liquibaseCommand = createLiquibaseCommand(database, liquibase, "internalSyncHub", argsMap);

        liquibaseCommand
                .addArgumentValue(InternalSyncHubCommandStep.HUB_CONNECTION_ID_ARG, hubConnectionId)
                .addArgumentValue(InternalSyncHubCommandStep.URL_ARG, url)
                .addArgumentValue(InternalSyncHubCommandStep.DATABASE_ARG, database)
                .addArgumentValue(InternalSyncHubCommandStep.HUB_PROJECT_ID_ARG, hubProjectId);

        liquibaseCommand.execute();
    }

    private boolean dbConnectionNeeded(String command) {
        return !COMMANDS.REGISTER_CHANGELOG.equalsIgnoreCase(command) &&
                !COMMANDS.DEACTIVATE_CHANGELOG.equalsIgnoreCase(command);
    }

    private boolean isLicenseableCommand(String formatValue) {
        return COMMANDS.ROLLBACK_ONE_CHANGE_SET.equalsIgnoreCase(command) ||
                COMMANDS.ROLLBACK_ONE_CHANGE_SET_SQL.equalsIgnoreCase(command) ||
                COMMANDS.ROLLBACK_ONE_UPDATE.equalsIgnoreCase(command) ||
                COMMANDS.ROLLBACK_ONE_UPDATE_SQL.equalsIgnoreCase(command) ||
                (COMMANDS.DIFF.equalsIgnoreCase(command) && formatValue != null && !formatValue.toLowerCase().equals("txt"));
    }

    private void loadChangeSetInfoToMap(Map<String, Object> argsMap) throws CommandLineParsingException {
        argsMap.put("changeSetId", getCommandParam(OPTIONS.CHANGE_SET_ID, null));
        argsMap.put("changeSetAuthor", getCommandParam(OPTIONS.CHANGE_SET_AUTHOR, null));
        argsMap.put("changeSetPath", getCommandParam(OPTIONS.CHANGE_SET_PATH, null));
    }

    private boolean isFormattedDiff() throws CommandLineParsingException {
        String formatValue = getCommandParam(OPTIONS.FORMAT, "txt");
        return !formatValue.equalsIgnoreCase("txt") && !formatValue.isEmpty();
    }

    private String getSchemaParams(Database database) throws CommandLineParsingException {
        String schemaParams = getCommandParam(OPTIONS.SCHEMAS, schemas);
        if (schemaParams == null || schemaParams.isEmpty()) {
            return database.getDefaultSchema().getSchemaName();
        }
        return schemaParams;
    }

    private CommandScope createLiquibaseCommand(Database database, Liquibase liquibase, String commandName, Map<String, Object> argsMap)
            throws LiquibaseException {
        argsMap.put("rollbackScript", rollbackScript);
        argsMap.put("changeLogFile", changeLogFile);
        argsMap.put("database", database);
        argsMap.put("liquibase", liquibase);
        if (!commandParams.contains("--help")) {
            argsMap.put("changeLog", liquibase.getDatabaseChangeLog());
        }
        ChangeLogParameters clp = new ChangeLogParameters(database);
        for (Map.Entry<String, Object> entry : changeLogParameters.entrySet()) {
            clp.set(entry.getKey(), entry.getValue());
        }
        argsMap.put("changeLogParameters", clp);

        if (this.commandParams.contains("--force")) {
            argsMap.put("force", Boolean.TRUE);
        }
        if (this.commandParams.contains("--help")) {
            argsMap.put("help", Boolean.TRUE);
        }
        if (liquibaseProLicenseKey != null) {
            argsMap.put("liquibaseProLicenseKey", liquibaseProLicenseKey);
        }
        String liquibaseHubApiKey = HubConfiguration.LIQUIBASE_HUB_API_KEY.getCurrentValue();
        if (liquibaseHubApiKey != null) {
            argsMap.put("liquibaseHubApiKey", liquibaseHubApiKey);
        }
        CommandScope liquibaseCommand = new CommandScope(commandName);
        for (Map.Entry<String, Object> entry : argsMap.entrySet()) {
            liquibaseCommand.addArgumentValue(entry.getKey(), entry.getValue());
        }

        return liquibaseCommand;
    }

    /**
     * Return the first "parameter" from the command line that does NOT have the form of parameter=value. A parameter
     * is a command line argument that follows the main action (e.g. update/rollback/...). Example:
     * For the main action "updateToTagSQL &lt;tag&gt;", &lt;tag&gt; would be the command argument.
     *
     * @return the command argument, if one is given. Otherwise null.
     */
    private String getCommandArgument() {
        for (String param : commandParams) {
            if (!param.contains("=")) {
                return param;
            }
        }

        return null;
    }

    /**
     * Returns the value for a command line parameter of the form parameterName=value, or defaultValue if that
     * parameter has not been specified by the user.
     *
     * @param paramName    name of the parameter
     * @param defaultValue return value if parameter is not given
     * @return the user-specified value for paramName, or defaultValue
     * @throws CommandLineParsingException if a parameter on the command line is un-parsable
     */
    private String getCommandParam(String paramName, String defaultValue) throws CommandLineParsingException {
        for (String param : commandParams) {
            if (!param.contains("=")) {
                continue;
            }
            String[] splitArg = splitArg(param);

            String attributeName = splitArg[0];
            String value = splitArg[1];
            if (attributeName.equalsIgnoreCase(paramName)) {
                return value;
            }
        }

        return defaultValue;
    }

    private Database createReferenceDatabaseFromCommandParams(
            Set<String> commandParams, ResourceAccessor resourceAccessor)
            throws CommandLineParsingException, DatabaseException {
        String refDriver = referenceDriver;
        String refUrl = referenceUrl;
        String refUsername = referenceUsername;
        String refPassword = referencePassword;
        String defSchemaName = this.referenceDefaultSchemaName;
        String defCatalogName = this.referenceDefaultCatalogName;

        for (String param : commandParams) {
            String[] splitArg = splitArg(param);

            String attributeName = splitArg[0];
            String value = splitArg[1];
            if (OPTIONS.REFERENCE_DRIVER.equalsIgnoreCase(attributeName)) {
                refDriver = value;
            } else if (OPTIONS.REFERENCE_URL.equalsIgnoreCase(attributeName)) {
                refUrl = value;
            } else if (OPTIONS.REFERENCE_USERNAME.equalsIgnoreCase(attributeName)) {
                refUsername = value;
            } else if (OPTIONS.REFERENCE_PASSWORD.equalsIgnoreCase(attributeName)) {
                refPassword = value;
            } else if (OPTIONS.REFERENCE_DEFAULT_CATALOG_NAME.equalsIgnoreCase(attributeName)) {
                defCatalogName = value;
            } else if (OPTIONS.REFERENCE_DEFAULT_SCHEMA_NAME.equalsIgnoreCase(attributeName)) {
                defSchemaName = value;
            } else if (OPTIONS.DATA_OUTPUT_DIRECTORY.equalsIgnoreCase(attributeName)) {
                dataOutputDirectory = value;
            }
        }

        if (refUrl == null) {
            throw new CommandLineParsingException(
                    String.format(coreBundle.getString("option.required"), "--referenceUrl"));
        }

        return CommandLineUtils.createDatabaseObject(resourceAccessor, refUrl, refUsername, refPassword, refDriver,
                defCatalogName, defSchemaName, Boolean.parseBoolean(outputDefaultCatalog), Boolean.parseBoolean
                        (outputDefaultSchema), null, null, this.propertyProviderClass, this.liquibaseCatalogName,
                this.liquibaseSchemaName, this.databaseChangeLogTableName, this.databaseChangeLogLockTableName);
    }

    private OutputStream getOutputStream() throws IOException {
        if (outputFile != null) {
            FileOutputStream fileOut;
            try {
                fileOut = new FileOutputStream(outputFile, false);
                return fileOut;
            } catch (IOException e) {
                Scope.getCurrentScope().getLog(getClass()).severe(String.format(
                        coreBundle.getString("could.not.create.output.file"),
                        outputFile));
                throw e;
            }
        } else {
            return outputStream;
        }
    }

    /**
     * Sets the default outputstream to use. Mainly useful for testing and the Command wrappers.
     */
    public static PrintStream setOutputStream(PrintStream outputStream) {
        Main.outputStream = outputStream;

        return outputStream;
    }

    private Writer getOutputWriter() throws IOException {
        String charsetName = GlobalConfiguration.OUTPUT_ENCODING.getCurrentValue();

        return new OutputStreamWriter(getOutputStream(), charsetName);
    }

    /**
     * Determines if this program is executed on a Microsoft Windows-type of operating system.
     *
     * @return true if running under some variant of MS Windows, false otherwise.
     */
    public boolean isWindows() {
        return System.getProperty("os.name").startsWith("Windows ");
    }

    public static class SecureLogFilter implements Filter {

        private LogMessageFilter filter;

        public SecureLogFilter(LogMessageFilter filter) {
            this.filter = filter;
        }

        @Override
        public boolean isLoggable(LogRecord record) {
            final String filteredMessage = filter.filterMessage(record.getMessage());

            final boolean equals = filteredMessage.equals(record.getMessage());
            return equals;
        }
    }

    @SuppressWarnings("HardCodedStringLiteral")
    private enum FILE_SUFFIXES {
        ;
        private static final String FILE_SUFFIX_EAR = ".ear";
        private static final String WAR_FILE_SUFFIX = ".war";
    }

    @SuppressWarnings("HardCodedStringLiteral")
    private enum COMMANDS {
        ;
        private static final String CALCULATE_CHECKSUM = "calculateCheckSum";
        private static final String CHANGELOG_SYNC = "changelogSync";
        private static final String CHANGELOG_SYNC_SQL = "changelogSyncSQL";
        private static final String CHANGELOG_SYNC_TO_TAG = "changelogSyncToTag";
        private static final String CHANGELOG_SYNC_TO_TAG_SQL = "changelogSyncToTagSQL";
        private static final String CLEAR_CHECKSUMS = "clearCheckSums";
        private static final String DB_DOC = "dbDoc";
        private static final String DIFF = "diff";
        private static final String DIFF_CHANGELOG = "diffChangeLog";
        private static final String DROP_ALL = "dropAll";
        private static final String EXECUTE_SQL = "executeSql";
        private static final String FUTURE_ROLLBACK_COUNT_SQL = "futureRollbackCountSQL";
        private static final String FUTURE_ROLLBACK_FROM_TAG_SQL = "futureRollbackFromTagSQL";
        private static final String FUTURE_ROLLBACK_SQL = "futureRollbackSQL";
        private static final String GENERATE_CHANGELOG = "generateChangeLog";
        private static final String HELP = OPTIONS.HELP;
        private static final String HISTORY = "history";
        private static final String LIST_LOCKS = "listLocks";
        private static final String MARK_NEXT_CHANGESET_RAN = "markNextChangeSetRan";
        private static final String MARK_NEXT_CHANGESET_RAN_SQL = "markNextChangeSetRanSQL";
        private static final String MIGRATE = "migrate";
        private static final String MIGRATE_SQL = "migrateSQL";
        private static final String RELEASE_LOCKS = "releaseLocks";
        private static final String ROLLBACK_ONE_CHANGE_SET = "rollbackOneChangeSet";
        private static final String ROLLBACK_ONE_CHANGE_SET_SQL = "rollbackOneChangeSetSQL";
        private static final String ROLLBACK_ONE_UPDATE = "rollbackOneUpdate";
        private static final String ROLLBACK_ONE_UPDATE_SQL = "rollbackOneUpdateSQL";
        private static final String REGISTER_CHANGELOG = "registerChangeLog";
        private static final String DEACTIVATE_CHANGELOG = "deactivateChangeLog";
        private static final String FORMATTED_DIFF = "formattedDiff";
        private static final String ROLLBACK = "rollback";
        private static final String ROLLBACK_COUNT = "rollbackCount";
        private static final String ROLLBACK_COUNT_SQL = "rollbackCountSQL";
        private static final String ROLLBACK_SCRIPT = "rollbackScript";
        private static final String ROLLBACK_SQL = "rollbackSQL";
        private static final String ROLLBACK_TO_DATE = "rollbackToDate";
        private static final String ROLLBACK_TO_DATE_SQL = "rollbackToDateSQL";
        private static final String SNAPSHOT = "snapshot";
        private static final String SNAPSHOT_REFERENCE = "snapshotReference";
        private static final String STATUS = "status";
        private static final String SYNC_HUB = "syncHub";
        private static final String TAG = "tag";
        private static final String TAG_EXISTS = "tagExists";
        private static final String UNEXPECTED_CHANGESETS = "unexpectedChangeSets";
        private static final String UPDATE = "update";
        private static final String UPDATE_COUNT = "updateCount";
        private static final String UPDATE_COUNT_SQL = "updateCountSQL";
        private static final String UPDATE_SQL = "updateSQL";
        private static final String UPDATE_TESTING_ROLLBACK = "updateTestingRollback";
        private static final String UPDATE_TO_TAG = "updateToTag";
        private static final String UPDATE_TO_TAG_SQL = "updateToTagSQL";
        private static final String VALIDATE = "validate";
    }

    @SuppressWarnings("HardCodedStringLiteral")
    private enum OPTIONS {
        ;
        private static final String VERBOSE = "verbose";
        private static final String CHANGELOG_FILE = "changeLogFile";
        private static final String DATA_OUTPUT_DIRECTORY = "dataOutputDirectory";
        private static final String DIFF_TYPES = "diffTypes";
        private static final String CHANGE_SET_ID = "changeSetId";
        private static final String CHANGE_SET_AUTHOR = "changeSetAuthor";
        private static final String CHANGE_SET_PATH = "changeSetPath";
        private static final String DEPLOYMENT_ID = "deploymentId";
        private static final String OUTPUT_FILE = "outputFile";
        private static final String FORCE = "force";
        private static final String FORMAT = "format";
        private static final String ROLLBACK_SCRIPT = "rollbackScript";
        private static final String EXCLUDE_OBJECTS = "excludeObjects";
        private static final String INCLUDE_CATALOG = "includeCatalog";
        private static final String INCLUDE_OBJECTS = "includeObjects";
        private static final String INCLUDE_SCHEMA = "includeSchema";
        private static final String INCLUDE_TABLESPACE = "includeTablespace";
        private static final String DEACTIVATE = "deactivate";
        private static final String OUTPUT_SCHEMAS_AS = "outputSchemasAs";
        private static final String REFERENCE_DEFAULT_CATALOG_NAME = "referenceDefaultCatalogName";
        private static final String REFERENCE_DEFAULT_SCHEMA_NAME = "referenceDefaultSchemaName";
        private static final String REFERENCE_DRIVER = "referenceDriver";
        // SONAR confuses this constant name with a hard-coded password:
        @SuppressWarnings("squid:S2068")
        private static final String REFERENCE_PASSWORD = "referencePassword";
        private static final String REFERENCE_SCHEMAS = "referenceSchemas";
        private static final String REFERENCE_URL = "referenceUrl";
        private static final String REFERENCE_USERNAME = "referenceUsername";
        private static final String SCHEMAS = "schemas";
        private static final String URL = "url";
        private static final String HELP = "help";
        private static final String VERSION = "version";
        private static final String SNAPSHOT_FORMAT = "snapshotFormat";
        private static final String LOG_FILE = "logFile";
        private static final String LOG_LEVEL = "logLevel";
    }
}<|MERGE_RESOLUTION|>--- conflicted
+++ resolved
@@ -66,11 +66,8 @@
     //set by new CLI to signify it is handling some of the configuration
     public static boolean runningFromNewCli;
 
-<<<<<<< HEAD
-=======
     private static PrintStream outputStream = System.out;
 
->>>>>>> 71796775
     private static final String ERRORMSG_UNEXPECTED_PARAMETERS = "unexpected.command.parameters";
     private static final Logger LOG = Scope.getCurrentScope().getLog(Main.class);
     private static ResourceBundle coreBundle = getBundle("liquibase/i18n/liquibase-core");
