--- conflicted
+++ resolved
@@ -392,7 +392,18 @@
         });
     }
 
-<<<<<<< HEAD
+    private static boolean setupNeeded(Main main) throws CommandLineParsingException {
+        if (main.command.toLowerCase().startsWith(COMMANDS.REGISTER_CHANGELOG.toLowerCase())) {
+            return false;
+        }
+        if (! main.commandParams.contains("--help")) {
+            return true;
+        }
+        return !main.command.toLowerCase().startsWith(COMMANDS.ROLLBACK_ONE_CHANGE_SET.toLowerCase()) &&
+                !main.command.toLowerCase().startsWith(COMMANDS.ROLLBACK_ONE_UPDATE.toLowerCase()) &&
+                (!main.command.toLowerCase().startsWith(COMMANDS.DIFF.toLowerCase()) || !main.isFormattedDiff());
+    }
+
     protected static void setLogLevel(LogService logService, java.util.logging.Logger rootLogger, java.util.logging.Logger liquibaseLogger, Level level) {
         if (level.intValue() < Level.INFO.intValue()) {
             //limit non-liquibase logging to INFO at a minimum to avoid too much logs
@@ -401,22 +412,6 @@
             rootLogger.setLevel(level);
         }
         liquibaseLogger.setLevel(level);
-=======
-    private static boolean setupNeeded(Main main) throws CommandLineParsingException {
-        if (main.command.toLowerCase().startsWith(COMMANDS.REGISTER_CHANGELOG.toLowerCase())) {
-            return false;
-        }
-        if (! main.commandParams.contains("--help")) {
-            return true;
-        }
-        return !main.command.toLowerCase().startsWith(COMMANDS.ROLLBACK_ONE_CHANGE_SET.toLowerCase()) &&
-                !main.command.toLowerCase().startsWith(COMMANDS.ROLLBACK_ONE_UPDATE.toLowerCase()) &&
-                (!main.command.toLowerCase().startsWith(COMMANDS.DIFF.toLowerCase()) || !main.isFormattedDiff());
-    }
-
-    protected static void setLogLevel(java.util.logging.Logger logger, java.util.logging.Level level) {
-        logger.setLevel(level);
->>>>>>> fad8d409
 
         for (Handler handler : rootLogger.getHandlers()) {
             handler.setLevel(level);
