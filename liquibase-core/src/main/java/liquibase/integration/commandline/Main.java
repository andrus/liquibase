package liquibase.integration.commandline;

import liquibase.*;
import liquibase.change.CheckSum;
import liquibase.changelog.ChangeLogParameters;
import liquibase.changelog.visitor.ChangeExecListener;
import liquibase.command.AbstractSelfConfiguratingCommand;
import liquibase.command.CommandFactory;
import liquibase.command.LiquibaseCommand;
import liquibase.command.core.DropAllCommand;
import liquibase.command.core.ExecuteSqlCommand;
import liquibase.command.core.SnapshotCommand;
import liquibase.configuration.GlobalConfiguration;
import liquibase.configuration.LiquibaseConfiguration;
import liquibase.database.Database;
import liquibase.diff.compare.CompareControl;
import liquibase.diff.output.DiffOutputControl;
import liquibase.diff.output.ObjectChangeFilter;
import liquibase.diff.output.StandardObjectChangeFilter;
import liquibase.exception.*;
import liquibase.license.*;
import liquibase.lockservice.LockService;
import liquibase.lockservice.LockServiceFactory;
import liquibase.logging.LogType;
import liquibase.logging.Logger;
import liquibase.resource.ClassLoaderResourceAccessor;
import liquibase.resource.CompositeResourceAccessor;
import liquibase.resource.FileSystemResourceAccessor;
import liquibase.resource.ResourceAccessor;
import liquibase.util.ISODateFormat;
import liquibase.util.LiquibaseUtil;
import liquibase.util.StreamUtil;
import liquibase.util.StringUtil;
import liquibase.util.xml.XMLResourceBundle;
import liquibase.util.xml.XmlResourceBundleControl;

import java.io.*;
import java.lang.reflect.Field;
import java.net.MalformedURLException;
import java.net.URL;
import java.net.URLClassLoader;
import java.security.AccessController;
import java.security.PrivilegedAction;
import java.text.MessageFormat;
import java.text.ParseException;
import java.util.*;
import java.util.jar.JarEntry;
import java.util.jar.JarFile;
import java.util.logging.Level;

import static java.util.ResourceBundle.getBundle;

/**
 * Class for executing Liquibase via the command line.
 */
public class Main {
    private static final String ERRORMSG_UNEXPECTED_PARAMETERS = "unexpected.command.parameters";
    private static final Logger LOG = Scope.getCurrentScope().getLog(Main.class);
    private static ResourceBundle coreBundle = getBundle("liquibase/i18n/liquibase-core");
    private static XMLResourceBundle commandLineHelpBundle = ((XMLResourceBundle) getBundle
            ("liquibase/i18n/liquibase-commandline-helptext", new XmlResourceBundleControl()));

    private static CommandLineLoggerService consoleLogFilter = new CommandLineLoggerService();

    protected ClassLoader classLoader;
    protected String driver;
    protected String username;
    protected String password;
    protected String url;
    protected String databaseClass;
    protected String defaultSchemaName;
    protected String outputDefaultSchema;
    protected String outputDefaultCatalog;
    protected String liquibaseCatalogName;
    protected String liquibaseSchemaName;
    protected String databaseChangeLogTableName;
    protected String databaseChangeLogLockTableName;
    protected String databaseChangeLogTablespaceName;
    protected String defaultCatalogName;
    protected String changeLogFile;
    protected String overwriteOutputFile;
    protected String classpath;
    protected String contexts;
    protected String labels;
    protected String driverPropertiesFile;
    protected String propertyProviderClass;
    protected String changeExecListenerClass;
    protected String changeExecListenerPropertiesFile;
    protected Boolean promptForNonLocalDatabase;
    protected Boolean includeSystemClasspath;
    protected Boolean strict = Boolean.TRUE;
    protected String defaultsFile = "liquibase.properties";
    protected String diffTypes;
    protected String changeSetAuthor;
    protected String changeSetContext;
    protected String dataOutputDirectory;
    protected String referenceDriver;
    protected String referenceUrl;
    protected String referenceUsername;
    protected String referencePassword;
    protected String referenceDefaultCatalogName;
    protected String referenceDefaultSchemaName;
    protected String currentDateTimeFunction;
    protected String command;
    protected Set<String> commandParams = new LinkedHashSet<>();
    protected String logLevel;
    protected String logFile;
    protected Map<String, Object> changeLogParameters = new HashMap<>();
    protected String outputFile;
    protected String excludeObjects;
    protected Boolean includeCatalog;
    protected String includeObjects;
    protected Boolean includeSchema;
    protected Boolean includeTablespace;
    protected String outputSchemasAs;
    protected String referenceSchemas;
    protected String schemas;
    protected String snapshotFormat;
    protected String liquibaseProLicenseKey;
    private boolean liquibaseProLicenseValid = false;
    private Boolean managingLogConfig = null;
    private boolean outputsLogMessages = false;
    protected String sqlFile;
    protected String delimiter;
    protected String rollbackScript;

    private static int[] suspiciousCodePoints = {160, 225, 226, 227, 228, 229, 230, 198, 200, 201, 202, 203,
            204, 205, 206, 207, 209, 210, 211, 212, 213, 214, 217, 218, 219,
            220, 222, 223, 232, 233, 234, 235, 236, 237, 238, 239, 241,
            249, 250, 251, 252, 255, 284, 332, 333, 334, 335, 336, 337, 359,
            360, 361, 362, 363, 364, 365, 366, 367, 377, 399,
            8192, 8193, 8194, 8196, 8197, 8199, 8200, 8201, 8202, 8203, 8211, 8287
    };

    protected static class CodePointCheck {
        public int position;
        public char ch;
    }

    /**
     * Entry point. This is what gets executes when starting this program from the command line. This is actually
     * a simple wrapper so that an errorlevel of != 0 is guaranteed in case of an uncaught exception.
     *
     * @param args the command line arguments
     */
    public static void main(String[] args) {
        int errorLevel = 0;
        try {
            errorLevel = run(args);
        } catch (Throwable e) {
            System.exit(-1);
        }
        System.exit(errorLevel);
    }


    /**
     * Process the command line arguments and perform the appropriate main action (update, rollback etc.)
     *
     * @param args the command line arguments
     * @return the errorlevel to be returned to the operating system, e.g. for further processing by scripts
     * @throws LiquibaseException a runtime exception
     */
    public static int run(String[] args) throws Exception {
        return Scope.child(null, Collections.singletonMap(Scope.Attr.logService.name(), new CommandLineLoggerService()), new Scope.ScopedRunnerWithReturn<Integer>() {
            @Override
            public Integer run() throws Exception {
                Logger log = Scope.getCurrentScope().getLog(Main.class);
                boolean outputLoggingEnabled = false;

                Main main = new Main();

                try {
                    GlobalConfiguration globalConfiguration = LiquibaseConfiguration.getInstance().getConfiguration
                            (GlobalConfiguration.class);

                    if (!globalConfiguration.getShouldRun()) {
                        log.warning(LogType.USER_MESSAGE, (
                                String.format(coreBundle.getString("did.not.run.because.param.was.set.to.false"),
                                        LiquibaseConfiguration.getInstance().describeValueLookupLogic(
                                                globalConfiguration.getProperty(GlobalConfiguration.SHOULD_RUN)))));
                        return 0;
                    }

<<<<<<< HEAD
                    if ((args.length == 0) || ((args.length == 1) && ("--" + OPTIONS.HELP).equals(args[0]))) {
                        main.printHelp(System.out);
                        return 0;
                    } else if (("--" + OPTIONS.VERSION).equals(args[0])) {
                        main.command = "";
                        main.parseDefaultPropertyFiles();
                        PrintStream stream = System.out;
                        stream.println(CommandLineUtils.getBanner());
                        stream.println(
                                String.format(coreBundle.getString("version.number"), LiquibaseUtil.getBuildVersion() +
                                        StreamUtil.getLineSeparator()));
                        LicenseService licenseService = Scope.getCurrentScope().getSingleton(LicenseServiceFactory.class).getLicenseService();
                        if (licenseService != null) {
                            if (main.liquibaseProLicenseKey == null) {
                                log.info(LogType.LOG, "No Liquibase Pro license key supplied. Please set liquibaseProLicenseKey on command line or in liquibase.properties to use Liquibase Pro features.");
                            } else {
                                Location licenseKeyLocation =
                                        new Location("property liquibaseProLicenseKey", LocationType.BASE64_STRING, main.liquibaseProLicenseKey);
                                LicenseInstallResult result = licenseService.installLicense(licenseKeyLocation);
                                if (result.code != 0) {
                                    String allMessages = String.join("\n", result.messages);
                                    log.warning(LogType.USER_MESSAGE, allMessages);
                                }
                            }
                            stream.println(licenseService.getLicenseInfo());
=======
            if ((args.length == 0) || ((args.length == 1) && ("--" + OPTIONS.HELP).equals(args[0]))) {
                main.printHelp(System.out);
                return 0;
            } else if (("--" + OPTIONS.VERSION).equals(args[0])) {
                main.command = "";
                main.reconfigureLogging();
                main.parseDefaultPropertyFiles();
                PrintStream stream = System.out;
                stream.println(CommandLineUtils.getBanner());
                stream.println(String.format(coreBundle.getString("version.number"), LiquibaseUtil.getBuildVersion()));

                LicenseService licenseService = LicenseServiceFactory.getInstance().getLicenseService();
                if (licenseService != null) {
                    if (main.liquibaseProLicenseKey == null) {
                        log.info(LogType.LOG, "The command '" + main.command + "' requires a Liquibase Pro license, available at http://liquibase.org.");
                    } else {
                        Location licenseKeyLocation =
                                new Location("property liquibaseProLicenseKey", LocationType.BASE64_STRING, main.liquibaseProLicenseKey);
                        LicenseInstallResult result = licenseService.installLicense(licenseKeyLocation);
                        if (result.code != 0) {
                            String allMessages = String.join("\n", result.messages);
                            log.warning(LogType.USER_MESSAGE, allMessages);
>>>>>>> e8dc0990
                        }
                        return 0;
                    }
<<<<<<< HEAD

                    //
                    // Look for characters which cannot be handled
                    //
                    for (int i = 0; i < args.length; i++) {
                        CodePointCheck codePointCheck = checkArg(args[i]);
                        if (codePointCheck != null) {
                            String message =
                                    "A non-standard character '" + codePointCheck.ch +
                                            "' was detected on the command line at position " +
                                            (codePointCheck.position + 1) + " of argument number " + (i + 1) +
                                            ".\nIf problems occur, please remove the character and try again.";
                            LOG.warning(message);
                            System.err.println(message);
                        }
                    }
=======
                    stream.println(licenseService.getLicenseInfo());
                }

                stream.println(String.format("Running Java under %s (Version %s)",
                        System.getProperties().getProperty("java.home"),
                        System.getProperty("java.version")
                ));
                return 0;
            }

            //
            // Look for characters which cannot be handled
            //
            for (int i = 0; i < args.length; i++) {
                CodePointCheck codePointCheck = checkArg(args[i]);
                if (codePointCheck != null) {
                    String message =
                            "A non-standard character '" + codePointCheck.ch +
                                    "' was detected on the command line at position " +
                                    (codePointCheck.position + 1) + " of argument number " + (i + 1) +
                                    ".\nIf problems occur, please remove the character and try again.";
                    LOG.warning(message);
                    System.err.println(message);
                }
            }
>>>>>>> e8dc0990

                    try {
                        main.parseOptions(args);
                    } catch (CommandLineParsingException e) {
                        log.info(LogType.USER_MESSAGE, CommandLineUtils.getBanner());
                        log.warning(LogType.USER_MESSAGE, coreBundle.getString("how.to.display.help"));
                        throw e;
                    }

                    LicenseService licenseService = Scope.getCurrentScope().getSingleton(LicenseServiceFactory.class).getLicenseService();
                    if (licenseService != null) {

                        if (main.liquibaseProLicenseKey == null) {
                            log.info(LogType.LOG, "No Liquibase Pro license key supplied. Please set liquibaseProLicenseKey on command line or in liquibase.properties to use Liquibase Pro features.");
                        } else {
                            Location licenseKeyLocation = new Location("property liquibaseProLicenseKey", LocationType.BASE64_STRING, main.liquibaseProLicenseKey);
                            LicenseInstallResult result = licenseService.installLicense(licenseKeyLocation);
                            if (result.code != 0) {
                                String allMessages = String.join("\n", result.messages);
                                log.warning(LogType.USER_MESSAGE, allMessages);
                            }
                        }
                        log.info(LogType.USER_MESSAGE, licenseService.getLicenseInfo());
                    }

<<<<<<< HEAD
                    List<String> setupMessages = main.checkSetup();
                    if (!setupMessages.isEmpty()) {
                        main.printHelp(setupMessages, isStandardOutputRequired(main.command) ? System.err : System.out);
                        return 1;
                    }

                    log.info(LogType.USER_MESSAGE, CommandLineUtils.getBanner());
=======
                if (main.liquibaseProLicenseKey == null) {
                    log.info(LogType.LOG, "No Liquibase Pro license key supplied. Please set liquibaseProLicenseKey on command line or in liquibase.properties to use Liquibase Pro features.");
                } else {
                    Location licenseKeyLocation = new Location("property liquibaseProLicenseKey", LocationType.BASE64_STRING, main.liquibaseProLicenseKey);
                    LicenseInstallResult result = licenseService.installLicense(licenseKeyLocation);
                    if (result.code != 0) {
                        String allMessages = String.join("\n", result.messages);
                        log.warning(LogType.USER_MESSAGE, allMessages);
                    } else {
                        main.liquibaseProLicenseValid = true;
                    }
                }

                //
                // Check to see if we have an expired license
                //
                if (licenseService.daysTilExpiration() < 0) {
                    main.liquibaseProLicenseValid = false;
                }
                log.info(LogType.USER_MESSAGE, licenseService.getLicenseInfo());
            }

            if (main.commandParams.contains("--help") && main.command.startsWith("rollbackOneChangeSet")) {
                //don't need to check setup
            } else {
                List<String> setupMessages = main.checkSetup();
                if (!setupMessages.isEmpty()) {
                    main.printHelp(setupMessages, isStandardOutputRequired(main.command) ? System.err : System.out);
                    return 1;
                }
            }
>>>>>>> e8dc0990

                    main.applyDefaults();
                    Scope.child(Scope.Attr.resourceAccessor, new ClassLoaderResourceAccessor(main.configureClassLoader()), () -> {
                        main.doMigration();

                        if (COMMANDS.UPDATE.equals(main.command)) {
                            log.info(LogType.USER_MESSAGE, coreBundle.getString("update.successful"));
                        } else if (main.command.startsWith(COMMANDS.ROLLBACK) && !main.command.endsWith("SQL")) {
                            log.info(LogType.USER_MESSAGE, coreBundle.getString("rollback.successful"));
                        } else if (!main.command.endsWith("SQL")) {
                            log.info(LogType.USER_MESSAGE, String.format(coreBundle.getString("command.successful"), main.command));
                        }

                    });
                } catch (Throwable e) {
                    String message = e.getMessage();
                    if (e.getCause() != null) {
                        message = e.getCause().getMessage();
                    }
                    if (message == null) {
                        message = coreBundle.getString("unknown.reason");
                    }
                    // At a minimum, log the message.  We don't need to print the stack
                    // trace because the logger already did that upstream.
                    try {
                        if (e.getCause() instanceof ValidationFailedException) {
                            ((ValidationFailedException) e.getCause()).printDescriptiveError(System.out);
                        } else {
                            if (main.outputsLogMessages) {
                                log.severe(LogType.USER_MESSAGE, (String.format(coreBundle.getString("unexpected.error"), message)), e);
                            } else {
                                log.severe(LogType.USER_MESSAGE, (String.format(coreBundle.getString("unexpected.error"), message)));
                                log.severe(LogType.USER_MESSAGE, coreBundle.getString("for.more.information.use.loglevel.flag"));

                                //send it to the LOG in case we're using logFile
                                log.severe(LogType.LOG, (String.format(coreBundle.getString("unexpected.error"), message)), e);
                            }
                        }
                    } catch (IllegalFormatException e1) {
                        e1.printStackTrace();
                    }
                    throw new LiquibaseException(String.format(coreBundle.getString("unexpected.error"), message), e);
                }
                return 0;
            }
        });


    }

    /**
     * Warns the user that some logging was suppressed because the --logLevel command line switch was not set high
     * enough
     *
     * @param outputLoggingEnabled if a warning should be printed
     * @return the warning message (if outputLoggingEnabled==true), an empty String otherwise
     */
    private static String generateLogLevelWarningMessage(boolean outputLoggingEnabled) {
        if (outputLoggingEnabled) {
            return "";
        } else {
            return "\n\n" + coreBundle.getString("for.more.information.use.loglevel.flag");
        }
    }

    /**
     * Splits a String of the form "key=value" into the respective parts.
     *
     * @param arg The String expression to split
     * @return An array of exactly 2 entries
     * @throws CommandLineParsingException if the string cannot be split into exactly 2 parts
     */
    // What the number 2 stands for is obvious from the context
    @SuppressWarnings("squid:S109")
    private static String[] splitArg(String arg) throws CommandLineParsingException {
        String[] splitArg = arg.split("=", 2);
        if (splitArg.length < 2) {
            throw new CommandLineParsingException(
                    String.format(coreBundle.getString("could.not.parse.expression"), arg)
            );
        }

        splitArg[0] = splitArg[0].replaceFirst("--", "");
        return splitArg;
    }

    /**
     * Returns true if the given command requires stdout
     *
     * @param command the command to check
     * @return true if stdout needs for a command, false if not
     */
    private static boolean isStandardOutputRequired(String command) {
        return COMMANDS.SNAPSHOT.equalsIgnoreCase(command)
                || COMMANDS.SNAPSHOT_REFERENCE.equalsIgnoreCase(command)
                || COMMANDS.CHANGELOG_SYNC_SQL.equalsIgnoreCase(command)
                || COMMANDS.MARK_NEXT_CHANGESET_RAN_SQL.equalsIgnoreCase(command)
                || COMMANDS.UPDATE_COUNT_SQL.equalsIgnoreCase(command)
                || COMMANDS.UPDATE_TO_TAG_SQL.equalsIgnoreCase(command)
                || COMMANDS.UPDATE_SQL.equalsIgnoreCase(command)
                || COMMANDS.ROLLBACK_SQL.equalsIgnoreCase(command)
                || COMMANDS.ROLLBACK_TO_DATE_SQL.equalsIgnoreCase(command)
                || COMMANDS.ROLLBACK_COUNT_SQL.equalsIgnoreCase(command)
                || COMMANDS.FUTURE_ROLLBACK_SQL.equalsIgnoreCase(command)
                || COMMANDS.FUTURE_ROLLBACK_COUNT_SQL.equalsIgnoreCase(command)
                || COMMANDS.FUTURE_ROLLBACK_FROM_TAG_SQL.equalsIgnoreCase(command);
    }

    /**
     * Returns true if the parameter --changeLogFile is requited for a given command
     *
     * @param command the command to test
     * @return true if a ChangeLog is required, false if not.
     */
    private static boolean isChangeLogRequired(String command) {
        return command.toLowerCase().startsWith(COMMANDS.UPDATE)
                || (command.toLowerCase().startsWith(COMMANDS.ROLLBACK) &&
                !command.equalsIgnoreCase(COMMANDS.ROLLBACK_ONE_CHANGE_SET))
                || COMMANDS.CALCULATE_CHECKSUM.equalsIgnoreCase(command)
                || COMMANDS.STATUS.equalsIgnoreCase(command)
                || COMMANDS.VALIDATE.equalsIgnoreCase(command)
                || COMMANDS.CHANGELOG_SYNC.equalsIgnoreCase(command)
                || COMMANDS.CHANGELOG_SYNC_SQL.equalsIgnoreCase(command)
                || COMMANDS.GENERATE_CHANGELOG.equalsIgnoreCase(command)
                || COMMANDS.DIFF_CHANGELOG.equalsIgnoreCase(command)
                || COMMANDS.ROLLBACK_ONE_CHANGE_SET.equalsIgnoreCase(command);
    }

    /**
     * Returns true if the given arg is a valid main command of Liquibase.
     *
     * @param arg the String to test
     * @return true if it is a valid main command, false if not
     */
    private static boolean isCommand(String arg) {
        return COMMANDS.MIGRATE.equals(arg)
                || COMMANDS.MIGRATE_SQL.equalsIgnoreCase(arg)
                || COMMANDS.UPDATE.equalsIgnoreCase(arg)
                || COMMANDS.UPDATE_SQL.equalsIgnoreCase(arg)
                || COMMANDS.UPDATE_COUNT.equalsIgnoreCase(arg)
                || COMMANDS.UPDATE_COUNT_SQL.equalsIgnoreCase(arg)
                || COMMANDS.UPDATE_TO_TAG.equalsIgnoreCase(arg)
                || COMMANDS.UPDATE_TO_TAG_SQL.equalsIgnoreCase(arg)
                || COMMANDS.ROLLBACK.equalsIgnoreCase(arg)
                || COMMANDS.ROLLBACK_TO_DATE.equalsIgnoreCase(arg)
                || COMMANDS.ROLLBACK_COUNT.equalsIgnoreCase(arg)
                || COMMANDS.ROLLBACK_SQL.equalsIgnoreCase(arg)
                || COMMANDS.ROLLBACK_TO_DATE_SQL.equalsIgnoreCase(arg)
                || COMMANDS.ROLLBACK_COUNT_SQL.equalsIgnoreCase(arg)
                || COMMANDS.FUTURE_ROLLBACK_SQL.equalsIgnoreCase(arg)
                || COMMANDS.FUTURE_ROLLBACK_COUNT_SQL.equalsIgnoreCase(arg)
                || COMMANDS.FUTURE_ROLLBACK_TO_TAG_SQL.equalsIgnoreCase(arg)
                || COMMANDS.UPDATE_TESTING_ROLLBACK.equalsIgnoreCase(arg)
                || COMMANDS.TAG.equalsIgnoreCase(arg)
                || COMMANDS.TAG_EXISTS.equalsIgnoreCase(arg)
                || COMMANDS.LIST_LOCKS.equalsIgnoreCase(arg)
                || COMMANDS.DROP_ALL.equalsIgnoreCase(arg)
                || COMMANDS.RELEASE_LOCKS.equalsIgnoreCase(arg)
                || COMMANDS.STATUS.equalsIgnoreCase(arg)
                || COMMANDS.UNEXPECTED_CHANGESETS.equalsIgnoreCase(arg)
                || COMMANDS.VALIDATE.equalsIgnoreCase(arg)
                || COMMANDS.HELP.equalsIgnoreCase(arg)
                || COMMANDS.DIFF.equalsIgnoreCase(arg)
                || COMMANDS.DIFF_CHANGELOG.equalsIgnoreCase(arg)
                || COMMANDS.GENERATE_CHANGELOG.equalsIgnoreCase(arg)
                || COMMANDS.SNAPSHOT.equalsIgnoreCase(arg)
                || COMMANDS.SNAPSHOT_REFERENCE.equalsIgnoreCase(arg)
                || COMMANDS.EXECUTE_SQL.equalsIgnoreCase(arg)
                || COMMANDS.CALCULATE_CHECKSUM.equalsIgnoreCase(arg)
                || COMMANDS.CLEAR_CHECKSUMS.equalsIgnoreCase(arg)
                || COMMANDS.DB_DOC.equalsIgnoreCase(arg)
                || COMMANDS.CHANGELOG_SYNC.equalsIgnoreCase(arg)
                || COMMANDS.CHANGELOG_SYNC_SQL.equalsIgnoreCase(arg)
                || COMMANDS.MARK_NEXT_CHANGESET_RAN.equalsIgnoreCase(arg)
                || COMMANDS.MARK_NEXT_CHANGESET_RAN_SQL.equalsIgnoreCase(arg)
                || COMMANDS.ROLLBACK_ONE_CHANGE_SET.equalsIgnoreCase(arg)
                || COMMANDS.ROLLBACK_ONE_CHANGE_SET_SQL.equalsIgnoreCase(arg);
    }

    /**
     * Returns true if the given main command arg needs no special parameters.
     *
     * @param arg the main command to test
     * @return true if arg is a valid main command and needs no special parameters, false in all other cases
     */
    private static boolean isNoArgCommand(String arg) {
        return COMMANDS.MIGRATE.equals(arg)
                || COMMANDS.MIGRATE_SQL.equalsIgnoreCase(arg)
                || COMMANDS.UPDATE.equalsIgnoreCase(arg)
                || COMMANDS.UPDATE_SQL.equalsIgnoreCase(arg)
                || COMMANDS.FUTURE_ROLLBACK_SQL.equalsIgnoreCase(arg)
                || COMMANDS.UPDATE_TESTING_ROLLBACK.equalsIgnoreCase(arg)
                || COMMANDS.LIST_LOCKS.equalsIgnoreCase(arg)
                || COMMANDS.DROP_ALL.equalsIgnoreCase(arg)
                || COMMANDS.RELEASE_LOCKS.equalsIgnoreCase(arg)
                || COMMANDS.VALIDATE.equalsIgnoreCase(arg)
                || COMMANDS.HELP.equalsIgnoreCase(arg)
                || COMMANDS.CLEAR_CHECKSUMS.equalsIgnoreCase(arg)
                || COMMANDS.CHANGELOG_SYNC.equalsIgnoreCase(arg)
                || COMMANDS.CHANGELOG_SYNC_SQL.equalsIgnoreCase(arg)
                || COMMANDS.MARK_NEXT_CHANGESET_RAN.equalsIgnoreCase(arg)
                || COMMANDS.MARK_NEXT_CHANGESET_RAN_SQL.equalsIgnoreCase(arg);
    }

    private static void addWarFileClasspathEntries(File classPathFile, List<URL> urls) throws IOException {
        URL jarUrl = new URL("jar:" + classPathFile.toURI().toURL() + "!/WEB-INF/classes/");
        LOG.info(LogType.LOG, "adding '" + jarUrl + "' to classpath");
        urls.add(jarUrl);

        try (
                JarFile warZip = new JarFile(classPathFile)
        ) {
            Enumeration<? extends JarEntry> entries = warZip.entries();
            while (entries.hasMoreElements()) {
                JarEntry entry = entries.nextElement();
                if (entry.getName().startsWith("WEB-INF/lib")
                        && entry.getName().toLowerCase().endsWith(".jar")) {
                    File jar = extract(warZip, entry);
                    URL newUrl = new URL("jar:" + jar.toURI().toURL() + "!/");
                    LOG.info(LogType.LOG, "adding '" + newUrl + "' to classpath");
                    urls.add(newUrl);
                    jar.deleteOnExit();
                }
            }
        }
    }

    /**
     * Extract a single object from a JAR file into a temporary file.
     *
     * @param jar   the JAR file from which we will extract
     * @param entry the object inside the JAR file that to be extracted
     * @return a File object with the temporary file containing the extracted object
     * @throws IOException if an I/O problem occurs
     */
    private static File extract(JarFile jar, JarEntry entry) throws IOException {
        // expand to temp dir and add to list
        File tempFile = File.createTempFile("liquibase.tmp", null);
        // read from jar and write to the tempJar file
        try (
                BufferedInputStream inStream = new BufferedInputStream(jar.getInputStream(entry));
                BufferedOutputStream outStream = new BufferedOutputStream(new FileOutputStream(tempFile))
        ) {
            int status;
            while ((status = inStream.read()) != -1) {
                outStream.write(status);
            }
        }

        return tempFile;
    }

    /**
     * Search for both liquibase.properties (or whatever the name of the current
     * defaultsFile is) and the "local" variant liquibase.local.properties. The contents of the local
     * variant overwrite parameters with the same name in the regular properties file.
     *
     * @throws CommandLineParsingException if an error occurs during parsing
     */
    protected void parseDefaultPropertyFiles() throws CommandLineParsingException {
        File[] potentialPropertyFiles = new File[2];

        potentialPropertyFiles[0] = new File(defaultsFile);
        String localDefaultsPathName = defaultsFile.replaceFirst("(\\.[^\\.]+)$", ".local$1");
        potentialPropertyFiles[1] = new File(localDefaultsPathName);

        for (File potentialPropertyFile : potentialPropertyFiles) {

            try {
                if (potentialPropertyFile.exists()) {
                    parseDefaultPropertyFileFromFile(potentialPropertyFile);
                } else {
                    parseDefaultPropertyFileFromResource(potentialPropertyFile);
                }
            } catch (IOException e) {
                throw new CommandLineParsingException(e);
            }
        }
    }

    /**
     * Open a property file that is embedded as a Java resource and parse it.
     *
     * @param potentialPropertyFile location and file name of the property file
     * @throws IOException                 if the file cannot be opened
     * @throws CommandLineParsingException if an error occurs during parsing
     */
    private void parseDefaultPropertyFileFromResource(File potentialPropertyFile) throws IOException,
            CommandLineParsingException {
        try (InputStream resourceAsStream = getClass().getClassLoader().getResourceAsStream
                (potentialPropertyFile.getAbsolutePath())) {
            if (resourceAsStream != null) {
                parsePropertiesFile(resourceAsStream);
            }
        }
    }

    /**
     * Open a regular property file (not embedded in a resource - use {@link #parseDefaultPropertyFileFromResource}
     * for that) and parse it.
     *
     * @param potentialPropertyFile path and file name to the the property file
     * @throws IOException                 if the file cannot be opened
     * @throws CommandLineParsingException if an error occurs during parsing
     */
    private void parseDefaultPropertyFileFromFile(File potentialPropertyFile) throws IOException,
            CommandLineParsingException {
        try (FileInputStream stream = new FileInputStream(potentialPropertyFile)) {
            parsePropertiesFile(stream);
        }
    }

    /**
     * On windows machines, it splits args on '=' signs.  Put it back like it was.
     */
    protected String[] fixupArgs(String[] args) {
        List<String> fixedArgs = new ArrayList<>();

        for (int i = 0; i < args.length; i++) {
            String arg = args[i];
            if ((arg.startsWith("--") || arg.startsWith("-D")) && !arg.contains("=")) {
                String nextArg = null;
                if ((i + 1) < args.length) {
                    nextArg = args[i + 1];
                }
                if ((nextArg != null) && !nextArg.startsWith("--") && !isCommand(nextArg)) {
                    arg = arg + "=" + nextArg;
                    i++;
                }
            }

            // Sometimes, commas are still escaped as \, at this point, fix it:
            arg = arg.replace("\\,", ",");
            fixedArgs.add(arg);
        }

        return fixedArgs.toArray(new String[fixedArgs.size()]);
    }

    /**
     * After parsing, checks if the given combination of main command and can be executed.
     *
     * @return an empty List if successful, or a list of error messages
     */
    protected List<String> checkSetup() {
        List<String> messages = new ArrayList<>();
        if (command == null) {
            messages.add(coreBundle.getString("command.not.passed"));
        } else if (!isCommand(command)) {
            messages.add(String.format(coreBundle.getString("command.unknown"), command));
        } else {
            if (StringUtil.trimToNull(url) == null) {
                messages.add(String.format(coreBundle.getString("option.required"), "--" + OPTIONS.URL));
            }

            if (isChangeLogRequired(command) && (StringUtil.trimToNull(changeLogFile) == null)) {
                messages.add(String.format(coreBundle.getString("option.required"), "--" + OPTIONS.CHANGELOG_FILE));
            }

            if (isNoArgCommand(command) && !commandParams.isEmpty()) {
                messages.add(coreBundle.getString(ERRORMSG_UNEXPECTED_PARAMETERS) + commandParams);
            } else {
                validateCommandParameters(messages);
            }
        }
        return messages;
    }

    /**
     * Checks for unexpected (unknown) command line parameters and, if any problems are found,
     * returns the list of issues in String form.
     *
     * @param messages an array of Strings to which messages for issues found will be added
     */
    private void checkForUnexpectedCommandParameter(List<String> messages) {
        if (COMMANDS.UPDATE_COUNT.equalsIgnoreCase(command)
                || COMMANDS.UPDATE_COUNT_SQL.equalsIgnoreCase(command)
                || COMMANDS.UPDATE_TO_TAG.equalsIgnoreCase(command)
                || COMMANDS.UPDATE_TO_TAG_SQL.equalsIgnoreCase(command)
                || COMMANDS.CALCULATE_CHECKSUM.equalsIgnoreCase(command)
                || COMMANDS.DB_DOC.equalsIgnoreCase(command)
                || COMMANDS.TAG.equalsIgnoreCase(command)
                || COMMANDS.TAG_EXISTS.equalsIgnoreCase(command)) {

            if ((!commandParams.isEmpty()) && commandParams.iterator().next().startsWith("-")) {
                messages.add(coreBundle.getString(ERRORMSG_UNEXPECTED_PARAMETERS) + commandParams);
            }
        } else if (COMMANDS.STATUS.equalsIgnoreCase(command)
                || COMMANDS.UNEXPECTED_CHANGESETS.equalsIgnoreCase(command)) {
            if ((!commandParams.isEmpty())
                    && !commandParams.iterator().next().equalsIgnoreCase("--" + OPTIONS.VERBOSE)) {
                messages.add(coreBundle.getString(ERRORMSG_UNEXPECTED_PARAMETERS) + commandParams);
            }
        } else if (COMMANDS.DIFF.equalsIgnoreCase(command)
                || COMMANDS.DIFF_CHANGELOG.equalsIgnoreCase(command)) {
            if ((!commandParams.isEmpty())) {
                for (String cmdParm : commandParams) {
                    if (!cmdParm.startsWith("--" + OPTIONS.REFERENCE_USERNAME)
                            && !cmdParm.startsWith("--" + OPTIONS.REFERENCE_PASSWORD)
                            && !cmdParm.startsWith("--" + OPTIONS.REFERENCE_DRIVER)
                            && !cmdParm.startsWith("--" + OPTIONS.REFERENCE_DEFAULT_CATALOG_NAME)
                            && !cmdParm.startsWith("--" + OPTIONS.REFERENCE_DEFAULT_SCHEMA_NAME)
                            && !cmdParm.startsWith("--" + OPTIONS.INCLUDE_SCHEMA)
                            && !cmdParm.startsWith("--" + OPTIONS.INCLUDE_CATALOG)
                            && !cmdParm.startsWith("--" + OPTIONS.INCLUDE_TABLESPACE)
                            && !cmdParm.startsWith("--" + OPTIONS.SCHEMAS)
                            && !cmdParm.startsWith("--" + OPTIONS.OUTPUT_SCHEMAS_AS)
                            && !cmdParm.startsWith("--" + OPTIONS.REFERENCE_SCHEMAS)
                            && !cmdParm.startsWith("--" + OPTIONS.REFERENCE_URL)
                            && !cmdParm.startsWith("--" + OPTIONS.EXCLUDE_OBJECTS)
                            && !cmdParm.startsWith("--" + OPTIONS.INCLUDE_OBJECTS)
                            && !cmdParm.startsWith("--" + OPTIONS.DIFF_TYPES)

                            && !cmdParm.startsWith("--" + OPTIONS.SNAPSHOT_FORMAT)) {
                        messages.add(String.format(coreBundle.getString("unexpected.command.parameter"), cmdParm));
                    }
                }
            }
        } else if ((COMMANDS.SNAPSHOT.equalsIgnoreCase(command)
                || COMMANDS.GENERATE_CHANGELOG.equalsIgnoreCase(command))
                && (!commandParams.isEmpty())) {
            for (String cmdParm : commandParams) {
                if (!cmdParm.startsWith("--" + OPTIONS.INCLUDE_SCHEMA)
                        && !cmdParm.startsWith("--" + OPTIONS.INCLUDE_CATALOG)
                        && !cmdParm.startsWith("--" + OPTIONS.INCLUDE_TABLESPACE)
                        && !cmdParm.startsWith("--" + OPTIONS.SCHEMAS)
                        && !cmdParm.startsWith("--" + OPTIONS.SNAPSHOT_FORMAT)
                        && !cmdParm.startsWith("--" + OPTIONS.DATA_OUTPUT_DIRECTORY)
                        && !cmdParm.startsWith("--" + OPTIONS.OUTPUT_SCHEMAS_AS)) {
                    messages.add(String.format(coreBundle.getString("unexpected.command.parameter"), cmdParm));
                }
            }
        } else if (COMMANDS.ROLLBACK_ONE_CHANGE_SET.equalsIgnoreCase(command)) {
            for (String cmdParm : commandParams) {
                if (!cmdParm.startsWith("--" + OPTIONS.CHANGE_SET_ID)
                        && !cmdParm.startsWith("--" + OPTIONS.CHANGE_SET_ID)
                        && !cmdParm.startsWith("--" + OPTIONS.HELP)
                        && !cmdParm.startsWith("--" + OPTIONS.FORCE)
                        && !cmdParm.startsWith("--" + OPTIONS.CHANGE_SET_PATH)
                        && !cmdParm.startsWith("--" + OPTIONS.CHANGE_SET_AUTHOR)
                        && !cmdParm.startsWith("--" + OPTIONS.ROLLBACK_SCRIPT)) {
                    messages.add(String.format(coreBundle.getString("unexpected.command.parameter"), cmdParm));
                }
            }
        } else if (COMMANDS.ROLLBACK_ONE_CHANGE_SET_SQL.equalsIgnoreCase(command)) {
            for (String cmdParm : commandParams) {
                if (!cmdParm.startsWith("--" + OPTIONS.CHANGE_SET_ID)
                        && !cmdParm.startsWith("--" + OPTIONS.CHANGE_SET_ID)
                        && !cmdParm.startsWith("--" + OPTIONS.HELP)
                        && !cmdParm.startsWith("--" + OPTIONS.FORCE)
                        && !cmdParm.startsWith("--" + OPTIONS.CHANGE_SET_PATH)
                        && !cmdParm.startsWith("--" + OPTIONS.CHANGE_SET_AUTHOR)
                        && !cmdParm.startsWith("--" + OPTIONS.ROLLBACK_SCRIPT)) {
                    messages.add(String.format(coreBundle.getString("unexpected.command.parameter"), cmdParm));
                }
            }
        }
    }

    /**
     * Checks the command line for correctness and reports on unexpected, missing and/or malformed parameters.
     *
     * @param messages an array of Strings to which messages for issues found will be added
     */
    private void validateCommandParameters(final List<String> messages) {
        checkForUnexpectedCommandParameter(messages);
        checkForMissingCommandParameters(messages);
        checkForMalformedCommandParameters(messages);
    }

    /**
     * Checks for missing command line parameters and, if any problems are found,
     * returns the list of issues in String form.
     *
     * @param messages an array of Strings to which messages for issues found will be added
     */
    private void checkForMissingCommandParameters(final List<String> messages) {
        if ((commandParams.isEmpty() || commandParams.iterator().next().startsWith("-"))
                && (COMMANDS.CALCULATE_CHECKSUM.equalsIgnoreCase(command))) {
            messages.add(coreBundle.getString("changeset.identifier.missing"));
        }
    }

    /**
     * Checks for incorrectly written command line parameters and, if any problems are found,
     * returns the list of issues in String form.
     *
     * @param messages an array of Strings to which messages for issues found will be added
     */
    private void checkForMalformedCommandParameters(final List<String> messages) {
        if (commandParams.isEmpty()) {
            return;
        }

        final int CHANGESET_MINIMUM_IDENTIFIER_PARTS = 3;

        if (COMMANDS.CALCULATE_CHECKSUM.equalsIgnoreCase(command)) {
            for (final String param : commandParams) {
                if ((param != null) && !param.startsWith("-")) {
                    final String[] parts = param.split("::");
                    if (parts.length < CHANGESET_MINIMUM_IDENTIFIER_PARTS) {
                        messages.add(coreBundle.getString("changeset.identifier.must.have.form.filepath.id.author"));
                        break;
                    }
                }
            }
        } else if (COMMANDS.DIFF_CHANGELOG.equalsIgnoreCase(command) && (diffTypes != null) && diffTypes.toLowerCase
                ().contains("data")) {
            messages.add(String.format(coreBundle.getString("including.data.diffchangelog.has.no.effect"),
                    OPTIONS.DIFF_TYPES, COMMANDS.GENERATE_CHANGELOG
            ));
        }
    }

    /**
     * Reads various execution parameters from an InputStream and sets our internal state according to the values
     * found.
     *
     * @param propertiesInputStream an InputStream from a Java properties file
     * @throws IOException                 if there is a problem reading the InputStream
     * @throws CommandLineParsingException if an invalid property is encountered
     */
    protected void parsePropertiesFile(InputStream propertiesInputStream) throws IOException,
            CommandLineParsingException {
        Properties props = new Properties();
        props.load(propertiesInputStream);
        if (props.containsKey("strict")) {
            strict = Boolean.valueOf(props.getProperty("strict"));
        }

        for (Map.Entry entry : props.entrySet()) {
            try {
                if ("promptOnNonLocalDatabase".equals(entry.getKey())) {
                    continue;
                }
                if (((String) entry.getKey()).startsWith("parameter.")) {
                    changeLogParameters.put(((String) entry.getKey()).replaceFirst("^parameter.", ""), entry.getValue
                            ());
                } else {
                    Field field = getClass().getDeclaredField((String) entry.getKey());
                    Object currentValue = field.get(this);

                    if (currentValue == null) {
                        String value = entry.getValue().toString().trim();
                        if (field.getType().equals(Boolean.class)) {
                            field.set(this, Boolean.valueOf(value));
                        } else {
                            field.set(this, value);
                        }
                    }
                }
            } catch (NoSuchFieldException ignored) {
                if (strict) {
                    throw new CommandLineParsingException(
                            String.format(coreBundle.getString("parameter.unknown"), entry.getKey())
                    );
                } else {
                    Scope.getCurrentScope().getLog(getClass()).warning(
                            LogType.LOG, String.format(coreBundle.getString("parameter.ignored"), entry.getKey())
                    );
                }
            } catch (IllegalAccessException e) {
                throw new UnexpectedLiquibaseException(
                        String.format(coreBundle.getString("parameter.unknown"), entry.getKey())
                );
            }
        }
    }

    /**
     * If any errors have been found, print the list of errors first, then print the command line help text.
     *
     * @param errorMessages List of error messages
     * @param stream        the output stream to write the text to
     */
    protected void printHelp(List<String> errorMessages, PrintStream stream) {
        stream.println(coreBundle.getString("errors"));
        for (String message : errorMessages) {
            stream.println("  " + message);
        }
        stream.println();
    }

    /**
     * Print instructions on how to use this program from the command line.
     *
     * @param stream the output stream to write the help text to
     */
    protected void printHelp(PrintStream stream) {
<<<<<<< HEAD
        this.logLevel = Level.WARNING.toString();

=======
        Main main = null;
        main = new Main();
        this.logLevel = Level.ERROR.toString();
        main.reconfigureLogging();
        ch.qos.logback.classic.Logger rootLogger =
                (ch.qos.logback.classic.Logger) LoggerFactory.getLogger(org.slf4j.Logger.ROOT_LOGGER_NAME);
        rootLogger.setLevel(Level.ERROR);
        stream.println(CommandLineUtils.getBanner());
>>>>>>> e8dc0990
        String helpText = commandLineHelpBundle.getString("commandline-helptext");
        stream.println(helpText);
    }

    /**
     * Check the string for known characters which cannot be handled
     *
     * @param arg Input parameter to check
     * @return int             A CodePointCheck object, or null to indicate all good
     */
    protected static CodePointCheck checkArg(String arg) {
        char[] chars = arg.toCharArray();
        for (int i = 0; i < chars.length; i++) {
            for (int j = 0; j < suspiciousCodePoints.length; j++) {
                if (suspiciousCodePoints[j] == chars[i]) {
                    CodePointCheck codePointCheck = new CodePointCheck();
                    codePointCheck.position = i;
                    codePointCheck.ch = chars[i];
                    return codePointCheck;
                }
            }
        }
        return null;
    }

    /**
     * Parses the command line options. If an invalid argument is given, a CommandLineParsingException is thrown.
     *
     * @param paramArgs the arguments to parse
     * @throws CommandLineParsingException thrown if an invalid argument is passed
     */
    protected void parseOptions(String[] paramArgs) throws CommandLineParsingException {
        String[] args = fixupArgs(paramArgs);

        boolean seenCommand = false;
        for (String arg : args) {

            if (isCommand(arg)) {
                this.command = arg;
                if (this.command.equalsIgnoreCase(COMMANDS.MIGRATE)) {
                    this.command = COMMANDS.UPDATE;
                } else if (this.command.equalsIgnoreCase(COMMANDS.MIGRATE_SQL)) {
                    this.command = COMMANDS.UPDATE_SQL;
                }
                seenCommand = true;
            } else if (seenCommand) {
                // ChangeLog parameter:
                if (arg.startsWith("-D")) {
                    String[] splitArg = splitArg(arg);

                    String attributeName = splitArg[0].replaceFirst("^-D", "");
                    String value = splitArg[1];

                    changeLogParameters.put(attributeName, value);
                } else {
                    commandParams.add(arg);
                    if (arg.startsWith("--")) {
                        parseOptionArgument(arg, true);
                    }
                }
            } else if (arg.startsWith("--")) {
                parseOptionArgument(arg, false);
            } else {
                throw new CommandLineParsingException(
                        String.format(coreBundle.getString("unexpected.value"), arg));
            }
        }

        // Now apply default values from the default property files. We waited with this until this point
        // since command line parameters might have changed the location where we will look for them.
        parseDefaultPropertyFiles();
    }

    /**
     * Parses an option ("--someOption") from the command line
     *
     * @param arg the option to parse (including the "--")
     * @throws CommandLineParsingException if a problem occurs
     */
    private void parseOptionArgument(String arg, boolean okIfNotAField) throws CommandLineParsingException {
        final String PROMPT_FOR_VALUE = "PROMPT";

        if (arg.toLowerCase().startsWith("--" + OPTIONS.VERBOSE)) {
            return;
        }

        if (arg.toLowerCase().equals("--" + OPTIONS.FORCE) || arg.toLowerCase().equals("--" + OPTIONS.HELP)) {
            arg = arg + "=true";
        }

        String[] splitArg = splitArg(arg);

        String attributeName = splitArg[0];
        String value = splitArg[1];

        if (PROMPT_FOR_VALUE.equalsIgnoreCase(StringUtil.trimToEmpty(value))) {
            Console c = System.console();
            if (c == null) {
                throw new CommandLineParsingException(
                        String.format(MessageFormat.format(coreBundle.getString(
                                "cannot.prompt.for.the.value.no.console"), attributeName))
                );
            }
            //Prompt for value
            if (attributeName.toLowerCase().contains("password")) {
                value = new String(c.readPassword(attributeName + ": "));
            } else {
                value = c.readLine(attributeName + ": ");
            }
        }

        try {
            Field field = getClass().getDeclaredField(attributeName);
            if (field.getType().equals(Boolean.class)) {
                field.set(this, Boolean.valueOf(value));
            } else {
                field.set(this, value);
            }
        } catch (IllegalAccessException | NoSuchFieldException e) {
            if (!okIfNotAField) {
                throw new CommandLineParsingException(
                        String.format(coreBundle.getString("option.unknown"), attributeName)
                );
            }
        }
    }

    @SuppressWarnings("HardCodedStringLiteral")
    /**
     * Set (hopefully) sensible defaults for command line parameters
     */
    protected void applyDefaults() {
        if (this.promptForNonLocalDatabase == null) {
            this.promptForNonLocalDatabase = Boolean.FALSE;
        }
        if (this.logLevel == null) {
            this.logLevel = "off";
        }
        if (this.includeSystemClasspath == null) {
            this.includeSystemClasspath = Boolean.TRUE;
        }

        if (this.outputDefaultCatalog == null) {
            this.outputDefaultCatalog = "true";
        }
        if (this.outputDefaultSchema == null) {
            this.outputDefaultSchema = "true";
        }
        if (this.defaultsFile == null) {
            this.defaultsFile = "liquibase.properties";
        }
        if (this.includeSchema == null) {
            this.includeSchema = false;
        }
        if (this.includeCatalog == null) {
            this.includeCatalog = false;
        }
        if (this.includeTablespace == null) {
            this.includeTablespace = false;
        }

    }

    protected ClassLoader configureClassLoader() throws CommandLineParsingException {
        final List<URL> urls = new ArrayList<>();
        if (this.classpath != null) {
            String[] classpathSoFar;
            if (isWindows()) {
                classpathSoFar = this.classpath.split(";");
            } else {
                classpathSoFar = this.classpath.split(":");
            }

            for (String classpathEntry : classpathSoFar) {
                File classPathFile = new File(classpathEntry);
                if (!classPathFile.exists()) {
                    throw new CommandLineParsingException(
                            String.format(coreBundle.getString("does.not.exist"), classPathFile.getAbsolutePath()));
                }

                if (classpathEntry.endsWith(FILE_SUFFIXES.WAR_FILE_SUFFIX)) {
                    try {
                        addWarFileClasspathEntries(classPathFile, urls);
                    } catch (IOException e) {
                        throw new CommandLineParsingException(e);
                    }
                } else if (classpathEntry.endsWith(FILE_SUFFIXES.FILE_SUFFIX_EAR)) {
                    try (JarFile earZip = new JarFile(classPathFile)) {
                        Enumeration<? extends JarEntry> entries = earZip.entries();
                        while (entries.hasMoreElements()) {
                            JarEntry entry = entries.nextElement();
                            if (entry.getName().toLowerCase().endsWith(".jar")) {
                                File jar = extract(earZip, entry);
                                URL newUrl = new URL("jar:" + jar.toURI().toURL() + "!/");
                                urls.add(newUrl);
                                LOG.fine(LogType.LOG,
                                        String.format(coreBundle.getString("adding.to.classpath"), newUrl));
                                jar.deleteOnExit();
                            } else if (entry.getName().toLowerCase().endsWith("war")) {
                                File warFile = extract(earZip, entry);
                                addWarFileClasspathEntries(warFile, urls);
                            }
                        }
                    } catch (IOException e) {
                        throw new CommandLineParsingException(e);
                    }

                } else {
                    URL newUrl = null;
                    try {
                        newUrl = new File(classpathEntry).toURI().toURL();
                    } catch (MalformedURLException e) {
                        throw new CommandLineParsingException(e);
                    }
                    LOG.fine(LogType.LOG, String.format(coreBundle.getString("adding.to.classpath"), newUrl));
                    urls.add(newUrl);
                }
            }
        }
        if (includeSystemClasspath) {
            classLoader = AccessController.doPrivileged(new PrivilegedAction<URLClassLoader>() {
                @Override
                public URLClassLoader run() {
                    return new URLClassLoader(urls.toArray(new URL[urls.size()]), Thread.currentThread()
                            .getContextClassLoader());
                }
            });

        } else {
            classLoader = AccessController.doPrivileged(new PrivilegedAction<URLClassLoader>() {
                @Override
                public URLClassLoader run() {
                    return new URLClassLoader(urls.toArray(new URL[urls.size()]), null);
                }
            });
        }

        Thread.currentThread().setContextClassLoader(classLoader);

        return classLoader;
    }


    /**
     * Do the actual database migration, i.e. apply the ChangeSets.
     *
     * @throws Exception
     */
    protected void doMigration() throws Exception {
        if (COMMANDS.HELP.equalsIgnoreCase(command)) {
            printHelp(System.err);
            return;
        }

        //
        // Check for a valid license to run PRO commands
        //
        if (COMMANDS.ROLLBACK_ONE_CHANGE_SET.equals(command) || COMMANDS.ROLLBACK_ONE_CHANGE_SET_SQL.equals(command)) {
            if (!commandParams.contains("--help") && !liquibaseProLicenseValid) {
                String messageString = String.format(coreBundle.getString("no.pro.license.found"), COMMANDS.ROLLBACK_ONE_CHANGE_SET);
                throw new LiquibaseException(messageString);
            }
        }

        try {
//            if (null != logFile) {
//                Scope.getCurrentScope().getLog(getClass()).setLogLevel(logLevel, logFile);
//            } else {
//                Scope.getCurrentScope().getLog(getClass()).setLogLevel(logLevel);
//            }
        } catch (IllegalArgumentException e) {
            throw new CommandLineParsingException(e.getMessage(), e);
        }

        FileSystemResourceAccessor fsOpener = new FileSystemResourceAccessor();
        CommandLineResourceAccessor clOpener = new CommandLineResourceAccessor(classLoader);
        CompositeResourceAccessor fileOpener = new CompositeResourceAccessor(fsOpener, clOpener);

        Database database = null;
        if (this.url != null) {
            database = CommandLineUtils.createDatabaseObject(fileOpener, this.url,
                    this.username, this.password, this.driver, this.defaultCatalogName, this.defaultSchemaName,
                    Boolean.parseBoolean(outputDefaultCatalog), Boolean.parseBoolean(outputDefaultSchema),
                    this.databaseClass, this.driverPropertiesFile, this.propertyProviderClass,
                    this.liquibaseCatalogName, this.liquibaseSchemaName, this.databaseChangeLogTableName,
                    this.databaseChangeLogLockTableName);
            database.setLiquibaseTablespaceName(this.databaseChangeLogTablespaceName);
        }

        try {
            if ((excludeObjects != null) && (includeObjects != null)) {
                throw new UnexpectedLiquibaseException(
                        String.format(coreBundle.getString("cannot.specify.both"),
                                OPTIONS.EXCLUDE_OBJECTS, OPTIONS.INCLUDE_OBJECTS));
            }

            ObjectChangeFilter objectChangeFilter = null;
            CompareControl.ComputedSchemas computedSchemas = CompareControl.computeSchemas(
                    schemas,
                    referenceSchemas,
                    outputSchemasAs,
                    defaultCatalogName, defaultSchemaName,
                    referenceDefaultCatalogName, referenceDefaultSchemaName,
                    database);

            CompareControl.SchemaComparison[] finalSchemaComparisons = computedSchemas.finalSchemaComparisons;
            DiffOutputControl diffOutputControl = new DiffOutputControl(
                    includeCatalog, includeSchema, includeTablespace, finalSchemaComparisons);

            if (excludeObjects != null) {
                objectChangeFilter = new StandardObjectChangeFilter(StandardObjectChangeFilter.FilterType.EXCLUDE,
                        excludeObjects);
                diffOutputControl.setObjectChangeFilter(objectChangeFilter);
            }

            if (includeObjects != null) {
                objectChangeFilter = new StandardObjectChangeFilter(StandardObjectChangeFilter.FilterType.INCLUDE,
                        includeObjects);
                diffOutputControl.setObjectChangeFilter(objectChangeFilter);
            }

            for (CompareControl.SchemaComparison schema : finalSchemaComparisons) {
                diffOutputControl.addIncludedSchema(schema.getReferenceSchema());
                diffOutputControl.addIncludedSchema(schema.getComparisonSchema());
            }

            if (COMMANDS.DIFF.equalsIgnoreCase(command)) {
                CommandLineUtils.doDiff(
                        createReferenceDatabaseFromCommandParams(commandParams, fileOpener),
                        database, StringUtil.trimToNull(diffTypes), finalSchemaComparisons, objectChangeFilter, new PrintStream(getOutputStream()));
                return;
            } else if (COMMANDS.DIFF_CHANGELOG.equalsIgnoreCase(command)) {
                CommandLineUtils.doDiffToChangeLog(changeLogFile,
                        createReferenceDatabaseFromCommandParams(commandParams, fileOpener),
                        database,
                        diffOutputControl, objectChangeFilter, StringUtil.trimToNull(diffTypes), finalSchemaComparisons
                );
                return;
            } else if (COMMANDS.GENERATE_CHANGELOG.equalsIgnoreCase(command)) {
                String currentChangeLogFile = this.changeLogFile;
                if (currentChangeLogFile == null) {
                    //will output to stdout:
                    currentChangeLogFile = "";
                }

                File file = new File(currentChangeLogFile);
                if (file.exists() && (!Boolean.parseBoolean(overwriteOutputFile))) {
                    throw new LiquibaseException(
                            String.format(coreBundle.getString("changelogfile.already.exists"), currentChangeLogFile));
                } else {
                    try {
                        if (!file.delete()) {
                            // Nothing needs to be done
                        }
                    } catch (SecurityException e) {
                        throw new LiquibaseException(
                                String.format(coreBundle.getString("attempt.to.delete.the.file.failed.cannot.continue"),
                                        currentChangeLogFile
                                ), e
                        );
                    }
                }

                CatalogAndSchema[] finalTargetSchemas = computedSchemas.finalTargetSchemas;
                CommandLineUtils.doGenerateChangeLog(currentChangeLogFile, database, finalTargetSchemas,
                        StringUtil.trimToNull(diffTypes), StringUtil.trimToNull(changeSetAuthor),
                        StringUtil.trimToNull(changeSetContext), StringUtil.trimToNull(dataOutputDirectory),
                        diffOutputControl);
                return;
            } else if (COMMANDS.SNAPSHOT.equalsIgnoreCase(command)) {
                SnapshotCommand snapshotCommand = (SnapshotCommand) CommandFactory.getInstance()
                        .getCommand(COMMANDS.SNAPSHOT);
                snapshotCommand.setDatabase(database);
                snapshotCommand.setSchemas(
                        getCommandParam(
                                OPTIONS.SCHEMAS, database.getDefaultSchema().getSchemaName()
                        )
                );
                snapshotCommand.setSerializerFormat(getCommandParam(OPTIONS.SNAPSHOT_FORMAT, null));
                Writer outputWriter = getOutputWriter();
                String result = snapshotCommand.execute().print();
                outputWriter.write(result);
                outputWriter.flush();
                outputWriter.close();
                return;
            } else if (COMMANDS.EXECUTE_SQL.equalsIgnoreCase(command)) {
                ExecuteSqlCommand executeSqlCommand = (ExecuteSqlCommand) CommandFactory.getInstance().getCommand(
                        COMMANDS.EXECUTE_SQL);
                executeSqlCommand.setDatabase(database);
                executeSqlCommand.setSql(getCommandParam("sql", null));
                executeSqlCommand.setSqlFile(getCommandParam("sqlFile", null));
                executeSqlCommand.setDelimiter(getCommandParam("delimiter", ";"));
                Writer outputWriter = getOutputWriter();
                outputWriter.write(executeSqlCommand.execute().print());
                outputWriter.flush();
                outputWriter.close();
                return;
            } else if (COMMANDS.SNAPSHOT_REFERENCE.equalsIgnoreCase(command)) {
                SnapshotCommand snapshotCommand = (SnapshotCommand) CommandFactory.getInstance()
                        .getCommand(COMMANDS.SNAPSHOT);
                Database referenceDatabase = createReferenceDatabaseFromCommandParams(commandParams, fileOpener);
                snapshotCommand.setDatabase(referenceDatabase);
                snapshotCommand.setSchemas(
                        getCommandParam(
                                OPTIONS.SCHEMAS, referenceDatabase.getDefaultSchema().getSchemaName()
                        )
                );
                snapshotCommand.setSerializerFormat(getCommandParam(OPTIONS.SNAPSHOT_FORMAT, null));
                Writer outputWriter = getOutputWriter();
                outputWriter.write(snapshotCommand.execute().print());
                outputWriter.flush();
                outputWriter.close();

                return;
            }

            Liquibase liquibase = new Liquibase(changeLogFile, fileOpener, database);
            ChangeExecListener listener = ChangeExecListenerUtils.getChangeExecListener(
                    liquibase.getDatabase(), liquibase.getResourceAccessor(),
                    changeExecListenerClass, changeExecListenerPropertiesFile);
            liquibase.setChangeExecListener(listener);

            if (database != null) {
                database.setCurrentDateTimeFunction(currentDateTimeFunction);
            }
            for (Map.Entry<String, Object> entry : changeLogParameters.entrySet()) {
                liquibase.setChangeLogParameter(entry.getKey(), entry.getValue());
            }

            if (COMMANDS.LIST_LOCKS.equalsIgnoreCase(command)) {
                liquibase.reportLocks(System.err);
                return;
            } else if (COMMANDS.RELEASE_LOCKS.equalsIgnoreCase(command)) {
                LockService lockService = LockServiceFactory.getInstance().getLockService(database);
                lockService.forceReleaseLock();
                Scope.getCurrentScope().getLog(getClass()).info(LogType.USER_MESSAGE, String.format(
                        coreBundle.getString("successfully.released.database.change.log.locks"),
                        liquibase.getDatabase().getConnection().getConnectionUserName() +
                                "@" + liquibase.getDatabase().getConnection().getURL()
                        )
                );
                return;
            } else if (COMMANDS.TAG.equalsIgnoreCase(command)) {
                liquibase.tag(getCommandArgument());
                Scope.getCurrentScope().getLog(getClass()).info(
                        LogType.USER_MESSAGE, String.format(
                                coreBundle.getString("successfully.tagged"), liquibase.getDatabase()
                                        .getConnection().getConnectionUserName() + "@" +
                                        liquibase.getDatabase().getConnection().getURL()
                        )
                );
                return;
            } else if (COMMANDS.TAG_EXISTS.equalsIgnoreCase(command)) {
                String tag = commandParams.iterator().next();
                boolean exists = liquibase.tagExists(tag);
                if (exists) {
                    Scope.getCurrentScope().getLog(getClass()).info(
                            LogType.USER_MESSAGE, String.format(coreBundle.getString("tag.exists"), tag,
                                    liquibase.getDatabase().getConnection().getConnectionUserName() + "@" +
                                            liquibase.getDatabase().getConnection().getURL()
                            )
                    );
                } else {
                    Scope.getCurrentScope().getLog(getClass()).info(
                            LogType.USER_MESSAGE, String.format(coreBundle.getString("tag.does.not.exist"), tag,
                                    liquibase.getDatabase().getConnection().getConnectionUserName() + "@" +
                                            liquibase.getDatabase().getConnection().getURL()
                            )
                    );
                }
                return;
            } else if (COMMANDS.ROLLBACK_ONE_CHANGE_SET.equals(command)) {
                Map<String, Object> argsMap = new HashMap<String, Object>();
                argsMap.put("changeSetId", getCommandParam(OPTIONS.CHANGE_SET_ID, null));
                argsMap.put("changeSetAuthor", getCommandParam(OPTIONS.CHANGE_SET_AUTHOR, null));
                argsMap.put("changeSetPath", getCommandParam(OPTIONS.CHANGE_SET_PATH, null));
                argsMap.put("rollbackScript", rollbackScript);
                argsMap.put("changeLogFile", changeLogFile);
                argsMap.put("database", database);
                if (!commandParams.contains("--help")) {
                    argsMap.put("changeLog", liquibase.getDatabaseChangeLog());
                }
                argsMap.put("resourceAccessor", liquibase.getResourceAccessor());
                ChangeLogParameters clp = new ChangeLogParameters(database);
                for (Map.Entry<String, Object> entry : changeLogParameters.entrySet()) {
                    clp.set(entry.getKey(), entry.getValue());
                }
                argsMap.put("changeLogParameters", clp);

                if (this.commandParams.contains("--force")) {
                    argsMap.put("force", true);
                }
                if (this.commandParams.contains("--help")) {
                    argsMap.put("help", true);
                }
                LiquibaseCommand liquibaseCommand = createLiquibaseCommand(database, liquibase, argsMap);
                liquibaseCommand.execute();
                return;
            } else if (COMMANDS.ROLLBACK_ONE_CHANGE_SET_SQL.equals(command)) {
                Writer outputWriter = getOutputWriter();
                Map<String, Object> argsMap = new HashMap<String, Object>();
                argsMap.put("outputWriter", outputWriter);
                argsMap.put("force", true);
                LiquibaseCommand liquibaseCommand = createLiquibaseCommand(database, liquibase, argsMap);
                liquibaseCommand.execute();
                outputWriter.flush();
                outputWriter.close();
                return;
            } else if (COMMANDS.DROP_ALL.equals(command)) {
                DropAllCommand dropAllCommand = (DropAllCommand) CommandFactory.getInstance().getCommand
                        (COMMANDS.DROP_ALL);
                dropAllCommand.setDatabase(liquibase.getDatabase());
                dropAllCommand.setSchemas(getCommandParam(
                        OPTIONS.SCHEMAS, database.getDefaultSchema().getSchemaName())
                );

                Scope.getCurrentScope().getLog(getClass()).info(LogType.USER_MESSAGE, dropAllCommand.execute().print());
                return;
            } else if (COMMANDS.STATUS.equalsIgnoreCase(command)) {
                boolean runVerbose = false;

                if (commandParams.contains("--" + OPTIONS.VERBOSE)) {
                    runVerbose = true;
                }
                liquibase.reportStatus(runVerbose, new Contexts(contexts), new LabelExpression(labels),
                        getOutputWriter());
                return;
            } else if (COMMANDS.UNEXPECTED_CHANGESETS.equalsIgnoreCase(command)) {
                boolean runVerbose = false;

                if (commandParams.contains("--" + OPTIONS.VERBOSE)) {
                    runVerbose = true;
                }
                liquibase.reportUnexpectedChangeSets(runVerbose, contexts, getOutputWriter());
                return;
            } else if (COMMANDS.VALIDATE.equalsIgnoreCase(command)) {
                try {
                    liquibase.validate();
                } catch (ValidationFailedException e) {
                    e.printDescriptiveError(System.err);
                    return;
                }
                Scope.getCurrentScope().getLog(getClass()).info(
                        LogType.USER_MESSAGE, coreBundle.getString("no.validation.errors.found"));
                return;
            } else if (COMMANDS.CLEAR_CHECKSUMS.equalsIgnoreCase(command)) {
                liquibase.clearCheckSums();
                return;
            } else if (COMMANDS.CALCULATE_CHECKSUM.equalsIgnoreCase(command)) {
                CheckSum checkSum = null;
                checkSum = liquibase.calculateCheckSum(commandParams.iterator().next());
                Scope.getCurrentScope().getLog(getClass()).info(LogType.USER_MESSAGE, checkSum.toString());
                return;
            } else if (COMMANDS.DB_DOC.equalsIgnoreCase(command)) {
                if (commandParams.isEmpty()) {
                    throw new CommandLineParsingException(coreBundle.getString("dbdoc.requires.output.directory"));
                }
                if (changeLogFile == null) {
                    throw new CommandLineParsingException(coreBundle.getString("dbdoc.requires.changelog.parameter"));
                }
                liquibase.generateDocumentation(commandParams.iterator().next(), contexts);
                return;
            }

            try {
                if (COMMANDS.UPDATE.equalsIgnoreCase(command)) {
                    liquibase.update(new Contexts(contexts), new LabelExpression(labels));
                } else if (COMMANDS.CHANGELOG_SYNC.equalsIgnoreCase(command)) {
                    liquibase.changeLogSync(new Contexts(contexts), new LabelExpression(labels));
                } else if (COMMANDS.CHANGELOG_SYNC_SQL.equalsIgnoreCase(command)) {
                    liquibase.changeLogSync(new Contexts(contexts), new LabelExpression(labels), getOutputWriter());
                } else if (COMMANDS.MARK_NEXT_CHANGESET_RAN.equalsIgnoreCase(command)) {
                    liquibase.markNextChangeSetRan(new Contexts(contexts), new LabelExpression(labels));
                } else if (COMMANDS.MARK_NEXT_CHANGESET_RAN_SQL.equalsIgnoreCase(command)) {
                    liquibase.markNextChangeSetRan(new Contexts(contexts), new LabelExpression(labels),
                            getOutputWriter());
                } else if (COMMANDS.UPDATE_COUNT.equalsIgnoreCase(command)) {
                    liquibase.update(Integer.parseInt(commandParams.iterator().next()), new Contexts(contexts), new
                            LabelExpression(labels));
                } else if (COMMANDS.UPDATE_COUNT_SQL.equalsIgnoreCase(command)) {
                    liquibase.update(Integer.parseInt(commandParams.iterator().next()), new Contexts(contexts), new
                            LabelExpression(labels), getOutputWriter());
                } else if (COMMANDS.UPDATE_TO_TAG.equalsIgnoreCase(command)) {
                    if ((commandParams == null) || commandParams.isEmpty()) {
                        throw new CommandLineParsingException(
                                String.format(coreBundle.getString("command.requires.tag"), COMMANDS.UPDATE_TO_TAG));
                    }

                    liquibase.update(commandParams.iterator().next(), new Contexts(contexts), new LabelExpression
                            (labels));
                } else if (COMMANDS.UPDATE_TO_TAG_SQL.equalsIgnoreCase(command)) {
                    if ((commandParams == null) || commandParams.isEmpty()) {
                        throw new CommandLineParsingException(
                                String.format(coreBundle.getString("command.requires.tag"),
                                        COMMANDS.UPDATE_TO_TAG_SQL));
                    }

                    liquibase.update(commandParams.iterator().next(), new Contexts(contexts), new LabelExpression
                            (labels), getOutputWriter());
                } else if (COMMANDS.UPDATE_SQL.equalsIgnoreCase(command)) {
                    liquibase.update(new Contexts(contexts), new LabelExpression(labels), getOutputWriter());
                } else if (COMMANDS.ROLLBACK.equalsIgnoreCase(command)) {
                    if (getCommandArgument() == null) {
                        throw new CommandLineParsingException(
                                String.format(coreBundle.getString("command.requires.tag"), COMMANDS.ROLLBACK));
                    }
                    liquibase.rollback(getCommandArgument(), getCommandParam(COMMANDS.ROLLBACK_SCRIPT, null), new
                            Contexts(contexts), new LabelExpression(labels));
                } else if (COMMANDS.ROLLBACK_TO_DATE.equalsIgnoreCase(command)) {
                    if (getCommandArgument() == null) {
                        throw new CommandLineParsingException(
                                String.format(coreBundle.getString("command.requires.timestamp"),
                                        COMMANDS.ROLLBACK_TO_DATE));
                    }
                    liquibase.rollback(new ISODateFormat().parse(getCommandArgument()), getCommandParam
                            (COMMANDS.ROLLBACK_SCRIPT, null), new Contexts(contexts), new LabelExpression(labels));
                } else if (COMMANDS.ROLLBACK_COUNT.equalsIgnoreCase(command)) {
                    liquibase.rollback(Integer.parseInt(getCommandArgument()), getCommandParam
                            (COMMANDS.ROLLBACK_SCRIPT, null), new Contexts(contexts), new LabelExpression(labels));

                } else if (COMMANDS.ROLLBACK_SQL.equalsIgnoreCase(command)) {
                    if (getCommandArgument() == null) {
                        throw new CommandLineParsingException(
                                String.format(coreBundle.getString("command.requires.tag"),
                                        COMMANDS.ROLLBACK_SQL));
                    }
                    liquibase.rollback(getCommandArgument(), getCommandParam(COMMANDS.ROLLBACK_SCRIPT, null), new
                            Contexts(contexts), new LabelExpression(labels), getOutputWriter());
                } else if (COMMANDS.ROLLBACK_TO_DATE_SQL.equalsIgnoreCase(command)) {
                    if (getCommandArgument() == null) {
                        throw new CommandLineParsingException(
                                String.format(coreBundle.getString("command.requires.timestamp"),
                                        COMMANDS.ROLLBACK_TO_DATE_SQL));
                    }
                    liquibase.rollback(new ISODateFormat().parse(getCommandArgument()), getCommandParam
                                    (COMMANDS.ROLLBACK_SCRIPT, null), new Contexts(contexts), new LabelExpression
                                    (labels),
                            getOutputWriter());
                } else if (COMMANDS.ROLLBACK_COUNT_SQL.equalsIgnoreCase(command)) {
                    if (getCommandArgument() == null) {
                        throw new CommandLineParsingException(
                                String.format(coreBundle.getString("command.requires.count"),
                                        COMMANDS.ROLLBACK_COUNT_SQL));
                    }

                    liquibase.rollback(Integer.parseInt(getCommandArgument()), getCommandParam
                                    (COMMANDS.ROLLBACK_SCRIPT, null), new Contexts(contexts),
                            new LabelExpression(labels),
                            getOutputWriter()
                    );
                } else if (COMMANDS.FUTURE_ROLLBACK_SQL.equalsIgnoreCase(command)) {
                    liquibase.futureRollbackSQL(new Contexts(contexts), new LabelExpression(labels), getOutputWriter());
                } else if (COMMANDS.FUTURE_ROLLBACK_COUNT_SQL.equalsIgnoreCase(command)) {
                    if (getCommandArgument() == null) {
                        throw new CommandLineParsingException(
                                String.format(coreBundle.getString("command.requires.count"),
                                        COMMANDS.FUTURE_ROLLBACK_COUNT_SQL));
                    }

                    liquibase.futureRollbackSQL(Integer.parseInt(getCommandArgument()), new Contexts(contexts), new
                            LabelExpression(labels), getOutputWriter());
                } else if (COMMANDS.FUTURE_ROLLBACK_FROM_TAG_SQL.equalsIgnoreCase(command)) {
                    if (getCommandArgument() == null) {
                        throw new CommandLineParsingException(
                                String.format(coreBundle.getString("command.requires.tag"),
                                        COMMANDS.FUTURE_ROLLBACK_FROM_TAG_SQL));
                    }

                    liquibase.futureRollbackSQL(getCommandArgument(), new Contexts(contexts), new LabelExpression
                            (labels), getOutputWriter());
                } else if (COMMANDS.UPDATE_TESTING_ROLLBACK.equalsIgnoreCase(command)) {
                    liquibase.updateTestingRollback(new Contexts(contexts), new LabelExpression(labels));
                } else {
                    throw new CommandLineParsingException(
                            String.format(coreBundle.getString("command.unknown"), command));
                }
            } catch (ParseException ignored) {
                throw new CommandLineParsingException(
                        coreBundle.getString("timeformat.invalid"));
            }
        } finally {
            try {
                if (database != null) {
                    database.rollback();
                    database.close();
                }
            } catch (DatabaseException e) {
                Scope.getCurrentScope().getLog(getClass()).warning(
                        LogType.LOG, coreBundle.getString("problem.closing.connection"), e);
            }
        }
    }

    private LiquibaseCommand createLiquibaseCommand(Database database, Liquibase liquibase, Map<String, Object> argsMap)
            throws CommandLineParsingException, LiquibaseException {
        LiquibaseCommand liquibaseCommand = (CommandFactory.getInstance().getCommand(COMMANDS.ROLLBACK_ONE_CHANGE_SET));
        AbstractSelfConfiguratingCommand configuratingCommand = (AbstractSelfConfiguratingCommand) liquibaseCommand;
        argsMap.put("changeSetId", getCommandParam(OPTIONS.CHANGE_SET_ID, null));
        argsMap.put("changeSetAuthor", getCommandParam(OPTIONS.CHANGE_SET_AUTHOR, null));
        argsMap.put("changeSetPath", getCommandParam(OPTIONS.CHANGE_SET_PATH, null));
        argsMap.put("rollbackScript", rollbackScript);
        argsMap.put("changeLogFile", changeLogFile);
        argsMap.put("database", database);
        argsMap.put("liquibase", liquibase);
        if (!commandParams.contains("--help")) {
            argsMap.put("changeLog", liquibase.getDatabaseChangeLog());
        }
        argsMap.put("resourceAccessor", liquibase.getResourceAccessor());
        ChangeLogParameters clp = new ChangeLogParameters(database);
        for (Map.Entry<String, Object> entry : changeLogParameters.entrySet()) {
            clp.set(entry.getKey(), entry.getValue());
        }
        argsMap.put("changeLogParameters", clp);

        if (this.commandParams.contains("--force")) {
            argsMap.put("force", true);
        }
        if (this.commandParams.contains("--help")) {
            argsMap.put("help", true);
        }
        configuratingCommand.configure(argsMap);
        return liquibaseCommand;
    }

    /**
     * Return the first "parameter" from the command line that does NOT have the form of parameter=value. A parameter
     * is a command line argument that follows the main action (e.g. update/rollback/...). Example:
     * For the main action "updateToTagSQL &lt;tag&gt;", &lt;tag&gt; would be the command argument.
     *
     * @return the command argument, if one is given. Otherwise null.
     */
    private String getCommandArgument() {
        for (String param : commandParams) {
            if (!param.contains("=")) {
                return param;
            }
        }

        return null;
    }

    /**
     * Returns the value for a command line parameter of the form parameterName=value, or defaultValue if that
     * parameter has not been specified by the user.
     *
     * @param paramName    name of the parameter
     * @param defaultValue return value if parameter is not given
     * @return the user-specified value for paramName, or defaultValue
     * @throws CommandLineParsingException if a parameter on the command line is un-parsable
     */
    private String getCommandParam(String paramName, String defaultValue) throws CommandLineParsingException {
        for (String param : commandParams) {
            if (!param.contains("=")) {
                continue;
            }
            String[] splitArg = splitArg(param);

            String attributeName = splitArg[0];
            String value = splitArg[1];
            if (attributeName.equalsIgnoreCase(paramName)) {
                return value;
            }
        }

        return defaultValue;
    }

    private Database createReferenceDatabaseFromCommandParams(
            Set<String> commandParams, ResourceAccessor resourceAccessor)
            throws CommandLineParsingException, DatabaseException {
        String refDriver = referenceDriver;
        String refUrl = referenceUrl;
        String refUsername = referenceUsername;
        String refPassword = referencePassword;
        String defSchemaName = this.referenceDefaultSchemaName;
        String defCatalogName = this.referenceDefaultCatalogName;

        for (String param : commandParams) {
            String[] splitArg = splitArg(param);

            String attributeName = splitArg[0];
            String value = splitArg[1];
            if (OPTIONS.REFERENCE_DRIVER.equalsIgnoreCase(attributeName)) {
                refDriver = value;
            } else if (OPTIONS.REFERENCE_URL.equalsIgnoreCase(attributeName)) {
                refUrl = value;
            } else if (OPTIONS.REFERENCE_USERNAME.equalsIgnoreCase(attributeName)) {
                refUsername = value;
            } else if (OPTIONS.REFERENCE_PASSWORD.equalsIgnoreCase(attributeName)) {
                refPassword = value;
            } else if (OPTIONS.REFERENCE_DEFAULT_CATALOG_NAME.equalsIgnoreCase(attributeName)) {
                defCatalogName = value;
            } else if (OPTIONS.REFERENCE_DEFAULT_SCHEMA_NAME.equalsIgnoreCase(attributeName)) {
                defSchemaName = value;
            } else if (OPTIONS.DATA_OUTPUT_DIRECTORY.equalsIgnoreCase(attributeName)) {
                dataOutputDirectory = value;
            }
        }

        if (refUrl == null) {
            throw new CommandLineParsingException(
                    String.format(coreBundle.getString("option.required"), "--referenceUrl"));
        }

        return CommandLineUtils.createDatabaseObject(resourceAccessor, refUrl, refUsername, refPassword, refDriver,
                defCatalogName, defSchemaName, Boolean.parseBoolean(outputDefaultCatalog), Boolean.parseBoolean
                        (outputDefaultSchema), null, null, this.propertyProviderClass, this.liquibaseCatalogName,
                this.liquibaseSchemaName, this.databaseChangeLogTableName, this.databaseChangeLogLockTableName);
    }

    private OutputStream getOutputStream() throws IOException {
        if (outputFile != null) {
            FileOutputStream fileOut;
            try {
                fileOut = new FileOutputStream(outputFile, false);
                return fileOut;
            } catch (IOException e) {
                Scope.getCurrentScope().getLog(getClass()).severe(LogType.LOG, String.format(
                        coreBundle.getString("could.not.create.output.file"),
                        outputFile));
                throw e;
            }
        } else {
            return System.out;
        }

    }

    private Writer getOutputWriter() throws IOException {
        String charsetName = LiquibaseConfiguration.getInstance().getConfiguration(GlobalConfiguration.class)
                .getOutputEncoding();

        return new OutputStreamWriter(getOutputStream(), charsetName);
    }

    /**
     * Determines if this program is executed on a Microsoft Windows-type of operating system.
     *
     * @return true if running under some variant of MS Windows, false otherwise.
     */
    public boolean isWindows() {
        return System.getProperty("os.name").startsWith("Windows ");
    }

    @SuppressWarnings("HardCodedStringLiteral")
    private enum FILE_SUFFIXES {
        ;
        private static final String FILE_SUFFIX_EAR = ".ear";
        private static final String WAR_FILE_SUFFIX = ".war";
    }

    @SuppressWarnings("HardCodedStringLiteral")
    private enum COMMANDS {
        ;
        private static final String CALCULATE_CHECKSUM = "calculateCheckSum";
        private static final String CHANGELOG_SYNC = "changelogSync";
        private static final String CHANGELOG_SYNC_SQL = "changelogSyncSQL";
        private static final String CLEAR_CHECKSUMS = "clearCheckSums";
        private static final String DB_DOC = "dbDoc";
        private static final String DIFF = "diff";
        private static final String DIFF_CHANGELOG = "diffChangeLog";
        private static final String DROP_ALL = "dropAll";
        private static final String EXECUTE_SQL = "executeSql";
        private static final String FUTURE_ROLLBACK_COUNT_SQL = "futureRollbackCountSQL";
        private static final String FUTURE_ROLLBACK_FROM_TAG_SQL = "futureRollbackFromTagSQL";
        private static final String FUTURE_ROLLBACK_SQL = "futureRollbackSQL";
        private static final String FUTURE_ROLLBACK_TO_TAG_SQL = "futureRollbackToTagSQL";
        private static final String GENERATE_CHANGELOG = "generateChangeLog";
        private static final String HELP = OPTIONS.HELP;
        private static final String LIST_LOCKS = "listLocks";
        private static final String MARK_NEXT_CHANGESET_RAN = "markNextChangeSetRan";
        private static final String MARK_NEXT_CHANGESET_RAN_SQL = "markNextChangeSetRanSQL";
        private static final String MIGRATE = "migrate";
        private static final String MIGRATE_SQL = "migrateSQL";
        private static final String RELEASE_LOCKS = "releaseLocks";
        private static final String ROLLBACK_ONE_CHANGE_SET = "rollbackOneChangeSet";
        private static final String ROLLBACK_ONE_CHANGE_SET_SQL = "rollbackOneChangeSetSQL";
        private static final String ROLLBACK = "rollback";
        private static final String ROLLBACK_COUNT = "rollbackCount";
        private static final String ROLLBACK_COUNT_SQL = "rollbackCountSQL";
        private static final String ROLLBACK_SCRIPT = "rollbackScript";
        private static final String ROLLBACK_SQL = "rollbackSQL";
        private static final String ROLLBACK_TO_DATE = "rollbackToDate";
        private static final String ROLLBACK_TO_DATE_SQL = "rollbackToDateSQL";
        private static final String SNAPSHOT = "snapshot";
        private static final String SNAPSHOT_REFERENCE = "snapshotReference";
        private static final String STATUS = "status";
        private static final String TAG = "tag";
        private static final String TAG_EXISTS = "tagExists";
        private static final String UNEXPECTED_CHANGESETS = "unexpectedChangeSets";
        private static final String UPDATE = "update";
        private static final String UPDATE_COUNT = "updateCount";
        private static final String UPDATE_COUNT_SQL = "updateCountSQL";
        private static final String UPDATE_SQL = "updateSQL";
        private static final String UPDATE_TESTING_ROLLBACK = "updateTestingRollback";
        private static final String UPDATE_TO_TAG = "updateToTag";
        private static final String UPDATE_TO_TAG_SQL = "updateToTagSQL";
        private static final String VALIDATE = "validate";
    }

    @SuppressWarnings("HardCodedStringLiteral")
    private enum OPTIONS {
        ;
        private static final String VERBOSE = "verbose";
        private static final String CHANGELOG_FILE = "changeLogFile";
        private static final String DATA_OUTPUT_DIRECTORY = "dataOutputDirectory";
        private static final String DIFF_TYPES = "diffTypes";
        private static final String CHANGE_SET_ID = "changeSetId";
        private static final String CHANGE_SET_AUTHOR = "changeSetAuthor";
        private static final String CHANGE_SET_PATH = "changeSetPath";
        private static final String OUTPUT_FILE = "outputFile";
        private static final String FORCE = "force";
        private static final String ROLLBACK_SCRIPT = "rollbackScript";
        private static final String EXCLUDE_OBJECTS = "excludeObjects";
        private static final String INCLUDE_CATALOG = "includeCatalog";
        private static final String INCLUDE_OBJECTS = "includeObjects";
        private static final String INCLUDE_SCHEMA = "includeSchema";
        private static final String INCLUDE_TABLESPACE = "includeTablespace";
        private static final String OUTPUT_SCHEMAS_AS = "outputSchemasAs";
        private static final String REFERENCE_DEFAULT_CATALOG_NAME = "referenceDefaultCatalogName";
        private static final String REFERENCE_DEFAULT_SCHEMA_NAME = "referenceDefaultSchemaName";
        private static final String REFERENCE_DRIVER = "referenceDriver";
        // SONAR confuses this constant name with a hard-coded password:
        @SuppressWarnings("squid:S2068")
        private static final String REFERENCE_PASSWORD = "referencePassword";
        private static final String REFERENCE_SCHEMAS = "referenceSchemas";
        private static final String REFERENCE_URL = "referenceUrl";
        private static final String REFERENCE_USERNAME = "referenceUsername";
        private static final String SCHEMAS = "schemas";
        private static final String URL = "url";
        private static final String HELP = "help";
        private static final String VERSION = "version";
        private static final String SNAPSHOT_FORMAT = "snapshotFormat";
        private static final String LOG_FILE = "logFile";
        private static final String LOG_LEVEL = "logLevel";
    }
}<|MERGE_RESOLUTION|>--- conflicted
+++ resolved
@@ -182,7 +182,6 @@
                         return 0;
                     }
 
-<<<<<<< HEAD
                     if ((args.length == 0) || ((args.length == 1) && ("--" + OPTIONS.HELP).equals(args[0]))) {
                         main.printHelp(System.out);
                         return 0;
@@ -192,13 +191,13 @@
                         PrintStream stream = System.out;
                         stream.println(CommandLineUtils.getBanner());
                         stream.println(
-                                String.format(coreBundle.getString("version.number"), LiquibaseUtil.getBuildVersion() +
-                                        StreamUtil.getLineSeparator()));
+                                String.format(coreBundle.getString("version.number"), LiquibaseUtil.getBuildVersion() ));
+
                         LicenseService licenseService = Scope.getCurrentScope().getSingleton(LicenseServiceFactory.class).getLicenseService();
                         if (licenseService != null) {
                             if (main.liquibaseProLicenseKey == null) {
-                                log.info(LogType.LOG, "No Liquibase Pro license key supplied. Please set liquibaseProLicenseKey on command line or in liquibase.properties to use Liquibase Pro features.");
-                            } else {
+                                log.info(LogType.LOG, "The command '" + main.command + "' requires a Liquibase Pro license, available at http://liquibase.org.");
+                    } else {
                                 Location licenseKeyLocation =
                                         new Location("property liquibaseProLicenseKey", LocationType.BASE64_STRING, main.liquibaseProLicenseKey);
                                 LicenseInstallResult result = licenseService.installLicense(licenseKeyLocation);
@@ -208,34 +207,14 @@
                                 }
                             }
                             stream.println(licenseService.getLicenseInfo());
-=======
-            if ((args.length == 0) || ((args.length == 1) && ("--" + OPTIONS.HELP).equals(args[0]))) {
-                main.printHelp(System.out);
-                return 0;
-            } else if (("--" + OPTIONS.VERSION).equals(args[0])) {
-                main.command = "";
-                main.reconfigureLogging();
-                main.parseDefaultPropertyFiles();
-                PrintStream stream = System.out;
-                stream.println(CommandLineUtils.getBanner());
-                stream.println(String.format(coreBundle.getString("version.number"), LiquibaseUtil.getBuildVersion()));
-
-                LicenseService licenseService = LicenseServiceFactory.getInstance().getLicenseService();
-                if (licenseService != null) {
-                    if (main.liquibaseProLicenseKey == null) {
-                        log.info(LogType.LOG, "The command '" + main.command + "' requires a Liquibase Pro license, available at http://liquibase.org.");
-                    } else {
-                        Location licenseKeyLocation =
-                                new Location("property liquibaseProLicenseKey", LocationType.BASE64_STRING, main.liquibaseProLicenseKey);
-                        LicenseInstallResult result = licenseService.installLicense(licenseKeyLocation);
-                        if (result.code != 0) {
-                            String allMessages = String.join("\n", result.messages);
-                            log.warning(LogType.USER_MESSAGE, allMessages);
->>>>>>> e8dc0990
                         }
+
+                stream.println(String.format("Running Java under %s (Version %s)",
+                        System.getProperties().getProperty("java.home"),
+                        System.getProperty("java.version")
+                ));
                         return 0;
                     }
-<<<<<<< HEAD
 
                     //
                     // Look for characters which cannot be handled
@@ -252,33 +231,6 @@
                             System.err.println(message);
                         }
                     }
-=======
-                    stream.println(licenseService.getLicenseInfo());
-                }
-
-                stream.println(String.format("Running Java under %s (Version %s)",
-                        System.getProperties().getProperty("java.home"),
-                        System.getProperty("java.version")
-                ));
-                return 0;
-            }
-
-            //
-            // Look for characters which cannot be handled
-            //
-            for (int i = 0; i < args.length; i++) {
-                CodePointCheck codePointCheck = checkArg(args[i]);
-                if (codePointCheck != null) {
-                    String message =
-                            "A non-standard character '" + codePointCheck.ch +
-                                    "' was detected on the command line at position " +
-                                    (codePointCheck.position + 1) + " of argument number " + (i + 1) +
-                                    ".\nIf problems occur, please remove the character and try again.";
-                    LOG.warning(message);
-                    System.err.println(message);
-                }
-            }
->>>>>>> e8dc0990
 
                     try {
                         main.parseOptions(args);
@@ -299,32 +251,10 @@
                             if (result.code != 0) {
                                 String allMessages = String.join("\n", result.messages);
                                 log.warning(LogType.USER_MESSAGE, allMessages);
+                    } else {
+                        main.liquibaseProLicenseValid = true;
                             }
                         }
-                        log.info(LogType.USER_MESSAGE, licenseService.getLicenseInfo());
-                    }
-
-<<<<<<< HEAD
-                    List<String> setupMessages = main.checkSetup();
-                    if (!setupMessages.isEmpty()) {
-                        main.printHelp(setupMessages, isStandardOutputRequired(main.command) ? System.err : System.out);
-                        return 1;
-                    }
-
-                    log.info(LogType.USER_MESSAGE, CommandLineUtils.getBanner());
-=======
-                if (main.liquibaseProLicenseKey == null) {
-                    log.info(LogType.LOG, "No Liquibase Pro license key supplied. Please set liquibaseProLicenseKey on command line or in liquibase.properties to use Liquibase Pro features.");
-                } else {
-                    Location licenseKeyLocation = new Location("property liquibaseProLicenseKey", LocationType.BASE64_STRING, main.liquibaseProLicenseKey);
-                    LicenseInstallResult result = licenseService.installLicense(licenseKeyLocation);
-                    if (result.code != 0) {
-                        String allMessages = String.join("\n", result.messages);
-                        log.warning(LogType.USER_MESSAGE, allMessages);
-                    } else {
-                        main.liquibaseProLicenseValid = true;
-                    }
-                }
 
                 //
                 // Check to see if we have an expired license
@@ -332,19 +262,20 @@
                 if (licenseService.daysTilExpiration() < 0) {
                     main.liquibaseProLicenseValid = false;
                 }
-                log.info(LogType.USER_MESSAGE, licenseService.getLicenseInfo());
-            }
+                        log.info(LogType.USER_MESSAGE, licenseService.getLicenseInfo());
+                    }
 
             if (main.commandParams.contains("--help") && main.command.startsWith("rollbackOneChangeSet")) {
                 //don't need to check setup
             } else {
-                List<String> setupMessages = main.checkSetup();
-                if (!setupMessages.isEmpty()) {
-                    main.printHelp(setupMessages, isStandardOutputRequired(main.command) ? System.err : System.out);
-                    return 1;
-                }
-            }
->>>>>>> e8dc0990
+                    List<String> setupMessages = main.checkSetup();
+                    if (!setupMessages.isEmpty()) {
+                        main.printHelp(setupMessages, isStandardOutputRequired(main.command) ? System.err : System.out);
+                        return 1;
+                    }
+            }
+
+                    log.info(LogType.USER_MESSAGE, CommandLineUtils.getBanner());
 
                     main.applyDefaults();
                     Scope.child(Scope.Attr.resourceAccessor, new ClassLoaderResourceAccessor(main.configureClassLoader()), () -> {
@@ -934,19 +865,8 @@
      * @param stream the output stream to write the help text to
      */
     protected void printHelp(PrintStream stream) {
-<<<<<<< HEAD
         this.logLevel = Level.WARNING.toString();
 
-=======
-        Main main = null;
-        main = new Main();
-        this.logLevel = Level.ERROR.toString();
-        main.reconfigureLogging();
-        ch.qos.logback.classic.Logger rootLogger =
-                (ch.qos.logback.classic.Logger) LoggerFactory.getLogger(org.slf4j.Logger.ROOT_LOGGER_NAME);
-        rootLogger.setLevel(Level.ERROR);
-        stream.println(CommandLineUtils.getBanner());
->>>>>>> e8dc0990
         String helpText = commandLineHelpBundle.getString("commandline-helptext");
         stream.println(helpText);
     }
