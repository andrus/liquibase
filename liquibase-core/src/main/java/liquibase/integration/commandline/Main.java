package liquibase.integration.commandline;

import liquibase.*;
import liquibase.change.CheckSum;
import liquibase.changelog.ChangeLogParameters;
import liquibase.changelog.visitor.ChangeExecListener;
import liquibase.command.CommandFactory;
import liquibase.command.CommandScope;
import liquibase.command.core.*;
import liquibase.configuration.LiquibaseConfiguration;
import liquibase.database.Database;
import liquibase.diff.compare.CompareControl;
import liquibase.diff.output.DiffOutputControl;
import liquibase.diff.output.ObjectChangeFilter;
import liquibase.diff.output.StandardObjectChangeFilter;
import liquibase.exception.*;
import liquibase.hub.HubConfiguration;
import liquibase.hub.HubServiceFactory;
import liquibase.integration.IntegrationDetails;
import liquibase.license.*;
import liquibase.lockservice.LockService;
import liquibase.lockservice.LockServiceFactory;
import liquibase.logging.LogMessageFilter;
import liquibase.logging.LogService;
import liquibase.logging.Logger;
import liquibase.logging.core.JavaLogService;
import liquibase.resource.ClassLoaderResourceAccessor;
import liquibase.resource.CompositeResourceAccessor;
import liquibase.resource.FileSystemResourceAccessor;
import liquibase.resource.ResourceAccessor;
import liquibase.ui.ConsoleUIService;
import liquibase.util.ISODateFormat;
import liquibase.util.LiquibaseUtil;
import liquibase.util.StringUtil;
import liquibase.util.xml.XMLResourceBundle;
import liquibase.util.xml.XmlResourceBundleControl;

import java.io.*;
import java.lang.reflect.Field;
import java.net.MalformedURLException;
import java.net.URL;
import java.net.URLClassLoader;
import java.nio.file.Paths;
import java.security.AccessController;
import java.security.PrivilegedAction;
import java.text.MessageFormat;
import java.text.ParseException;
import java.util.*;
import java.util.jar.JarEntry;
import java.util.jar.JarFile;
import java.util.logging.*;

import static java.util.ResourceBundle.getBundle;

/**
 * Class for executing Liquibase via the command line.
 */
public class Main {
    private static final String ERRORMSG_UNEXPECTED_PARAMETERS = "unexpected.command.parameters";
    private static final Logger LOG = Scope.getCurrentScope().getLog(Main.class);
    private static ResourceBundle coreBundle = getBundle("liquibase/i18n/liquibase-core");
    private static XMLResourceBundle commandLineHelpBundle = ((XMLResourceBundle) getBundle
            ("liquibase/i18n/liquibase-commandline-helptext", new XmlResourceBundleControl()));

    protected ClassLoader classLoader;
    protected String driver;
    protected String username;
    protected String password;
    protected String url;
    protected String hubConnectionId;
    protected String hubProjectId;
    protected String hubProjectName;
    protected String databaseClass;
    protected String defaultSchemaName;
    protected String outputDefaultSchema;
    protected String outputDefaultCatalog;
    protected String liquibaseCatalogName;
    protected String liquibaseSchemaName;
    protected String databaseChangeLogTableName;
    protected String databaseChangeLogLockTableName;
    protected String databaseChangeLogTablespaceName;
    protected String defaultCatalogName;
    protected String changeLogFile;
    protected String overwriteOutputFile;
    protected String classpath;
    protected String contexts;
    protected String labels;
    protected String driverPropertiesFile;
    protected String propertyProviderClass;
    protected String changeExecListenerClass;
    protected String changeExecListenerPropertiesFile;
    protected Boolean promptForNonLocalDatabase;
    protected Boolean includeSystemClasspath;
    protected Boolean strict = Boolean.TRUE;
    protected String defaultsFile = "liquibase.properties";
    protected String diffTypes;
    protected String changeSetAuthor;
    protected String changeSetContext;
    protected String dataOutputDirectory;
    protected String referenceDriver;
    protected String referenceUrl;
    protected String referenceUsername;
    protected String referencePassword;
    protected String referenceDefaultCatalogName;
    protected String referenceDefaultSchemaName;
    protected String currentDateTimeFunction;
    protected String command;
    protected Set<String> commandParams = new LinkedHashSet<>();
    protected String logLevel;
    protected String logFile;
    protected Map<String, Object> changeLogParameters = new HashMap<>();
    protected String outputFile;
    protected String excludeObjects;
    protected Boolean includeCatalog;
    protected String includeObjects;
    protected Boolean includeSchema;
    protected Boolean includeTablespace;
    protected Boolean deactivate;
    protected String outputSchemasAs;
    protected String referenceSchemas;
    protected String schemas;
    protected String snapshotFormat;
    protected String liquibaseProLicenseKey;
    private boolean liquibaseProLicenseValid = false;
    protected String liquibaseHubApiKey;
    protected String liquibaseHubUrl;
    private Boolean managingLogConfig = null;
    private boolean outputsLogMessages = false;
    protected String sqlFile;
    protected String delimiter;
    protected String rollbackScript;

    private static int[] suspiciousCodePoints = {160, 225, 226, 227, 228, 229, 230, 198, 200, 201, 202, 203,
            204, 205, 206, 207, 209, 210, 211, 212, 213, 214, 217, 218, 219,
            220, 222, 223, 232, 233, 234, 235, 236, 237, 238, 239, 241,
            249, 250, 251, 252, 255, 284, 332, 333, 334, 335, 336, 337, 359,
            360, 361, 362, 363, 364, 365, 366, 367, 377, 399,
            8192, 8193, 8194, 8196, 8197, 8199, 8200, 8201, 8202, 8203, 8211, 8287
    };

    protected static class CodePointCheck {
        public int position;
        public char ch;
    }

    /**
     * Entry point. This is what gets executes when starting this program from the command line. This is actually
     * a simple wrapper so that an errorlevel of != 0 is guaranteed in case of an uncaught exception.
     *
     * @param args the command line arguments
     */
    public static void main(String[] args) {
        int errorLevel = 0;
        try {
            errorLevel = run(args);
        } catch (Throwable e) {
            System.exit(-1);
        }

        System.exit(errorLevel);
    }


    /**
     * Process the command line arguments and perform the appropriate main action (update, rollback etc.)
     *
     * @param args the command line arguments
     * @return the errorlevel to be returned to the operating system, e.g. for further processing by scripts
     * @throws LiquibaseException a runtime exception
     */
    public static int run(String[] args) throws Exception {
        ConsoleUIService ui = new ConsoleUIService();
        ui.setAllowPrompt(true);

        Map<String, Object> scopeObjects = new HashMap<>();
        final IntegrationDetails integrationDetails = new IntegrationDetails();
        integrationDetails.setName("cli");
        for (String arg : args) {
            if (arg.startsWith("--")) {
                String[] splitArg = arg.split("=", 2);
                String argKey = "argument__" + splitArg[0].replaceFirst("^--", "");
                if (splitArg.length == 2) {
                    integrationDetails.setParameter(argKey, splitArg[1]);
                } else {
                    integrationDetails.setParameter(argKey, "true");
                }
            }
        }

        scopeObjects.put("integrationDetails", integrationDetails);
        scopeObjects.put(Scope.Attr.ui.name(), ui);

        return Scope.child(scopeObjects, new Scope.ScopedRunnerWithReturn<Integer>() {
            @Override
            public Integer run() throws Exception {
                Main main = new Main();

                try {
                    if ((args.length == 0) || ((args.length == 1) && ("--" + OPTIONS.HELP).equals(args[0]))) {
                        main.printHelp(System.out);
                        return 0;
                    } else if (("--" + OPTIONS.VERSION).equals(args[0])) {
                        main.command = "";
                        main.parseDefaultPropertyFiles();
                        Scope.getCurrentScope().getUI().sendMessage(CommandLineUtils.getBanner());
                        Scope.getCurrentScope().getUI().sendMessage(String.format(coreBundle.getString("version.number"), LiquibaseUtil.getBuildVersion()));

                        LicenseService licenseService = Scope.getCurrentScope().getSingleton(LicenseServiceFactory.class).getLicenseService();
                        if (licenseService != null && main.liquibaseProLicenseKey != null) {
                            Location licenseKeyLocation =
                                    new Location("property liquibaseProLicenseKey", LocationType.BASE64_STRING, main.liquibaseProLicenseKey);
                            LicenseInstallResult result = licenseService.installLicense(licenseKeyLocation);
                            if (result.code != 0) {
                                String allMessages = String.join("\n", result.messages);
                                Scope.getCurrentScope().getUI().sendErrorMessage(allMessages);
                            }
                        }
                        if (licenseService != null) {
                            Scope.getCurrentScope().getUI().sendMessage(licenseService.getLicenseInfo());
                        }


                        Scope.getCurrentScope().getUI().sendMessage(String.format("Running Java under %s (Version %s)",
                                System.getProperties().getProperty("java.home"),
                                System.getProperty("java.version")
                        ));
                        return 0;
                    }

                    //
                    // Look for characters which cannot be handled
                    //
                    for (int i = 0; i < args.length; i++) {
                        CodePointCheck codePointCheck = checkArg(args[i]);
                        if (codePointCheck != null) {
                            String message =
                                    "A non-standard character '" + codePointCheck.ch +
                                            "' was detected on the command line at position " +
                                            (codePointCheck.position + 1) + " of argument number " + (i + 1) +
                                            ".\nIf problems occur, please remove the character and try again.";
                            LOG.warning(message);
                            System.err.println(message);
                        }
                    }

                    try {
                        main.parseOptions(args);
                        if (main.command == null) {
                            main.printHelp(System.out);
                            return 0;
                        }
                    } catch (CommandLineParsingException e) {
                        Scope.getCurrentScope().getUI().sendMessage(CommandLineUtils.getBanner());
                        Scope.getCurrentScope().getUI().sendMessage(coreBundle.getString("how.to.display.help"));
                        throw e;
                    }

                    System.setProperty("java.util.logging.SimpleFormatter.format", "[%1$tF %1$tT] %4$s [%2$s] %5$s%6$s%n");

                    java.util.logging.Logger rootLogger = java.util.logging.Logger.getLogger("");
                    java.util.logging.Logger liquibaseLogger = java.util.logging.Logger.getLogger("liquibase");
                    liquibaseLogger.setParent(rootLogger);

                    final JavaLogService logService = (JavaLogService) Scope.getCurrentScope().get(Scope.Attr.logService, LogService.class);
                    logService.setParent(liquibaseLogger);

                    if (main.logLevel == null) {
                        String defaultLogLevel = System.getProperty("liquibase.log.level");
                        if (defaultLogLevel == null) {
                            setLogLevel(logService, rootLogger, liquibaseLogger, Level.OFF);
                        } else {
                            setLogLevel(logService, rootLogger, liquibaseLogger, parseLogLevel(defaultLogLevel, ui));
                        }
                    } else {
                        setLogLevel(logService, rootLogger, liquibaseLogger, parseLogLevel(main.logLevel, ui));
                    }

                    if (main.logFile != null) {
                        FileHandler fileHandler = new FileHandler(main.logFile, true);
                        fileHandler.setFormatter(new SimpleFormatter());
                        if (liquibaseLogger.getLevel() == Level.OFF) {
                            fileHandler.setLevel(Level.FINE);
                        }

                        rootLogger.addHandler(fileHandler);
                        for (Handler handler : rootLogger.getHandlers()) {
                            if (handler instanceof ConsoleHandler) {
                                handler.setLevel(Level.OFF);
                            }
                        }
                    }

                    if (main.command != null && main.command.toLowerCase().endsWith("sql")) {
                        ui.setOutputStream(System.err);
                    }

                    LicenseService licenseService = Scope.getCurrentScope().getSingleton(LicenseServiceFactory.class).getLicenseService();
                    if (licenseService != null) {

                        if (main.liquibaseProLicenseKey == null) {
                            Scope.getCurrentScope().getLog(getClass()).info("No Liquibase Pro license key supplied. Please set liquibaseProLicenseKey on command line or in liquibase.properties to use Liquibase Pro features.");
                        } else {
                            Location licenseKeyLocation = new Location("property liquibaseProLicenseKey", LocationType.BASE64_STRING, main.liquibaseProLicenseKey);
                            LicenseInstallResult result = licenseService.installLicense(licenseKeyLocation);
                            if (result.code != 0) {
                                String allMessages = String.join("\n", result.messages);
                                Scope.getCurrentScope().getUI().sendMessage(allMessages);
                            } else {
                                main.liquibaseProLicenseValid = true;
                            }
                        }

                        //
                        // Check to see if we have an expired license
                        //
                        if (licenseService.daysTilExpiration() < 0) {
                            main.liquibaseProLicenseValid = false;
                        }
                        Scope.getCurrentScope().getUI().sendMessage(licenseService.getLicenseInfo());
                    }

                    Scope.getCurrentScope().getUI().sendMessage(CommandLineUtils.getBanner());

                    if (!GlobalConfiguration.SHOULD_RUN.getCurrentValue()) {
                        Scope.getCurrentScope().getUI().sendErrorMessage((
                                String.format(coreBundle.getString("did.not.run.because.param.was.set.to.false"),
                                        GlobalConfiguration.SHOULD_RUN.getKey())));
                        return 0;
                    }

                    if (setupNeeded(main)) {
                        List<String> setupMessages = main.checkSetup();
                        if (!setupMessages.isEmpty()) {
                            main.printHelp(setupMessages, isStandardOutputRequired(main.command) ? System.err : System.out);
                            return 1;
                        }
                    }

                    //
                    // Store the Hub API key for later use
                    //
                    if (StringUtil.isNotEmpty(main.liquibaseHubApiKey)) {
                        System.setProperty(HubConfiguration.LIQUIBASE_HUB_API_KEY.getKey(), main.liquibaseHubApiKey);
                    }

                    //
                    // Store the Hub URL for later use
                    //
                    if (StringUtil.isNotEmpty(main.liquibaseHubUrl)) {
                        System.setProperty(HubConfiguration.LIQUIBASE_HUB_URL.getKey(), main.liquibaseHubUrl);
                    }

                    main.applyDefaults();
                    Map<String, Object> innerScopeObjects = new HashMap<>();
                    innerScopeObjects.put("defaultsFile", main.defaultsFile);
                    innerScopeObjects.put(Scope.Attr.resourceAccessor.name(), new ClassLoaderResourceAccessor(main.configureClassLoader()));
                    Scope.child(innerScopeObjects, () -> {
                        main.doMigration();

                        if (COMMANDS.UPDATE.equals(main.command)) {
                            Scope.getCurrentScope().getUI().sendMessage(coreBundle.getString("update.successful"));
                        } else if (main.command.startsWith(COMMANDS.ROLLBACK)) {
                            Scope.getCurrentScope().getUI().sendMessage(coreBundle.getString("rollback.successful"));
                        } else {
                            Scope.getCurrentScope().getUI().sendMessage(String.format(coreBundle.getString("command.successful"), main.command));
                        }
                    });
                } catch (Throwable e) {
                    String message = e.getMessage();
                    if (e.getCause() != null) {
                        message = e.getCause().getMessage();
                    }
                    if (message == null) {
                        message = coreBundle.getString("unknown.reason");
                    }
                    // At a minimum, log the message.  We don't need to print the stack
                    // trace because the logger already did that upstream.
                    try {
                        if (e.getCause() instanceof ValidationFailedException) {
                            ((ValidationFailedException) e.getCause()).printDescriptiveError(System.out);
                        } else {
                            if (main.outputsLogMessages) {
                                Scope.getCurrentScope().getUI().sendErrorMessage((String.format(coreBundle.getString("unexpected.error"), message)), e);
                            } else {
                                Scope.getCurrentScope().getUI().sendMessage((String.format(coreBundle.getString("unexpected.error"), message)));
                                Scope.getCurrentScope().getUI().sendMessage(coreBundle.getString("for.more.information.use.loglevel.flag"));

                                //send it to the LOG in case we're using logFile
                                Scope.getCurrentScope().getLog(getClass()).severe((String.format(coreBundle.getString("unexpected.error"), message)), e);
                            }
                        }
                    } catch (IllegalFormatException e1) {
                        e1.printStackTrace();
                    }
                    throw new LiquibaseException(String.format(coreBundle.getString("unexpected.error"), message), e);
                }

                if (isHubEnabled(main.command) &&
                        HubConfiguration.LIQUIBASE_HUB_API_KEY.getCurrentValue() != null &&
                        !Scope.getCurrentScope().getSingleton(HubServiceFactory.class).isOnline()) {
                    ui.sendMessage("WARNING: The command " + main.command + " operations were not synced with your Liquibase Hub account because: " + StringUtil.lowerCaseFirst(Scope.getCurrentScope().getSingleton(HubServiceFactory.class).getOfflineReason()));
                }

                return 0;
            }
        });
    }

    private static boolean setupNeeded(Main main) throws CommandLineParsingException {
        if (main.command.toLowerCase().startsWith(COMMANDS.REGISTER_CHANGELOG.toLowerCase()) ||
            main.command.toLowerCase().startsWith(COMMANDS.DEACTIVATE_CHANGELOG.toLowerCase())) {
            return false;
        }
        if (!main.commandParams.contains("--help")) {
            return true;
        }
        return !main.command.toLowerCase().startsWith(COMMANDS.ROLLBACK_ONE_CHANGE_SET.toLowerCase()) &&
                !main.command.toLowerCase().startsWith(COMMANDS.ROLLBACK_ONE_UPDATE.toLowerCase()) &&
                (!main.command.toLowerCase().startsWith(COMMANDS.DIFF.toLowerCase()) || !main.isFormattedDiff());
    }

    protected static void setLogLevel(LogService logService, java.util.logging.Logger rootLogger, java.util.logging.Logger liquibaseLogger, Level level) {
        if (level.intValue() < Level.INFO.intValue()) {
            //limit non-liquibase logging to INFO at a minimum to avoid too much logs
            rootLogger.setLevel(Level.INFO);
        } else {
            rootLogger.setLevel(level);
        }
        liquibaseLogger.setLevel(level);

        for (Handler handler : rootLogger.getHandlers()) {
            handler.setLevel(level);
            handler.setFilter(new SecureLogFilter(logService.getFilter()));
        }
        //
        // Set the Liquibase Hub log level if logging is not OFF
        //
        if (level != Level.OFF) {
            System.setProperty(HubConfiguration.LIQUIBASE_HUB_LOGLEVEL.getKey(), level.toString());
        }
    }

    private static Level parseLogLevel(String logLevelName, ConsoleUIService ui) {
        logLevelName = logLevelName.toUpperCase();
        Level logLevel;
        if (logLevelName.equals("DEBUG")) {
            logLevel = Level.FINE;
        } else if (logLevelName.equals("WARN")) {
            logLevel = Level.WARNING;
        } else if (logLevelName.equals("ERROR")) {
            logLevel = Level.SEVERE;
        } else {
            try {
                logLevel = Level.parse(logLevelName);
            } catch (IllegalArgumentException e) {
                ui.sendErrorMessage("Unknown log level " + logLevelName);
                logLevel = Level.OFF;
            }
        }
        return logLevel;
    }

    /**
     * Warns the user that some logging was suppressed because the --logLevel command line switch was not set high
     * enough
     *
     * @param outputLoggingEnabled if a warning should be printed
     * @return the warning message (if outputLoggingEnabled==true), an empty String otherwise
     */
    private static String generateLogLevelWarningMessage(boolean outputLoggingEnabled) {
        if (outputLoggingEnabled) {
            return "";
        } else {
            return "\n\n" + coreBundle.getString("for.more.information.use.loglevel.flag");
        }
    }

    /**
     * Splits a String of the form "key=value" into the respective parts.
     *
     * @param arg The String expression to split
     * @return An array of exactly 2 entries
     * @throws CommandLineParsingException if the string cannot be split into exactly 2 parts
     */
    // What the number 2 stands for is obvious from the context
    @SuppressWarnings("squid:S109")
    private static String[] splitArg(String arg) throws CommandLineParsingException {
        String[] splitArg = arg.split("=", 2);
        if (splitArg.length < 2) {
            throw new CommandLineParsingException(
                    String.format(coreBundle.getString("could.not.parse.expression"), arg)
            );
        }

        splitArg[0] = splitArg[0].replaceFirst("--", "");
        return splitArg;
    }

    /**
     * Returns true if the given command is Hub-enabled
     *
     * @param command the command to check
     * @return true if this command has Hub integration false if not
     */
    private static boolean isHubEnabled(String command) {
        return COMMANDS.CHANGELOG_SYNC_SQL.equalsIgnoreCase(command)
                || COMMANDS.UPDATE_COUNT.equalsIgnoreCase(command)
                || COMMANDS.UPDATE_TO_TAG.equalsIgnoreCase(command)
                || COMMANDS.UPDATE.equalsIgnoreCase(command)
                || COMMANDS.ROLLBACK.equalsIgnoreCase(command)
                || COMMANDS.ROLLBACK_TO_DATE.equalsIgnoreCase(command)
                || COMMANDS.ROLLBACK_COUNT.equalsIgnoreCase(command)
                || COMMANDS.ROLLBACK_ONE_CHANGE_SET.equalsIgnoreCase(command)
                || COMMANDS.ROLLBACK_ONE_UPDATE.equalsIgnoreCase(command)
                || COMMANDS.DROP_ALL.equalsIgnoreCase(command);
    }

    /**
     * Returns true if the given command requires stdout
     *
     * @param command the command to check
     * @return true if stdout needs for a command, false if not
     */
    private static boolean isStandardOutputRequired(String command) {
        return COMMANDS.SNAPSHOT.equalsIgnoreCase(command)
                || COMMANDS.SNAPSHOT_REFERENCE.equalsIgnoreCase(command)
                || COMMANDS.CHANGELOG_SYNC_SQL.equalsIgnoreCase(command)
                || COMMANDS.CHANGELOG_SYNC_TO_TAG_SQL.equalsIgnoreCase(command)
                || COMMANDS.MARK_NEXT_CHANGESET_RAN_SQL.equalsIgnoreCase(command)
                || COMMANDS.UPDATE_COUNT_SQL.equalsIgnoreCase(command)
                || COMMANDS.UPDATE_TO_TAG_SQL.equalsIgnoreCase(command)
                || COMMANDS.UPDATE_SQL.equalsIgnoreCase(command)
                || COMMANDS.ROLLBACK_SQL.equalsIgnoreCase(command)
                || COMMANDS.ROLLBACK_TO_DATE_SQL.equalsIgnoreCase(command)
                || COMMANDS.ROLLBACK_COUNT_SQL.equalsIgnoreCase(command)
                || COMMANDS.FUTURE_ROLLBACK_SQL.equalsIgnoreCase(command)
                || COMMANDS.FUTURE_ROLLBACK_COUNT_SQL.equalsIgnoreCase(command)
                || COMMANDS.FUTURE_ROLLBACK_FROM_TAG_SQL.equalsIgnoreCase(command);
    }

    /**
     * Returns true if the parameter --changeLogFile is requited for a given command
     *
     * @param command the command to test
     * @return true if a ChangeLog is required, false if not.
     */
    private static boolean isChangeLogRequired(String command) {
        return command.toLowerCase().startsWith(COMMANDS.UPDATE)
                || (command.toLowerCase().startsWith(COMMANDS.ROLLBACK) &&
                (!command.equalsIgnoreCase(COMMANDS.ROLLBACK_ONE_CHANGE_SET) &&
                        !command.equalsIgnoreCase(COMMANDS.ROLLBACK_ONE_UPDATE)))
                || COMMANDS.REGISTER_CHANGELOG.equalsIgnoreCase(command)
                || COMMANDS.DEACTIVATE_CHANGELOG.equalsIgnoreCase(command)
                || COMMANDS.CALCULATE_CHECKSUM.equalsIgnoreCase(command)
                || COMMANDS.STATUS.equalsIgnoreCase(command)
                || COMMANDS.VALIDATE.equalsIgnoreCase(command)
                || COMMANDS.CHANGELOG_SYNC.equalsIgnoreCase(command)
                || COMMANDS.CHANGELOG_SYNC_SQL.equalsIgnoreCase(command)
                || COMMANDS.CHANGELOG_SYNC_TO_TAG.equalsIgnoreCase(command)
                || COMMANDS.CHANGELOG_SYNC_TO_TAG_SQL.equalsIgnoreCase(command)
                || COMMANDS.GENERATE_CHANGELOG.equalsIgnoreCase(command)
                || COMMANDS.UNEXPECTED_CHANGESETS.equalsIgnoreCase(command)
                || COMMANDS.DIFF_CHANGELOG.equalsIgnoreCase(command)
                || COMMANDS.ROLLBACK_ONE_CHANGE_SET.equalsIgnoreCase(command)
                || COMMANDS.ROLLBACK_ONE_UPDATE.equalsIgnoreCase(command);
    }

    /**
     * Returns true if the given arg is a valid main command of Liquibase.
     *
     * @param arg the String to test
     * @return true if it is a valid main command, false if not
     */
    private static boolean isCommand(String arg) {
        return COMMANDS.MIGRATE.equals(arg)
                || COMMANDS.MIGRATE_SQL.equalsIgnoreCase(arg)
                || COMMANDS.UPDATE.equalsIgnoreCase(arg)
                || COMMANDS.UPDATE_SQL.equalsIgnoreCase(arg)
                || COMMANDS.UPDATE_COUNT.equalsIgnoreCase(arg)
                || COMMANDS.UPDATE_COUNT_SQL.equalsIgnoreCase(arg)
                || COMMANDS.UPDATE_TO_TAG.equalsIgnoreCase(arg)
                || COMMANDS.UPDATE_TO_TAG_SQL.equalsIgnoreCase(arg)
                || COMMANDS.ROLLBACK.equalsIgnoreCase(arg)
                || COMMANDS.ROLLBACK_TO_DATE.equalsIgnoreCase(arg)
                || COMMANDS.ROLLBACK_COUNT.equalsIgnoreCase(arg)
                || COMMANDS.ROLLBACK_SQL.equalsIgnoreCase(arg)
                || COMMANDS.ROLLBACK_TO_DATE_SQL.equalsIgnoreCase(arg)
                || COMMANDS.ROLLBACK_COUNT_SQL.equalsIgnoreCase(arg)
                || COMMANDS.REGISTER_CHANGELOG.equalsIgnoreCase(arg)
                || COMMANDS.DEACTIVATE_CHANGELOG.equalsIgnoreCase(arg)
                || COMMANDS.FUTURE_ROLLBACK_SQL.equalsIgnoreCase(arg)
                || COMMANDS.FUTURE_ROLLBACK_COUNT_SQL.equalsIgnoreCase(arg)
                || COMMANDS.FUTURE_ROLLBACK_TO_TAG_SQL.equalsIgnoreCase(arg)
                || COMMANDS.UPDATE_TESTING_ROLLBACK.equalsIgnoreCase(arg)
                || COMMANDS.TAG.equalsIgnoreCase(arg)
                || COMMANDS.TAG_EXISTS.equalsIgnoreCase(arg)
                || COMMANDS.LIST_LOCKS.equalsIgnoreCase(arg)
                || COMMANDS.HISTORY.equalsIgnoreCase(arg)
                || COMMANDS.DROP_ALL.equalsIgnoreCase(arg)
                || COMMANDS.RELEASE_LOCKS.equalsIgnoreCase(arg)
                || COMMANDS.STATUS.equalsIgnoreCase(arg)
                || COMMANDS.UNEXPECTED_CHANGESETS.equalsIgnoreCase(arg)
                || COMMANDS.VALIDATE.equalsIgnoreCase(arg)
                || COMMANDS.HELP.equalsIgnoreCase(arg)
                || COMMANDS.DIFF.equalsIgnoreCase(arg)
                || COMMANDS.DIFF_CHANGELOG.equalsIgnoreCase(arg)
                || COMMANDS.GENERATE_CHANGELOG.equalsIgnoreCase(arg)
                || COMMANDS.SNAPSHOT.equalsIgnoreCase(arg)
                || COMMANDS.SNAPSHOT_REFERENCE.equalsIgnoreCase(arg)
                || COMMANDS.SYNC_HUB.equalsIgnoreCase(arg)
                || COMMANDS.EXECUTE_SQL.equalsIgnoreCase(arg)
                || COMMANDS.CALCULATE_CHECKSUM.equalsIgnoreCase(arg)
                || COMMANDS.CLEAR_CHECKSUMS.equalsIgnoreCase(arg)
                || COMMANDS.DB_DOC.equalsIgnoreCase(arg)
                || COMMANDS.CHANGELOG_SYNC.equalsIgnoreCase(arg)
                || COMMANDS.CHANGELOG_SYNC_SQL.equalsIgnoreCase(arg)
                || COMMANDS.CHANGELOG_SYNC_TO_TAG.equalsIgnoreCase(arg)
                || COMMANDS.CHANGELOG_SYNC_TO_TAG_SQL.equalsIgnoreCase(arg)
                || COMMANDS.MARK_NEXT_CHANGESET_RAN.equalsIgnoreCase(arg)
                || COMMANDS.MARK_NEXT_CHANGESET_RAN_SQL.equalsIgnoreCase(arg)
                || COMMANDS.ROLLBACK_ONE_CHANGE_SET.equalsIgnoreCase(arg)
                || COMMANDS.ROLLBACK_ONE_CHANGE_SET_SQL.equalsIgnoreCase(arg)
                || COMMANDS.ROLLBACK_ONE_UPDATE.equalsIgnoreCase(arg)
                || COMMANDS.ROLLBACK_ONE_UPDATE_SQL.equalsIgnoreCase(arg);
    }

    /**
     * Returns true if the given main command arg needs no special parameters.
     *
     * @param arg the main command to test
     * @return true if arg is a valid main command and needs no special parameters, false in all other cases
     */
    private static boolean isNoArgCommand(String arg) {
        return COMMANDS.MIGRATE.equals(arg)
                || COMMANDS.MIGRATE_SQL.equalsIgnoreCase(arg)
                || COMMANDS.UPDATE.equalsIgnoreCase(arg)
                || COMMANDS.UPDATE_SQL.equalsIgnoreCase(arg)
                || COMMANDS.FUTURE_ROLLBACK_SQL.equalsIgnoreCase(arg)
                || COMMANDS.UPDATE_TESTING_ROLLBACK.equalsIgnoreCase(arg)
                || COMMANDS.LIST_LOCKS.equalsIgnoreCase(arg)
                || COMMANDS.RELEASE_LOCKS.equalsIgnoreCase(arg)
                || COMMANDS.VALIDATE.equalsIgnoreCase(arg)
                || COMMANDS.HELP.equalsIgnoreCase(arg)
                || COMMANDS.CLEAR_CHECKSUMS.equalsIgnoreCase(arg)
                || COMMANDS.CHANGELOG_SYNC.equalsIgnoreCase(arg)
                || COMMANDS.CHANGELOG_SYNC_SQL.equalsIgnoreCase(arg)
                || COMMANDS.MARK_NEXT_CHANGESET_RAN.equalsIgnoreCase(arg)
                || COMMANDS.MARK_NEXT_CHANGESET_RAN_SQL.equalsIgnoreCase(arg);
    }

    private static void addWarFileClasspathEntries(File classPathFile, List<URL> urls) throws IOException {
        URL jarUrl = new URL("jar:" + classPathFile.toURI().toURL() + "!/WEB-INF/classes/");
        LOG.info("adding '" + jarUrl + "' to classpath");
        urls.add(jarUrl);

        try (
                JarFile warZip = new JarFile(classPathFile)
        ) {
            Enumeration<? extends JarEntry> entries = warZip.entries();
            while (entries.hasMoreElements()) {
                JarEntry entry = entries.nextElement();
                if (entry.getName().startsWith("WEB-INF/lib")
                        && entry.getName().toLowerCase().endsWith(".jar")) {
                    File jar = extract(warZip, entry);
                    URL newUrl = new URL("jar:" + jar.toURI().toURL() + "!/");
                    LOG.info("adding '" + newUrl + "' to classpath");
                    urls.add(newUrl);
                    jar.deleteOnExit();
                }
            }
        }
    }

    /**
     * Extract a single object from a JAR file into a temporary file.
     *
     * @param jar   the JAR file from which we will extract
     * @param entry the object inside the JAR file that to be extracted
     * @return a File object with the temporary file containing the extracted object
     * @throws IOException if an I/O problem occurs
     */
    private static File extract(JarFile jar, JarEntry entry) throws IOException {
        // expand to temp dir and add to list
        File tempFile = File.createTempFile("liquibase.tmp", null);
        // read from jar and write to the tempJar file
        try (
                BufferedInputStream inStream = new BufferedInputStream(jar.getInputStream(entry));
                BufferedOutputStream outStream = new BufferedOutputStream(new FileOutputStream(tempFile))
        ) {
            int status;
            while ((status = inStream.read()) != -1) {
                outStream.write(status);
            }
        }

        return tempFile;
    }

    /**
     * Search for both liquibase.properties (or whatever the name of the current
     * defaultsFile is) and the "local" variant liquibase.local.properties. The contents of the local
     * variant overwrite parameters with the same name in the regular properties file.
     *
     * @throws CommandLineParsingException if an error occurs during parsing
     */
    protected void parseDefaultPropertyFiles() throws CommandLineParsingException {
        File[] potentialPropertyFiles = new File[2];

        potentialPropertyFiles[0] = new File(defaultsFile);
        String localDefaultsPathName = defaultsFile.replaceFirst("(\\.[^\\.]+)$", ".local$1");
        potentialPropertyFiles[1] = new File(localDefaultsPathName);

        for (File potentialPropertyFile : potentialPropertyFiles) {

            try {
                if (potentialPropertyFile.exists()) {
                    parseDefaultPropertyFileFromFile(potentialPropertyFile);
                } else {
                    parseDefaultPropertyFileFromResource(potentialPropertyFile);
                }
            } catch (IOException e) {
                throw new CommandLineParsingException(e);
            }
        }
    }

    /**
     * Open a property file that is embedded as a Java resource and parse it.
     *
     * @param potentialPropertyFile location and file name of the property file
     * @throws IOException                 if the file cannot be opened
     * @throws CommandLineParsingException if an error occurs during parsing
     */
    private void parseDefaultPropertyFileFromResource(File potentialPropertyFile) throws IOException,
            CommandLineParsingException {
        try (InputStream resourceAsStream = getClass().getClassLoader().getResourceAsStream
                (potentialPropertyFile.getAbsolutePath())) {
            if (resourceAsStream != null) {
                parsePropertiesFile(resourceAsStream);
            }
        }
    }

    /**
     * Open a regular property file (not embedded in a resource - use {@link #parseDefaultPropertyFileFromResource}
     * for that) and parse it.
     *
     * @param potentialPropertyFile path and file name to the the property file
     * @throws IOException                 if the file cannot be opened
     * @throws CommandLineParsingException if an error occurs during parsing
     */
    private void parseDefaultPropertyFileFromFile(File potentialPropertyFile) throws IOException,
            CommandLineParsingException {
        try (FileInputStream stream = new FileInputStream(potentialPropertyFile)) {
            parsePropertiesFile(stream);
        }
    }

    /**
     * On windows machines, it splits args on '=' signs.  Put it back like it was.
     */
    protected String[] fixupArgs(String[] args) {
        List<String> fixedArgs = new ArrayList<>();

        for (int i = 0; i < args.length; i++) {
            String arg = args[i];
            if ((arg.startsWith("--") || arg.startsWith("-D")) && !arg.contains("=")) {
                String nextArg = null;
                if ((i + 1) < args.length) {
                    nextArg = args[i + 1];
                }
                if ((nextArg != null) && !nextArg.startsWith("--") && !isCommand(nextArg)) {
                    arg = arg + "=" + nextArg;
                    i++;
                }
            }

            // Sometimes, commas are still escaped as \, at this point, fix it:
            arg = arg.replace("\\,", ",");
            fixedArgs.add(arg);
        }

        return fixedArgs.toArray(new String[fixedArgs.size()]);
    }

    /**
     * After parsing, checks if the given combination of main command and can be executed.
     *
     * @return an empty List if successful, or a list of error messages
     */
    protected List<String> checkSetup() {
        List<String> messages = new ArrayList<>();
        if (command == null) {
            messages.add(coreBundle.getString("command.not.passed"));
        } else if (!isCommand(command)) {
            messages.add(String.format(coreBundle.getString("command.unknown"), command));
        } else {
            if (StringUtil.trimToNull(url) == null) {
                messages.add(String.format(coreBundle.getString("option.required"), "--" + OPTIONS.URL));
            }

            if (isChangeLogRequired(command) && (StringUtil.trimToNull(changeLogFile) == null)) {
                messages.add(String.format(coreBundle.getString("option.required"), "--" + OPTIONS.CHANGELOG_FILE));
            }

            if (isNoArgCommand(command) && !commandParams.isEmpty()) {
                messages.add(coreBundle.getString(ERRORMSG_UNEXPECTED_PARAMETERS) + commandParams);
            } else {
                validateCommandParameters(messages);
            }
        }
        return messages;
    }

    /**
     * Checks for unexpected (unknown) command line parameters and, if any problems are found,
     * returns the list of issues in String form.
     *
     * @param messages an array of Strings to which messages for issues found will be added
     */
    private void checkForUnexpectedCommandParameter(List<String> messages) {
        if (COMMANDS.UPDATE_COUNT.equalsIgnoreCase(command)
                || COMMANDS.UPDATE_COUNT_SQL.equalsIgnoreCase(command)
                || COMMANDS.UPDATE_TO_TAG.equalsIgnoreCase(command)
                || COMMANDS.UPDATE_TO_TAG_SQL.equalsIgnoreCase(command)
                || COMMANDS.CALCULATE_CHECKSUM.equalsIgnoreCase(command)
                || COMMANDS.DB_DOC.equalsIgnoreCase(command)
                || COMMANDS.TAG.equalsIgnoreCase(command)
                || COMMANDS.TAG_EXISTS.equalsIgnoreCase(command)
                || COMMANDS.CHANGELOG_SYNC_TO_TAG.equalsIgnoreCase(command)
                || COMMANDS.CHANGELOG_SYNC_TO_TAG_SQL.equalsIgnoreCase(command)) {

            if ((!commandParams.isEmpty()) && commandParams.iterator().next().startsWith("-")) {
                messages.add(coreBundle.getString(ERRORMSG_UNEXPECTED_PARAMETERS) + commandParams);
            }
        } else if (COMMANDS.STATUS.equalsIgnoreCase(command)
                || COMMANDS.UNEXPECTED_CHANGESETS.equalsIgnoreCase(command)) {
            if ((!commandParams.isEmpty())
                    && !commandParams.iterator().next().equalsIgnoreCase("--" + OPTIONS.VERBOSE)) {
                messages.add(coreBundle.getString(ERRORMSG_UNEXPECTED_PARAMETERS) + commandParams);
            }
        } else if (COMMANDS.DIFF.equalsIgnoreCase(command)
                || COMMANDS.DIFF_CHANGELOG.equalsIgnoreCase(command)) {
            if ((!commandParams.isEmpty())) {
                for (String cmdParm : commandParams) {
                    if (!cmdParm.startsWith("--" + OPTIONS.REFERENCE_USERNAME)
                            && !cmdParm.startsWith("--" + OPTIONS.REFERENCE_PASSWORD)
                            && !cmdParm.startsWith("--" + OPTIONS.REFERENCE_DRIVER)
                            && !cmdParm.startsWith("--" + OPTIONS.REFERENCE_DEFAULT_CATALOG_NAME)
                            && !cmdParm.startsWith("--" + OPTIONS.REFERENCE_DEFAULT_SCHEMA_NAME)
                            && !cmdParm.startsWith("--" + OPTIONS.INCLUDE_SCHEMA)
                            && !cmdParm.startsWith("--" + OPTIONS.INCLUDE_CATALOG)
                            && !cmdParm.startsWith("--" + OPTIONS.INCLUDE_TABLESPACE)
                            && !cmdParm.startsWith("--" + OPTIONS.SCHEMAS)
                            && !cmdParm.startsWith("--" + OPTIONS.OUTPUT_SCHEMAS_AS)
                            && !cmdParm.startsWith("--" + OPTIONS.REFERENCE_SCHEMAS)
                            && !cmdParm.startsWith("--" + OPTIONS.REFERENCE_URL)
                            && !cmdParm.startsWith("--" + OPTIONS.EXCLUDE_OBJECTS)
                            && !cmdParm.startsWith("--" + OPTIONS.INCLUDE_OBJECTS)
                            && !cmdParm.startsWith("--" + OPTIONS.DIFF_TYPES)
                            && !cmdParm.startsWith("--" + OPTIONS.FORMAT)
                            && !cmdParm.startsWith("--" + OPTIONS.HELP)
                            && !cmdParm.startsWith("--" + OPTIONS.SNAPSHOT_FORMAT)) {
                        messages.add(String.format(coreBundle.getString("unexpected.command.parameter"), cmdParm));
                    }
                    if (COMMANDS.DIFF_CHANGELOG.equalsIgnoreCase(command) && cmdParm.startsWith("--" + OPTIONS.FORMAT)) {
                        messages.add(String.format(coreBundle.getString("unexpected.command.parameter"), cmdParm));
                    }
                }
            }
        } else if ((COMMANDS.SNAPSHOT.equalsIgnoreCase(command)
                || COMMANDS.GENERATE_CHANGELOG.equalsIgnoreCase(command))
                && (!commandParams.isEmpty())) {
            for (String cmdParm : commandParams) {
                if (!cmdParm.startsWith("--" + OPTIONS.INCLUDE_SCHEMA)
                        && !cmdParm.startsWith("--" + OPTIONS.INCLUDE_CATALOG)
                        && !cmdParm.startsWith("--" + OPTIONS.INCLUDE_TABLESPACE)
                        && !cmdParm.startsWith("--" + OPTIONS.SCHEMAS)
                        && !cmdParm.startsWith("--" + OPTIONS.SNAPSHOT_FORMAT)
                        && !cmdParm.startsWith("--" + OPTIONS.DATA_OUTPUT_DIRECTORY)
                        && !cmdParm.startsWith("--" + OPTIONS.OUTPUT_SCHEMAS_AS)) {
                    messages.add(String.format(coreBundle.getString("unexpected.command.parameter"), cmdParm));
                }
            }
        } else if (COMMANDS.ROLLBACK_ONE_CHANGE_SET.equalsIgnoreCase(command)) {
            for (String cmdParm : commandParams) {
                if (!cmdParm.startsWith("--" + OPTIONS.CHANGE_SET_ID)
                        && !cmdParm.startsWith("--" + OPTIONS.HELP)
                        && !cmdParm.startsWith("--" + OPTIONS.FORCE)
                        && !cmdParm.startsWith("--" + OPTIONS.CHANGE_SET_PATH)
                        && !cmdParm.startsWith("--" + OPTIONS.CHANGE_SET_AUTHOR)
                        && !cmdParm.startsWith("--" + OPTIONS.ROLLBACK_SCRIPT)) {
                    messages.add(String.format(coreBundle.getString("unexpected.command.parameter"), cmdParm));
                }
            }
        } else if (COMMANDS.ROLLBACK_ONE_CHANGE_SET_SQL.equalsIgnoreCase(command)) {
            for (String cmdParm : commandParams) {
                if (!cmdParm.startsWith("--" + OPTIONS.CHANGE_SET_ID)
                        && !cmdParm.startsWith("--" + OPTIONS.HELP)
                        && !cmdParm.startsWith("--" + OPTIONS.FORCE)
                        && !cmdParm.startsWith("--" + OPTIONS.CHANGE_SET_PATH)
                        && !cmdParm.startsWith("--" + OPTIONS.CHANGE_SET_AUTHOR)
                        && !cmdParm.startsWith("--" + OPTIONS.ROLLBACK_SCRIPT)) {
                    messages.add(String.format(coreBundle.getString("unexpected.command.parameter"), cmdParm));
                }
            }
        } else if (COMMANDS.ROLLBACK_ONE_UPDATE.equalsIgnoreCase(command)) {
            for (String cmdParm : commandParams) {
                if (!cmdParm.startsWith("--" + OPTIONS.DEPLOYMENT_ID)
                        && !cmdParm.startsWith("--" + OPTIONS.HELP)
                        && !cmdParm.startsWith("--" + OPTIONS.FORCE)) {
                    messages.add(String.format(coreBundle.getString("unexpected.command.parameter"), cmdParm));
                }
            }
        } else if (COMMANDS.ROLLBACK_ONE_UPDATE_SQL.equalsIgnoreCase(command)) {
            for (String cmdParm : commandParams) {
                if (!cmdParm.startsWith("--" + OPTIONS.DEPLOYMENT_ID)
                        && !cmdParm.startsWith("--" + OPTIONS.HELP)
                        && !cmdParm.startsWith("--" + OPTIONS.FORCE)) {
                    messages.add(String.format(coreBundle.getString("unexpected.command.parameter"), cmdParm));
                }
            }
        }
    }

    /**
     * Checks the command line for correctness and reports on unexpected, missing and/or malformed parameters.
     *
     * @param messages an array of Strings to which messages for issues found will be added
     */
    private void validateCommandParameters(final List<String> messages) {
        checkForUnexpectedCommandParameter(messages);
        checkForMissingCommandParameters(messages);
        checkForMalformedCommandParameters(messages);
    }

    /**
     * Checks for missing command line parameters and, if any problems are found,
     * returns the list of issues in String form.
     *
     * @param messages an array of Strings to which messages for issues found will be added
     */
    private void checkForMissingCommandParameters(final List<String> messages) {
        if ((commandParams.isEmpty() || commandParams.iterator().next().startsWith("-"))
                && (COMMANDS.CALCULATE_CHECKSUM.equalsIgnoreCase(command))) {
            messages.add(coreBundle.getString("changeset.identifier.missing"));
        }
    }

    /**
     * Checks for incorrectly written command line parameters and, if any problems are found,
     * returns the list of issues in String form.
     *
     * @param messages an array of Strings to which messages for issues found will be added
     */
    private void checkForMalformedCommandParameters(final List<String> messages) {
        if (commandParams.isEmpty()) {
            return;
        }

        final int CHANGESET_MINIMUM_IDENTIFIER_PARTS = 3;

        if (COMMANDS.CALCULATE_CHECKSUM.equalsIgnoreCase(command)) {
            for (final String param : commandParams) {
                if ((param != null) && !param.startsWith("-")) {
                    final String[] parts = param.split("::");
                    if (parts.length < CHANGESET_MINIMUM_IDENTIFIER_PARTS) {
                        messages.add(coreBundle.getString("changeset.identifier.must.have.form.filepath.id.author"));
                        break;
                    }
                }
            }
        } else if (COMMANDS.DIFF_CHANGELOG.equalsIgnoreCase(command) && (diffTypes != null) && diffTypes.toLowerCase
                ().contains("data")) {
            messages.add(String.format(coreBundle.getString("including.data.diffchangelog.has.no.effect"),
                    OPTIONS.DIFF_TYPES, COMMANDS.GENERATE_CHANGELOG
            ));
        }
    }

    /**
     * Reads various execution parameters from an InputStream and sets our internal state according to the values
     * found.
     *
     * @param propertiesInputStream an InputStream from a Java properties file
     * @throws IOException                 if there is a problem reading the InputStream
     * @throws CommandLineParsingException if an invalid property is encountered
     */
    protected void parsePropertiesFile(InputStream propertiesInputStream) throws IOException,
            CommandLineParsingException {
        final IntegrationDetails integrationDetails = Scope.getCurrentScope().get("integrationDetails", IntegrationDetails.class);

        Properties props = new Properties();
        props.load(propertiesInputStream);
        if (props.containsKey("strict")) {
            strict = Boolean.valueOf(props.getProperty("strict"));
        }

        //
        // Load property values into
        //   changeLogParameters
        //   ConfigurationContainer
        //   local member variable
        //
        for (Map.Entry entry : props.entrySet()) {
            String entryValue = null;
            if (entry.getValue() != null) {
                entryValue = String.valueOf(entry.getValue());
            }
            if (integrationDetails != null) {
                integrationDetails.setParameter("defaultsFile__" + String.valueOf(entry.getKey()), entryValue);
            }

            try {
                if ("promptOnNonLocalDatabase".equals(entry.getKey())) {
                    continue;
                }
                if (((String) entry.getKey()).startsWith("parameter.")) {
                    changeLogParameters.put(((String) entry.getKey()).replaceFirst("^parameter.", ""), entry.getValue());
                } else if (((String) entry.getKey()).contains(".")) {
                    if (Scope.getCurrentScope().getSingleton(LiquibaseConfiguration.class).getRegisteredDefinition((String) entry.getKey()) == null) {
                        if (strict) {
                            throw new CommandLineParsingException(
                                    String.format(coreBundle.getString("parameter.unknown"), entry.getKey())
                            );
                        } else {
                            Scope.getCurrentScope().getLog(getClass()).warning(
                                    String.format(coreBundle.getString("parameter.ignored"), entry.getKey())
                            );
                        }
                    }
                    if (System.getProperty((String) entry.getKey()) == null) {
                        System.setProperty((String) entry.getKey(), (String) entry.getValue());
                    }
                } else {
                    Field field = getDeclaredField((String) entry.getKey());
                    Object currentValue = field.get(this);

                    if (currentValue == null) {
                        String value = entry.getValue().toString().trim();
                        if (field.getType().equals(Boolean.class)) {
                            field.set(this, Boolean.valueOf(value));
                        } else {
                            field.set(this, value);
                        }
                    }
                }
            } catch (NoSuchFieldException ignored) {
                if (strict) {
                    throw new CommandLineParsingException(
                            String.format(coreBundle.getString("parameter.unknown"), entry.getKey())
                    );
                } else {
                    Scope.getCurrentScope().getLog(getClass()).warning(
                            String.format(coreBundle.getString("parameter.ignored"), entry.getKey())
                    );
                }
            } catch (IllegalAccessException e) {
                throw new UnexpectedLiquibaseException(
                        String.format(coreBundle.getString("parameter.unknown"), entry.getKey())
                );
            }
        }
    }

    /**
     * If any errors have been found, print the list of errors first, then print the command line help text.
     *
     * @param errorMessages List of error messages
     * @param stream        the output stream to write the text to
     */
    protected void printHelp(List<String> errorMessages, PrintStream stream) {
        stream.println(coreBundle.getString("errors"));
        for (String message : errorMessages) {
            stream.println("  " + message);
        }
        stream.println();
    }

    /**
     * Print instructions on how to use this program from the command line.
     *
     * @param stream the output stream to write the help text to
     */
    protected void printHelp(PrintStream stream) {
        this.logLevel = Level.WARNING.toString();

        String helpText = commandLineHelpBundle.getString("commandline-helptext");
        stream.println(helpText);
    }

    /**
     * Check the string for known characters which cannot be handled
     *
     * @param arg Input parameter to check
     * @return int             A CodePointCheck object, or null to indicate all good
     */
    protected static CodePointCheck checkArg(String arg) {
        char[] chars = arg.toCharArray();
        for (int i = 0; i < chars.length; i++) {
            for (int j = 0; j < suspiciousCodePoints.length; j++) {
                if (suspiciousCodePoints[j] == chars[i]) {
                    CodePointCheck codePointCheck = new CodePointCheck();
                    codePointCheck.position = i;
                    codePointCheck.ch = chars[i];
                    return codePointCheck;
                }
            }
        }
        return null;
    }

    /**
     * Parses the command line options. If an invalid argument is given, a CommandLineParsingException is thrown.
     *
     * @param paramArgs the arguments to parse
     * @throws CommandLineParsingException thrown if an invalid argument is passed
     */
    protected void parseOptions(String[] paramArgs) throws CommandLineParsingException {
        String[] args = fixupArgs(paramArgs);

        boolean seenCommand = false;
        for (String arg : args) {

            if (isCommand(arg)) {
                this.command = arg;
                if (this.command.equalsIgnoreCase(COMMANDS.MIGRATE)) {
                    this.command = COMMANDS.UPDATE;
                } else if (this.command.equalsIgnoreCase(COMMANDS.MIGRATE_SQL)) {
                    this.command = COMMANDS.UPDATE_SQL;
                }
                seenCommand = true;
            } else if (seenCommand) {
                // ChangeLog parameter:
                if (arg.startsWith("-D")) {
                    String[] splitArg = splitArg(arg);

                    String attributeName = splitArg[0].replaceFirst("^-D", "");
                    String value = splitArg[1];

                    changeLogParameters.put(attributeName, value);
                } else {
                    commandParams.add(arg);
                    if (arg.startsWith("--")) {
                        parseOptionArgument(arg, true);
                    }
                }
            } else if (arg.startsWith("--")) {
                parseOptionArgument(arg, false);
            } else {
                throw new CommandLineParsingException(
                        String.format(coreBundle.getString("unexpected.value"), arg));
            }
        }

        // Now apply default values from the default property files. We waited with this until this point
        // since command line parameters might have changed the location where we will look for them.
        parseDefaultPropertyFiles();
    }

    /**
     * Parses an option ("--someOption") from the command line
     *
     * @param arg the option to parse (including the "--")
     * @throws CommandLineParsingException if a problem occurs
     */
    private void parseOptionArgument(String arg, boolean okIfNotAField) throws CommandLineParsingException {
        final String PROMPT_FOR_VALUE = "PROMPT";

        if (arg.toLowerCase().startsWith("--" + OPTIONS.VERBOSE) ||
                arg.toLowerCase().startsWith("--" + OPTIONS.HELP)) {
            return;
        }

        if (arg.toLowerCase().equals("--" + OPTIONS.FORCE) || arg.toLowerCase().equals("--" + OPTIONS.HELP)) {
            arg = arg + "=true";
        }

        String[] splitArg = splitArg(arg);

        String attributeName = splitArg[0];
        String value = splitArg[1];

        if (PROMPT_FOR_VALUE.equalsIgnoreCase(StringUtil.trimToEmpty(value))) {
            Console c = System.console();
            if (c == null) {
                throw new CommandLineParsingException(
                        String.format(MessageFormat.format(coreBundle.getString(
                                "cannot.prompt.for.the.value.no.console"), attributeName))
                );
            }
            //Prompt for value
            if (attributeName.toLowerCase().contains("password")) {
                value = new String(c.readPassword(attributeName + ": "));
            } else {
                value = c.readLine(attributeName + ": ");
            }
        }

        try {
            Field field = getDeclaredField(attributeName); //getClass().getDeclaredField(attributeName);
            if (field.getType().equals(Boolean.class)) {
                field.set(this, Boolean.valueOf(value));
            } else {
                field.set(this, value);
            }
        } catch (IllegalAccessException | NoSuchFieldException e) {
            if (!okIfNotAField) {
                throw new CommandLineParsingException(
                        String.format(coreBundle.getString("option.unknown"), attributeName)
                );
            }
        }
    }

    private Field getDeclaredField(String attributeName) throws NoSuchFieldException {
        Field[] fields = getClass().getDeclaredFields();
        for (Field field : fields) {
            if (field.getName().equalsIgnoreCase(attributeName)) {
                return field;
            }
        }
        throw new NoSuchFieldException();
    }

    @SuppressWarnings("HardCodedStringLiteral")
    /**
     * Set (hopefully) sensible defaults for command line parameters
     */
    protected void applyDefaults() {
        if (this.promptForNonLocalDatabase == null) {
            this.promptForNonLocalDatabase = Boolean.FALSE;
        }
        if (this.logLevel == null) {
            this.logLevel = "off";
        }
        if (this.includeSystemClasspath == null) {
            this.includeSystemClasspath = Boolean.TRUE;
        }

        if (this.outputDefaultCatalog == null) {
            this.outputDefaultCatalog = "true";
        }
        if (this.outputDefaultSchema == null) {
            this.outputDefaultSchema = "true";
        }
        if (this.defaultsFile == null) {
            this.defaultsFile = "liquibase.properties";
        }
        if (this.includeSchema == null) {
            this.includeSchema = false;
        }
        if (this.includeCatalog == null) {
            this.includeCatalog = false;
        }
        if (this.includeTablespace == null) {
            this.includeTablespace = false;
        }

    }

    protected ClassLoader configureClassLoader() throws CommandLineParsingException {
        final List<URL> urls = new ArrayList<>();
        if (this.classpath != null) {
            String[] classpathSoFar;
            if (isWindows()) {
                classpathSoFar = this.classpath.split(";");
            } else {
                classpathSoFar = this.classpath.split(":");
            }

            for (String classpathEntry : classpathSoFar) {
                File classPathFile = new File(classpathEntry);
                if (!classPathFile.exists()) {
                    throw new CommandLineParsingException(
                            String.format(coreBundle.getString("does.not.exist"), classPathFile.getAbsolutePath()));
                }

                if (classpathEntry.endsWith(FILE_SUFFIXES.WAR_FILE_SUFFIX)) {
                    try {
                        addWarFileClasspathEntries(classPathFile, urls);
                    } catch (IOException e) {
                        throw new CommandLineParsingException(e);
                    }
                } else if (classpathEntry.endsWith(FILE_SUFFIXES.FILE_SUFFIX_EAR)) {
                    try (JarFile earZip = new JarFile(classPathFile)) {
                        Enumeration<? extends JarEntry> entries = earZip.entries();
                        while (entries.hasMoreElements()) {
                            JarEntry entry = entries.nextElement();
                            if (entry.getName().toLowerCase().endsWith(".jar")) {
                                File jar = extract(earZip, entry);
                                URL newUrl = new URL("jar:" + jar.toURI().toURL() + "!/");
                                urls.add(newUrl);
                                LOG.fine(String.format(coreBundle.getString("adding.to.classpath"), newUrl));
                                jar.deleteOnExit();
                            } else if (entry.getName().toLowerCase().endsWith("war")) {
                                File warFile = extract(earZip, entry);
                                addWarFileClasspathEntries(warFile, urls);
                            }
                        }
                    } catch (IOException e) {
                        throw new CommandLineParsingException(e);
                    }

                } else {
                    URL newUrl = null;
                    try {
                        newUrl = new File(classpathEntry).toURI().toURL();
                    } catch (MalformedURLException e) {
                        throw new CommandLineParsingException(e);
                    }
                    LOG.fine(String.format(coreBundle.getString("adding.to.classpath"), newUrl));
                    urls.add(newUrl);
                }
            }
        }
        if (includeSystemClasspath) {
            classLoader = AccessController.doPrivileged(new PrivilegedAction<URLClassLoader>() {
                @Override
                public URLClassLoader run() {
                    return new URLClassLoader(urls.toArray(new URL[urls.size()]), Thread.currentThread()
                            .getContextClassLoader());
                }
            });

        } else {
            classLoader = AccessController.doPrivileged(new PrivilegedAction<URLClassLoader>() {
                @Override
                public URLClassLoader run() {
                    return new URLClassLoader(urls.toArray(new URL[urls.size()]), null);
                }
            });
        }

        Thread.currentThread().setContextClassLoader(classLoader);

        return classLoader;
    }


    /**
     * Do the actual database migration, i.e. apply the ChangeSets.
     *
     * @throws Exception
     */
    protected void doMigration() throws Exception {
        if (COMMANDS.HELP.equalsIgnoreCase(command)) {
            printHelp(System.err);
            return;
        }

        //
        // Log setting for Hub properties
        //
        if (StringUtil.isNotEmpty(HubConfiguration.LIQUIBASE_HUB_API_KEY.getCurrentValue())) {
            LOG.fine("Liquibase Hub API Key:  " + HubConfiguration.LIQUIBASE_HUB_API_KEY.getCurrentValueObfuscated());
        }
        if (StringUtil.isNotEmpty(HubConfiguration.LIQUIBASE_HUB_URL.getCurrentValue())) {
            LOG.fine("Liquibase Hub URL:      " + HubConfiguration.LIQUIBASE_HUB_URL.getCurrentValue());
        }
        if (StringUtil.isNotEmpty(HubConfiguration.LIQUIBASE_HUB_MODE.getCurrentValue())) {
            LOG.fine("Liquibase Hub Mode:     " + HubConfiguration.LIQUIBASE_HUB_MODE.getCurrentValue());
        }

        //
        // Check for a valid license to run PRO commands
        //
        String formatValue = getCommandParam(OPTIONS.FORMAT, null);
        if (isLicenseableCommand(formatValue)) {
            if (isFormattedDiff()) {
                if (formatValue != null && !formatValue.equalsIgnoreCase("json")) {
                    String messageString =
                            "\nWARNING: The diff command optional Pro parameter '--format' " +
                                    "currently supports only 'TXT' or 'JSON' as values.  (Blank defaults to 'TXT')";
                    throw new LiquibaseException(String.format(messageString));
                }
            }
            if (!commandParams.contains("--help") && !liquibaseProLicenseValid) {
                String warningAboutCommand = command;
                if (command.equalsIgnoreCase(COMMANDS.DIFF) && formatValue != null && !formatValue.isEmpty()) {
                    warningAboutCommand = "diff --format=" + formatValue;
                }
                String messageString = String.format(coreBundle.getString("no.pro.license.found"), warningAboutCommand);
                throw new LiquibaseException(messageString);
            }
        }

        try {
//            if (null != logFile) {
//                Scope.getCurrentScope().getLog(getClass()).setLogLevel(logLevel, logFile);
//            } else {
//                Scope.getCurrentScope().getLog(getClass()).setLogLevel(logLevel);
//            }
        } catch (IllegalArgumentException e) {
            throw new CommandLineParsingException(e.getMessage(), e);
        }

        CompositeResourceAccessor fileOpener = new CompositeResourceAccessor(
                new FileSystemResourceAccessor(Paths.get(".").toAbsolutePath().toFile()),
                new CommandLineResourceAccessor(classLoader)
        );

        Database database = null;
        if (dbConnectionNeeded(command) && this.url != null) {
            database = CommandLineUtils.createDatabaseObject(fileOpener, this.url,
                    this.username, this.password, this.driver, this.defaultCatalogName, this.defaultSchemaName,
                    Boolean.parseBoolean(outputDefaultCatalog), Boolean.parseBoolean(outputDefaultSchema),
                    this.databaseClass, this.driverPropertiesFile, this.propertyProviderClass,
                    this.liquibaseCatalogName, this.liquibaseSchemaName, this.databaseChangeLogTableName,
                    this.databaseChangeLogLockTableName);
            database.setLiquibaseTablespaceName(this.databaseChangeLogTablespaceName);
        }

        try {
            if ((excludeObjects != null) && (includeObjects != null)) {
                throw new UnexpectedLiquibaseException(
                        String.format(coreBundle.getString("cannot.specify.both"),
                                OPTIONS.EXCLUDE_OBJECTS, OPTIONS.INCLUDE_OBJECTS));
            }

            //
            // Set the global configuration option based on presence of the dataOutputDirectory
            //
            boolean b = dataOutputDirectory != null;
            System.setProperty(GlobalConfiguration.SHOULD_SNAPSHOT_DATA.getKey(), String.valueOf(b));

            ObjectChangeFilter objectChangeFilter = null;
            CompareControl.ComputedSchemas computedSchemas = CompareControl.computeSchemas(
                    schemas,
                    referenceSchemas,
                    outputSchemasAs,
                    defaultCatalogName, defaultSchemaName,
                    referenceDefaultCatalogName, referenceDefaultSchemaName,
                    database);

            CompareControl.SchemaComparison[] finalSchemaComparisons = computedSchemas.finalSchemaComparisons;
            DiffOutputControl diffOutputControl = new DiffOutputControl(
                    includeCatalog, includeSchema, includeTablespace, finalSchemaComparisons);

            if (excludeObjects != null) {
                objectChangeFilter = new StandardObjectChangeFilter(StandardObjectChangeFilter.FilterType.EXCLUDE,
                        excludeObjects);
                diffOutputControl.setObjectChangeFilter(objectChangeFilter);
            }

            if (includeObjects != null) {
                objectChangeFilter = new StandardObjectChangeFilter(StandardObjectChangeFilter.FilterType.INCLUDE,
                        includeObjects);
                diffOutputControl.setObjectChangeFilter(objectChangeFilter);
            }

            for (CompareControl.SchemaComparison schema : finalSchemaComparisons) {
                diffOutputControl.addIncludedSchema(schema.getReferenceSchema());
                diffOutputControl.addIncludedSchema(schema.getComparisonSchema());
            }

            if (COMMANDS.DIFF.equalsIgnoreCase(command)) {
                if (commandParams.contains("--help")) {
                    System.out.println("liquibase diff" +
                            "\n" +
                            "          Outputs a description of differences.  If you have a Liquibase Pro key, you can output the differences as JSON using the --format=JSON option\n");
                    System.exit(0);
                }
                if (isFormattedDiff()) {
                    CommandScope liquibaseCommand = new CommandScope(COMMANDS.FORMATTED_DIFF);

                    CommandScope diffCommand = CommandLineUtils.createDiffCommand(
                            createReferenceDatabaseFromCommandParams(commandParams, fileOpener),
                            database,
                            StringUtil.trimToNull(diffTypes), finalSchemaComparisons, objectChangeFilter, new PrintStream(getOutputStream()));

                    liquibaseCommand.addArgumentValue("format", getCommandParam(OPTIONS.FORMAT, "JSON"));
                    liquibaseCommand.addArgumentValue("diffCommand", "JSON");

                    liquibaseCommand.execute();
                } else {
                    CommandLineUtils.doDiff(
                            createReferenceDatabaseFromCommandParams(commandParams, fileOpener),
                            database,
                            StringUtil.trimToNull(diffTypes), finalSchemaComparisons, objectChangeFilter, new PrintStream(getOutputStream()));
                }
                return;
            } else if (COMMANDS.DIFF_CHANGELOG.equalsIgnoreCase(command)) {
                CommandLineUtils.doDiffToChangeLog(changeLogFile,
                        createReferenceDatabaseFromCommandParams(commandParams, fileOpener),
                        database,
                        diffOutputControl, objectChangeFilter, StringUtil.trimToNull(diffTypes), finalSchemaComparisons
                );
                return;
            } else if (COMMANDS.GENERATE_CHANGELOG.equalsIgnoreCase(command)) {
                String currentChangeLogFile = this.changeLogFile;
                if (currentChangeLogFile == null) {
                    //will output to stdout:
                    currentChangeLogFile = "";
                }

                File file = new File(currentChangeLogFile);
                if (file.exists() && (!Boolean.parseBoolean(overwriteOutputFile))) {
                    throw new LiquibaseException(
                            String.format(coreBundle.getString("changelogfile.already.exists"), currentChangeLogFile));
                } else {
                    try {
                        if (!file.delete()) {
                            // Nothing needs to be done
                        }
                    } catch (SecurityException e) {
                        throw new LiquibaseException(
                                String.format(coreBundle.getString("attempt.to.delete.the.file.failed.cannot.continue"),
                                        currentChangeLogFile
                                ), e
                        );
                    }
                }

                CatalogAndSchema[] finalTargetSchemas = computedSchemas.finalTargetSchemas;
                CommandLineUtils.doGenerateChangeLog(currentChangeLogFile, database, finalTargetSchemas,
                        StringUtil.trimToNull(diffTypes), StringUtil.trimToNull(changeSetAuthor),
                        StringUtil.trimToNull(changeSetContext), StringUtil.trimToNull(dataOutputDirectory),
                        diffOutputControl);
                return;
            } else if (COMMANDS.SNAPSHOT.equalsIgnoreCase(command)) {
                CommandScope snapshotCommand = new CommandScope(COMMANDS.SNAPSHOT);
                snapshotCommand.addArgumentValues(
                        SnapshotCommand.DATABASE_ARG.of(database),
                        SnapshotCommand.SCHEMAS_ARG.of(SnapshotCommand.parseSchemas(database, getSchemaParams(database))),
                        SnapshotCommand.SERIALIZER_FORMAT_ARG.of(getCommandParam(OPTIONS.SNAPSHOT_FORMAT, null))
                );


                snapshotCommand.execute();

                Writer outputWriter = getOutputWriter();
                String result = SnapshotCommand.printSnapshot(snapshotCommand);
                outputWriter.write(result);
                outputWriter.flush();
                outputWriter.close();
                return;
            } else if (COMMANDS.EXECUTE_SQL.equalsIgnoreCase(command)) {
                CommandScope executeSqlCommand = new CommandScope(COMMANDS.EXECUTE_SQL)
                        .addArgumentValues(
                                ExecuteSqlCommand.DATABASE_ARG.of(database),
                                ExecuteSqlCommand.SQL_ARG.of(getCommandParam("sql", null)),
                                ExecuteSqlCommand.SQLFILE_ARG.of(getCommandParam("sqlFile", null)),
                                ExecuteSqlCommand.DELIMTER_ARG.of(getCommandParam("delimiter", ";"))
                        );

                return;
            } else if (COMMANDS.SNAPSHOT_REFERENCE.equalsIgnoreCase(command)) {
                CommandScope snapshotCommand = new CommandScope(COMMANDS.SNAPSHOT);
                Database referenceDatabase = createReferenceDatabaseFromCommandParams(commandParams, fileOpener);
                snapshotCommand.addArgumentValues(
                        SnapshotCommand.DATABASE_ARG.of(referenceDatabase),
                        SnapshotCommand.SCHEMAS_ARG.of(SnapshotCommand.parseSchemas(database, getSchemaParams(database))),
                        SnapshotCommand.SERIALIZER_FORMAT_ARG.of(getCommandParam(OPTIONS.SNAPSHOT_FORMAT, null))
                );

                Writer outputWriter = getOutputWriter();
                outputWriter.write(SnapshotCommand.printSnapshot(snapshotCommand));
                outputWriter.flush();
                outputWriter.close();

                return;
            }

            Liquibase liquibase = new Liquibase(changeLogFile, fileOpener, database);
            try {
                if (hubConnectionId != null) {
                    try {
                        liquibase.setHubConnectionId(UUID.fromString(hubConnectionId));
                    } catch (IllegalArgumentException e) {
                        throw new LiquibaseException("The command '" + command + "' failed because parameter 'hubConnectionId' has invalid value '" + hubConnectionId + "' Learn more at https://hub.liquibase.com");
                    }
                }
            } catch (IllegalArgumentException e) {
                throw new LiquibaseException("Unexpected hubConnectionId format: " + hubConnectionId, e);
            }
            ChangeExecListener listener = ChangeExecListenerUtils.getChangeExecListener(
                    liquibase.getDatabase(), liquibase.getResourceAccessor(),
                    changeExecListenerClass, changeExecListenerPropertiesFile);
            liquibase.setChangeExecListener(listener);

            if (database != null) {
                database.setCurrentDateTimeFunction(currentDateTimeFunction);
            }
            for (Map.Entry<String, Object> entry : changeLogParameters.entrySet()) {
                liquibase.setChangeLogParameter(entry.getKey(), entry.getValue());
            }

            if (COMMANDS.LIST_LOCKS.equalsIgnoreCase(command)) {
                liquibase.reportLocks(System.err);
                return;
            } else if (COMMANDS.RELEASE_LOCKS.equalsIgnoreCase(command)) {
                LockService lockService = LockServiceFactory.getInstance().getLockService(database);
                lockService.forceReleaseLock();
                Scope.getCurrentScope().getUI().sendMessage(String.format(
                        coreBundle.getString("successfully.released.database.change.log.locks"),
                        liquibase.getDatabase().getConnection().getConnectionUserName() +
                                "@" + liquibase.getDatabase().getConnection().getURL()
                        )
                );
                return;
            } else if (COMMANDS.TAG.equalsIgnoreCase(command)) {
                liquibase.tag(getCommandArgument());
                Scope.getCurrentScope().getUI().sendMessage(String.format(
                        coreBundle.getString("successfully.tagged"), liquibase.getDatabase()
                                .getConnection().getConnectionUserName() + "@" +
                                liquibase.getDatabase().getConnection().getURL()
                        )
                );
                return;
            } else if (COMMANDS.TAG_EXISTS.equalsIgnoreCase(command)) {
                String tag = commandParams.iterator().next();
                boolean exists = liquibase.tagExists(tag);
                if (exists) {
                    Scope.getCurrentScope().getUI().sendMessage(String.format(coreBundle.getString("tag.exists"), tag,
                            liquibase.getDatabase().getConnection().getConnectionUserName() + "@" +
                                    liquibase.getDatabase().getConnection().getURL()
                            )
                    );
                } else {
                    Scope.getCurrentScope().getUI().sendMessage(String.format(coreBundle.getString("tag.does.not.exist"), tag,
                            liquibase.getDatabase().getConnection().getConnectionUserName() + "@" +
                                    liquibase.getDatabase().getConnection().getURL()
                            )
                    );
                }
                return;
            } else if (COMMANDS.ROLLBACK_ONE_CHANGE_SET.equals(command)) {
                Map<String, Object> argsMap = new HashMap<>();
                loadChangeSetInfoToMap(argsMap);
                CommandScope liquibaseCommand = new CommandScope(COMMANDS.ROLLBACK_ONE_CHANGE_SET);
                for (Map.Entry<String, Object> entry : argsMap.entrySet()) {
                    liquibaseCommand.addArgumentValue(entry.getKey(), entry.getValue());
                }

                liquibaseCommand.execute();
                return;
            } else if (COMMANDS.ROLLBACK_ONE_CHANGE_SET_SQL.equals(command)) {
                Writer outputWriter = getOutputWriter();
                Map<String, Object> argsMap = new HashMap<>();
                loadChangeSetInfoToMap(argsMap);
                argsMap.put("outputWriter", outputWriter);
                argsMap.put("force", true);
                CommandScope liquibaseCommand = createLiquibaseCommand(database, liquibase, COMMANDS.ROLLBACK_ONE_CHANGE_SET, argsMap);
                liquibaseCommand.execute();
                outputWriter.flush();
                outputWriter.close();
                return;
            } else if (COMMANDS.ROLLBACK_ONE_UPDATE.equals(command)) {
                Map<String, Object> argsMap = new HashMap<>();
                argsMap.put("deploymentId", getCommandParam(OPTIONS.DEPLOYMENT_ID, null));
                CommandScope liquibaseCommand = createLiquibaseCommand(database, liquibase, COMMANDS.ROLLBACK_ONE_UPDATE, argsMap);
                liquibaseCommand.execute();
                return;
            } else if (COMMANDS.ROLLBACK_ONE_UPDATE_SQL.equals(command)) {
                Writer outputWriter = getOutputWriter();
                Map<String, Object> argsMap = new HashMap<>();
                argsMap.put("deploymentId", getCommandParam(OPTIONS.DEPLOYMENT_ID, null));
                argsMap.put("outputWriter", outputWriter);
                argsMap.put("force", true);
                CommandScope liquibaseCommand = createLiquibaseCommand(database, liquibase, COMMANDS.ROLLBACK_ONE_UPDATE, argsMap);
                liquibaseCommand.execute();
                outputWriter.flush();
                outputWriter.close();
                return;
            } else if (COMMANDS.DEACTIVATE_CHANGELOG.equalsIgnoreCase(command)) {
                Map<String, Object> argsMap = new HashMap<>();
                DeactivateChangeLogCommand liquibaseCommand =
                    (DeactivateChangeLogCommand)createLiquibaseCommand(database, liquibase, COMMANDS.DEACTIVATE_CHANGELOG, argsMap);
                liquibaseCommand.setChangeLogFile(changeLogFile);
                CommandResult result = Scope.getCurrentScope().getSingleton(CommandFactory.class).execute(liquibaseCommand);

                if (result.succeeded) {
                    Scope.getCurrentScope().getUI().sendMessage(result.print());
                } else {
                    throw new RuntimeException(result.print());
                }
                return;
            } else if (COMMANDS.REGISTER_CHANGELOG.equalsIgnoreCase(command)) {
                Map<String, Object> argsMap = new HashMap<>();
<<<<<<< HEAD
                CommandScope liquibaseCommand = createLiquibaseCommand(database, liquibase, COMMANDS.REGISTER_CHANGELOG, argsMap);
                liquibaseCommand.addArgumentValues(RegisterChangeLogCommand.CHANGELOG_FILE_ARG.of(changeLogFile));
=======
                RegisterChangeLogCommand liquibaseCommand =
                    (RegisterChangeLogCommand)createLiquibaseCommand(database, liquibase, COMMANDS.REGISTER_CHANGELOG, argsMap);
                liquibaseCommand.setChangeLogFile(changeLogFile);
                if (hubProjectId != null && hubProjectName != null) {
                    throw new LiquibaseException("\nThe 'registerchangelog' command failed because too many parameters were provided. Command expects a Hub project ID or new Hub project name, but not both.\n");
                }
>>>>>>> 08d3c2ca
                try {
                    if (hubProjectId != null) {
                        try {
                            liquibaseCommand.addArgumentValues(RegisterChangeLogCommand.HUB_PROJECT_ID_ARG.of(UUID.fromString(hubProjectId)));
                        } catch (IllegalArgumentException e) {
<<<<<<< HEAD
                            throw new LiquibaseException("The command '" + command +
                                    "' failed because parameter 'hubProjectId' has invalid value '" + hubProjectId + "'. Learn more at https://hub.liquibase.com");
=======
                            throw new LiquibaseException("The command '"+command+
                                "' failed because parameter 'hubProjectId' has invalid value '"+hubProjectId+"'. Learn more at https://hub.liquibase.com");
>>>>>>> 08d3c2ca
                        }
                    }
                } catch (IllegalArgumentException e) {
                    throw new LiquibaseException("Unexpected hubProjectId format: " + hubProjectId, e);
                }
<<<<<<< HEAD
                liquibaseCommand.execute();
=======
                if (hubProjectName != null) {
                    liquibaseCommand.setProjectName(hubProjectName);
                }
                CommandResult result = Scope.getCurrentScope().getSingleton(CommandFactory.class).execute(liquibaseCommand);
>>>>>>> 08d3c2ca

                return;
            } else if (COMMANDS.SYNC_HUB.equalsIgnoreCase(command)) {
                executeSyncHub(database, liquibase);
                return;
            } else if (COMMANDS.DROP_ALL.equals(command)) {
                String liquibaseHubApiKey = HubConfiguration.LIQUIBASE_HUB_API_KEY.getCurrentValue();
                String hubMode = HubConfiguration.LIQUIBASE_HUB_MODE.getCurrentValue();
                if (liquibaseHubApiKey != null && !hubMode.toLowerCase().equals("off")) {
                    if (hubConnectionId == null && changeLogFile == null) {
                        String warningMessage =
                                "The dropAll command used with a hub.ApiKey and hub.mode='" + hubMode + "'\n" +
                                        "can send reports to your Hub project. To enable this, please add the \n" +
                                        "'--hubConnectionId=<hubConnectionId>' parameter to the CLI, or ensure\n" +
                                        "a registered changelog file is passed in your defaults file or in the CLI.\n" +
                                        "Learn more at https://hub.liquibase.com";
                        Scope.getCurrentScope().getUI().sendMessage("\nWARNING: " + warningMessage);
                        LOG.warning("\n" + warningMessage);
                    }
                }
                CommandScope dropAllCommand = new CommandScope(COMMANDS.DROP_ALL);
                if (hubConnectionId != null) {
                    dropAllCommand.addArgumentValues(DropAllCommand.HUB_CONNECTION_ID.of(UUID.fromString(hubConnectionId)));
                }
                dropAllCommand.addArgumentValues(
                        DropAllCommand.DATABASE_ARG.of(liquibase.getDatabase()),
                        DropAllCommand.SCHEMAS_ARG.of(SnapshotCommand.parseSchemas(database, getSchemaParams(database))),
                        DropAllCommand.CHANGELOG_FILE_ARG.of(changeLogFile)
                );

                dropAllCommand.execute();
                return;
            } else if (COMMANDS.STATUS.equalsIgnoreCase(command)) {
                boolean runVerbose = false;

                if (commandParams.contains("--" + OPTIONS.VERBOSE)) {
                    runVerbose = true;
                }
                liquibase.reportStatus(runVerbose, new Contexts(contexts), new LabelExpression(labels),
                        getOutputWriter());
                return;
            } else if (COMMANDS.UNEXPECTED_CHANGESETS.equalsIgnoreCase(command)) {
                boolean runVerbose = false;

                if (commandParams.contains("--" + OPTIONS.VERBOSE)) {
                    runVerbose = true;
                }
                liquibase.reportUnexpectedChangeSets(runVerbose, contexts, getOutputWriter());
                return;
            } else if (COMMANDS.VALIDATE.equalsIgnoreCase(command)) {
                try {
                    liquibase.validate();
                } catch (ValidationFailedException e) {
                    e.printDescriptiveError(System.err);
                    return;
                }
                Scope.getCurrentScope().getUI().sendMessage(coreBundle.getString("no.validation.errors.found"));
                return;
            } else if (COMMANDS.CLEAR_CHECKSUMS.equalsIgnoreCase(command)) {
                liquibase.clearCheckSums();
                return;
            } else if (COMMANDS.CALCULATE_CHECKSUM.equalsIgnoreCase(command)) {
                CheckSum checkSum = null;
                checkSum = liquibase.calculateCheckSum(commandParams.iterator().next());
                Scope.getCurrentScope().getUI().sendMessage(checkSum.toString());
                return;
            } else if (COMMANDS.DB_DOC.equalsIgnoreCase(command)) {
                if (commandParams.isEmpty()) {
                    throw new CommandLineParsingException(coreBundle.getString("dbdoc.requires.output.directory"));
                }
                if (changeLogFile == null) {
                    throw new CommandLineParsingException(coreBundle.getString("dbdoc.requires.changelog.parameter"));
                }
                liquibase.generateDocumentation(commandParams.iterator().next(), contexts);
                return;
            }

            try {
                if (COMMANDS.UPDATE.equalsIgnoreCase(command)) {
                    liquibase.update(new Contexts(contexts), new LabelExpression(labels));
                } else if (COMMANDS.CHANGELOG_SYNC.equalsIgnoreCase(command)) {
                    liquibase.changeLogSync(new Contexts(contexts), new LabelExpression(labels));
                } else if (COMMANDS.CHANGELOG_SYNC_SQL.equalsIgnoreCase(command)) {
                    liquibase.changeLogSync(new Contexts(contexts), new LabelExpression(labels), getOutputWriter());
                } else if (COMMANDS.CHANGELOG_SYNC_TO_TAG.equalsIgnoreCase(command)) {
                    if ((commandParams == null) || commandParams.isEmpty()) {
                        throw new CommandLineParsingException(
                            String.format(coreBundle.getString("command.requires.tag"),
                                COMMANDS.CHANGELOG_SYNC_TO_TAG));
                    }

                    liquibase.changeLogSync(commandParams.iterator().next(), new Contexts(contexts),
                        new LabelExpression(labels));
                } else if (COMMANDS.CHANGELOG_SYNC_TO_TAG_SQL.equalsIgnoreCase(command)) {
                    if ((commandParams == null) || commandParams.isEmpty()) {
                        throw new CommandLineParsingException(
                            String.format(coreBundle.getString("command.requires.tag"),
                                COMMANDS.CHANGELOG_SYNC_TO_TAG_SQL));
                    }

                    liquibase.changeLogSync(commandParams.iterator().next(), new Contexts(contexts),
                        new LabelExpression(labels), getOutputWriter());
                } else if (COMMANDS.MARK_NEXT_CHANGESET_RAN.equalsIgnoreCase(command)) {
                    liquibase.markNextChangeSetRan(new Contexts(contexts), new LabelExpression(labels));
                } else if (COMMANDS.MARK_NEXT_CHANGESET_RAN_SQL.equalsIgnoreCase(command)) {
                    liquibase.markNextChangeSetRan(new Contexts(contexts), new LabelExpression(labels),
                            getOutputWriter());
                } else if (COMMANDS.UPDATE_COUNT.equalsIgnoreCase(command)) {
                    liquibase.update(Integer.parseInt(commandParams.iterator().next()), new Contexts(contexts), new
                            LabelExpression(labels));
                } else if (COMMANDS.UPDATE_COUNT_SQL.equalsIgnoreCase(command)) {
                    liquibase.update(Integer.parseInt(commandParams.iterator().next()), new Contexts(contexts), new
                            LabelExpression(labels), getOutputWriter());
                } else if (COMMANDS.UPDATE_TO_TAG.equalsIgnoreCase(command)) {
                    if ((commandParams == null) || commandParams.isEmpty()) {
                        throw new CommandLineParsingException(
                                String.format(coreBundle.getString("command.requires.tag"), COMMANDS.UPDATE_TO_TAG));
                    }

                    liquibase.update(commandParams.iterator().next(), new Contexts(contexts), new LabelExpression
                            (labels));
                } else if (COMMANDS.UPDATE_TO_TAG_SQL.equalsIgnoreCase(command)) {
                    if ((commandParams == null) || commandParams.isEmpty()) {
                        throw new CommandLineParsingException(
                                String.format(coreBundle.getString("command.requires.tag"),
                                        COMMANDS.UPDATE_TO_TAG_SQL));
                    }

                    liquibase.update(commandParams.iterator().next(), new Contexts(contexts), new LabelExpression
                            (labels), getOutputWriter());
                } else if (COMMANDS.UPDATE_SQL.equalsIgnoreCase(command)) {
                    liquibase.update(new Contexts(contexts), new LabelExpression(labels), getOutputWriter());
                } else if (COMMANDS.ROLLBACK.equalsIgnoreCase(command)) {
                    if (getCommandArgument() == null) {
                        throw new CommandLineParsingException(
                                String.format(coreBundle.getString("command.requires.tag"), COMMANDS.ROLLBACK));
                    }
                    liquibase.rollback(getCommandArgument(), getCommandParam(COMMANDS.ROLLBACK_SCRIPT, null), new
                            Contexts(contexts), new LabelExpression(labels));
                } else if (COMMANDS.ROLLBACK_TO_DATE.equalsIgnoreCase(command)) {
                    if (getCommandArgument() == null) {
                        throw new CommandLineParsingException(
                                String.format(coreBundle.getString("command.requires.timestamp"),
                                        COMMANDS.ROLLBACK_TO_DATE));
                    }
                    liquibase.rollback(new ISODateFormat().parse(getCommandArgument()), getCommandParam
                            (COMMANDS.ROLLBACK_SCRIPT, null), new Contexts(contexts), new LabelExpression(labels));
                } else if (COMMANDS.ROLLBACK_COUNT.equalsIgnoreCase(command)) {
                    liquibase.rollback(Integer.parseInt(getCommandArgument()), getCommandParam
                            (COMMANDS.ROLLBACK_SCRIPT, null), new Contexts(contexts), new LabelExpression(labels));

                } else if (COMMANDS.ROLLBACK_SQL.equalsIgnoreCase(command)) {
                    if (getCommandArgument() == null) {
                        throw new CommandLineParsingException(
                                String.format(coreBundle.getString("command.requires.tag"),
                                        COMMANDS.ROLLBACK_SQL));
                    }
                    liquibase.rollback(getCommandArgument(), getCommandParam(COMMANDS.ROLLBACK_SCRIPT, null), new
                            Contexts(contexts), new LabelExpression(labels), getOutputWriter());
                } else if (COMMANDS.ROLLBACK_TO_DATE_SQL.equalsIgnoreCase(command)) {
                    if (getCommandArgument() == null) {
                        throw new CommandLineParsingException(
                                String.format(coreBundle.getString("command.requires.timestamp"),
                                        COMMANDS.ROLLBACK_TO_DATE_SQL));
                    }
                    liquibase.rollback(new ISODateFormat().parse(getCommandArgument()), getCommandParam
                                    (COMMANDS.ROLLBACK_SCRIPT, null), new Contexts(contexts), new LabelExpression
                                    (labels),
                            getOutputWriter());
                } else if (COMMANDS.ROLLBACK_COUNT_SQL.equalsIgnoreCase(command)) {
                    if (getCommandArgument() == null) {
                        throw new CommandLineParsingException(
                                String.format(coreBundle.getString("command.requires.count"),
                                        COMMANDS.ROLLBACK_COUNT_SQL));
                    }

                    liquibase.rollback(Integer.parseInt(getCommandArgument()), getCommandParam
                                    (COMMANDS.ROLLBACK_SCRIPT, null), new Contexts(contexts),
                            new LabelExpression(labels),
                            getOutputWriter()
                    );
                } else if (COMMANDS.FUTURE_ROLLBACK_SQL.equalsIgnoreCase(command)) {
                    liquibase.futureRollbackSQL(new Contexts(contexts), new LabelExpression(labels), getOutputWriter());
                } else if (COMMANDS.FUTURE_ROLLBACK_COUNT_SQL.equalsIgnoreCase(command)) {
                    if (getCommandArgument() == null) {
                        throw new CommandLineParsingException(
                                String.format(coreBundle.getString("command.requires.count"),
                                        COMMANDS.FUTURE_ROLLBACK_COUNT_SQL));
                    }

                    liquibase.futureRollbackSQL(Integer.parseInt(getCommandArgument()), new Contexts(contexts), new
                            LabelExpression(labels), getOutputWriter());
                } else if (COMMANDS.FUTURE_ROLLBACK_FROM_TAG_SQL.equalsIgnoreCase(command)) {
                    if (getCommandArgument() == null) {
                        throw new CommandLineParsingException(
                                String.format(coreBundle.getString("command.requires.tag"),
                                        COMMANDS.FUTURE_ROLLBACK_FROM_TAG_SQL));
                    }

                    liquibase.futureRollbackSQL(getCommandArgument(), new Contexts(contexts), new LabelExpression
                            (labels), getOutputWriter());
                } else if (COMMANDS.UPDATE_TESTING_ROLLBACK.equalsIgnoreCase(command)) {
                    liquibase.updateTestingRollback(new Contexts(contexts), new LabelExpression(labels));
                } else if (COMMANDS.HISTORY.equalsIgnoreCase(command)) {
                    CommandScope historyCommand = new CommandScope("history");
                    historyCommand.addArgumentValues(
                            HistoryCommand.DATABASE_ARG.of(database)
                    );
                    historyCommand.setOutput(getOutputStream());

                    historyCommand.execute();
                } else {
                    throw new CommandLineParsingException(
                            String.format(coreBundle.getString("command.unknown"), command));
                }
            } catch (ParseException ignored) {
                throw new CommandLineParsingException(
                        coreBundle.getString("timeformat.invalid"));
            }
        } finally {
            try {
                if (database != null) {
                    database.rollback();
                    database.close();
                }
            } catch (DatabaseException e) {
                Scope.getCurrentScope().getLog(getClass()).warning(
                        coreBundle.getString("problem.closing.connection"), e);
            }
        }
    }

    private void executeSyncHub(Database database, Liquibase liquibase) throws CommandLineParsingException, LiquibaseException, CommandExecutionException {
        Map<String, Object> argsMap = new HashMap<>();
        CommandScope liquibaseCommand = createLiquibaseCommand(database, liquibase, COMMANDS.SYNC_HUB, argsMap);

        liquibaseCommand.addArgumentValues(
                SyncHubCommand.HUB_CONNECTION_ID_ARG.of(hubConnectionId),
                SyncHubCommand.URL_ARG.of(url),
                SyncHubCommand.DATABASE_ARG.of(database),
                SyncHubCommand.CHANGELOG_FILE_ARG.of(changeLogFile),
                SyncHubCommand.HUB_PROJECT_ID_ARG.of(hubProjectId)
                );

        liquibaseCommand.execute();
    }

    private boolean dbConnectionNeeded(String command) {
<<<<<<< HEAD
        return !COMMANDS.REGISTER_CHANGELOG.equalsIgnoreCase(command);
=======
        return ! COMMANDS.REGISTER_CHANGELOG.equalsIgnoreCase(command) &&
               ! COMMANDS.DEACTIVATE_CHANGELOG.equalsIgnoreCase(command);
>>>>>>> 08d3c2ca
    }

    private boolean isLicenseableCommand(String formatValue) {
        return COMMANDS.ROLLBACK_ONE_CHANGE_SET.equalsIgnoreCase(command) ||
                COMMANDS.ROLLBACK_ONE_CHANGE_SET_SQL.equalsIgnoreCase(command) ||
                COMMANDS.ROLLBACK_ONE_UPDATE.equalsIgnoreCase(command) ||
                COMMANDS.ROLLBACK_ONE_UPDATE_SQL.equalsIgnoreCase(command) ||
                (COMMANDS.DIFF.equalsIgnoreCase(command) && formatValue != null && !formatValue.toLowerCase().equals("txt"));
    }

    private void loadChangeSetInfoToMap(Map<String, Object> argsMap) throws CommandLineParsingException {
        argsMap.put("changeSetId", getCommandParam(OPTIONS.CHANGE_SET_ID, null));
        argsMap.put("changeSetAuthor", getCommandParam(OPTIONS.CHANGE_SET_AUTHOR, null));
        argsMap.put("changeSetPath", getCommandParam(OPTIONS.CHANGE_SET_PATH, null));
    }

    private boolean isFormattedDiff() throws CommandLineParsingException {
        String formatValue = getCommandParam(OPTIONS.FORMAT, "txt");
        return !formatValue.equalsIgnoreCase("txt") && !formatValue.isEmpty();
    }

    private String getSchemaParams(Database database) throws CommandLineParsingException {
        String schemaParams = getCommandParam(OPTIONS.SCHEMAS, schemas);
        if (schemaParams == null || schemaParams.isEmpty()) {
            return database.getDefaultSchema().getSchemaName();
        }
        return schemaParams;
    }

    private CommandScope createLiquibaseCommand(Database database, Liquibase liquibase, String commandName, Map<String, Object> argsMap)
            throws LiquibaseException {
        argsMap.put("rollbackScript", rollbackScript);
        argsMap.put("changeLogFile", changeLogFile);
        argsMap.put("database", database);
        argsMap.put("liquibase", liquibase);
        if (!commandParams.contains("--help")) {
            argsMap.put("changeLog", liquibase.getDatabaseChangeLog());
        }
        ChangeLogParameters clp = new ChangeLogParameters(database);
        for (Map.Entry<String, Object> entry : changeLogParameters.entrySet()) {
            clp.set(entry.getKey(), entry.getValue());
        }
        argsMap.put("changeLogParameters", clp);

        if (this.commandParams.contains("--force")) {
            argsMap.put("force", true);
        }
        if (this.commandParams.contains("--help")) {
            argsMap.put("help", true);
        }
        CommandScope liquibaseCommand = new CommandScope(commandName);
        for (Map.Entry<String, Object> entry : argsMap.entrySet()) {
            liquibaseCommand.addArgumentValue(entry.getKey(), entry.getValue());
        }

        return liquibaseCommand;
    }

    /**
     * Return the first "parameter" from the command line that does NOT have the form of parameter=value. A parameter
     * is a command line argument that follows the main action (e.g. update/rollback/...). Example:
     * For the main action "updateToTagSQL &lt;tag&gt;", &lt;tag&gt; would be the command argument.
     *
     * @return the command argument, if one is given. Otherwise null.
     */
    private String getCommandArgument() {
        for (String param : commandParams) {
            if (!param.contains("=")) {
                return param;
            }
        }

        return null;
    }

    /**
     * Returns the value for a command line parameter of the form parameterName=value, or defaultValue if that
     * parameter has not been specified by the user.
     *
     * @param paramName    name of the parameter
     * @param defaultValue return value if parameter is not given
     * @return the user-specified value for paramName, or defaultValue
     * @throws CommandLineParsingException if a parameter on the command line is un-parsable
     */
    private String getCommandParam(String paramName, String defaultValue) throws CommandLineParsingException {
        for (String param : commandParams) {
            if (!param.contains("=")) {
                continue;
            }
            String[] splitArg = splitArg(param);

            String attributeName = splitArg[0];
            String value = splitArg[1];
            if (attributeName.equalsIgnoreCase(paramName)) {
                return value;
            }
        }

        return defaultValue;
    }

    private Database createReferenceDatabaseFromCommandParams(
            Set<String> commandParams, ResourceAccessor resourceAccessor)
            throws CommandLineParsingException, DatabaseException {
        String refDriver = referenceDriver;
        String refUrl = referenceUrl;
        String refUsername = referenceUsername;
        String refPassword = referencePassword;
        String defSchemaName = this.referenceDefaultSchemaName;
        String defCatalogName = this.referenceDefaultCatalogName;

        for (String param : commandParams) {
            String[] splitArg = splitArg(param);

            String attributeName = splitArg[0];
            String value = splitArg[1];
            if (OPTIONS.REFERENCE_DRIVER.equalsIgnoreCase(attributeName)) {
                refDriver = value;
            } else if (OPTIONS.REFERENCE_URL.equalsIgnoreCase(attributeName)) {
                refUrl = value;
            } else if (OPTIONS.REFERENCE_USERNAME.equalsIgnoreCase(attributeName)) {
                refUsername = value;
            } else if (OPTIONS.REFERENCE_PASSWORD.equalsIgnoreCase(attributeName)) {
                refPassword = value;
            } else if (OPTIONS.REFERENCE_DEFAULT_CATALOG_NAME.equalsIgnoreCase(attributeName)) {
                defCatalogName = value;
            } else if (OPTIONS.REFERENCE_DEFAULT_SCHEMA_NAME.equalsIgnoreCase(attributeName)) {
                defSchemaName = value;
            } else if (OPTIONS.DATA_OUTPUT_DIRECTORY.equalsIgnoreCase(attributeName)) {
                dataOutputDirectory = value;
            }
        }

        if (refUrl == null) {
            throw new CommandLineParsingException(
                    String.format(coreBundle.getString("option.required"), "--referenceUrl"));
        }

        return CommandLineUtils.createDatabaseObject(resourceAccessor, refUrl, refUsername, refPassword, refDriver,
                defCatalogName, defSchemaName, Boolean.parseBoolean(outputDefaultCatalog), Boolean.parseBoolean
                        (outputDefaultSchema), null, null, this.propertyProviderClass, this.liquibaseCatalogName,
                this.liquibaseSchemaName, this.databaseChangeLogTableName, this.databaseChangeLogLockTableName);
    }

    private OutputStream getOutputStream() throws IOException {
        if (outputFile != null) {
            FileOutputStream fileOut;
            try {
                fileOut = new FileOutputStream(outputFile, false);
                return fileOut;
            } catch (IOException e) {
                Scope.getCurrentScope().getLog(getClass()).severe(String.format(
                        coreBundle.getString("could.not.create.output.file"),
                        outputFile));
                throw e;
            }
        } else {
            return System.out;
        }

    }

    private Writer getOutputWriter() throws IOException {
        String charsetName = GlobalConfiguration.OUTPUT_ENCODING.getCurrentValue();

        return new OutputStreamWriter(getOutputStream(), charsetName);
    }

    /**
     * Determines if this program is executed on a Microsoft Windows-type of operating system.
     *
     * @return true if running under some variant of MS Windows, false otherwise.
     */
    public boolean isWindows() {
        return System.getProperty("os.name").startsWith("Windows ");
    }

    public static class SecureLogFilter implements Filter {

        private LogMessageFilter filter;

        public SecureLogFilter(LogMessageFilter filter) {
            this.filter = filter;
        }

        @Override
        public boolean isLoggable(LogRecord record) {
            final String filteredMessage = filter.filterMessage(record.getMessage());

            final boolean equals = filteredMessage.equals(record.getMessage());
            return equals;
        }
    }

    @SuppressWarnings("HardCodedStringLiteral")
    private enum FILE_SUFFIXES {
        ;
        private static final String FILE_SUFFIX_EAR = ".ear";
        private static final String WAR_FILE_SUFFIX = ".war";
    }

    @SuppressWarnings("HardCodedStringLiteral")
    private enum COMMANDS {
        ;
        private static final String CALCULATE_CHECKSUM = "calculateCheckSum";
        private static final String CHANGELOG_SYNC = "changelogSync";
        private static final String CHANGELOG_SYNC_SQL = "changelogSyncSQL";
        private static final String CHANGELOG_SYNC_TO_TAG = "changelogSyncToTag";
        private static final String CHANGELOG_SYNC_TO_TAG_SQL = "changelogSyncToTagSQL";
        private static final String CLEAR_CHECKSUMS = "clearCheckSums";
        private static final String DB_DOC = "dbDoc";
        private static final String DIFF = "diff";
        private static final String DIFF_CHANGELOG = "diffChangeLog";
        private static final String DROP_ALL = "dropAll";
        private static final String EXECUTE_SQL = "executeSql";
        private static final String FUTURE_ROLLBACK_COUNT_SQL = "futureRollbackCountSQL";
        private static final String FUTURE_ROLLBACK_FROM_TAG_SQL = "futureRollbackFromTagSQL";
        private static final String FUTURE_ROLLBACK_SQL = "futureRollbackSQL";
        private static final String FUTURE_ROLLBACK_TO_TAG_SQL = "futureRollbackToTagSQL";
        private static final String GENERATE_CHANGELOG = "generateChangeLog";
        private static final String HELP = OPTIONS.HELP;
        private static final String HISTORY = "history";
        private static final String LIST_LOCKS = "listLocks";
        private static final String MARK_NEXT_CHANGESET_RAN = "markNextChangeSetRan";
        private static final String MARK_NEXT_CHANGESET_RAN_SQL = "markNextChangeSetRanSQL";
        private static final String MIGRATE = "migrate";
        private static final String MIGRATE_SQL = "migrateSQL";
        private static final String RELEASE_LOCKS = "releaseLocks";
        private static final String ROLLBACK_ONE_CHANGE_SET = "rollbackOneChangeSet";
        private static final String ROLLBACK_ONE_CHANGE_SET_SQL = "rollbackOneChangeSetSQL";
        private static final String ROLLBACK_ONE_UPDATE = "rollbackOneUpdate";
        private static final String ROLLBACK_ONE_UPDATE_SQL = "rollbackOneUpdateSQL";
        private static final String REGISTER_CHANGELOG = "registerChangeLog";
        private static final String DEACTIVATE_CHANGELOG = "deactivateChangeLog";
        private static final String FORMATTED_DIFF = "formattedDiff";
        private static final String ROLLBACK = "rollback";
        private static final String ROLLBACK_COUNT = "rollbackCount";
        private static final String ROLLBACK_COUNT_SQL = "rollbackCountSQL";
        private static final String ROLLBACK_SCRIPT = "rollbackScript";
        private static final String ROLLBACK_SQL = "rollbackSQL";
        private static final String ROLLBACK_TO_DATE = "rollbackToDate";
        private static final String ROLLBACK_TO_DATE_SQL = "rollbackToDateSQL";
        private static final String SNAPSHOT = "snapshot";
        private static final String SNAPSHOT_REFERENCE = "snapshotReference";
        private static final String STATUS = "status";
        private static final String SYNC_HUB = "syncHub";
        private static final String TAG = "tag";
        private static final String TAG_EXISTS = "tagExists";
        private static final String UNEXPECTED_CHANGESETS = "unexpectedChangeSets";
        private static final String UPDATE = "update";
        private static final String UPDATE_COUNT = "updateCount";
        private static final String UPDATE_COUNT_SQL = "updateCountSQL";
        private static final String UPDATE_SQL = "updateSQL";
        private static final String UPDATE_TESTING_ROLLBACK = "updateTestingRollback";
        private static final String UPDATE_TO_TAG = "updateToTag";
        private static final String UPDATE_TO_TAG_SQL = "updateToTagSQL";
        private static final String VALIDATE = "validate";
    }

    @SuppressWarnings("HardCodedStringLiteral")
    private enum OPTIONS {
        ;
        private static final String VERBOSE = "verbose";
        private static final String CHANGELOG_FILE = "changeLogFile";
        private static final String DATA_OUTPUT_DIRECTORY = "dataOutputDirectory";
        private static final String DIFF_TYPES = "diffTypes";
        private static final String CHANGE_SET_ID = "changeSetId";
        private static final String CHANGE_SET_AUTHOR = "changeSetAuthor";
        private static final String CHANGE_SET_PATH = "changeSetPath";
        private static final String DEPLOYMENT_ID = "deploymentId";
        private static final String OUTPUT_FILE = "outputFile";
        private static final String FORCE = "force";
        private static final String FORMAT = "format";
        private static final String ROLLBACK_SCRIPT = "rollbackScript";
        private static final String EXCLUDE_OBJECTS = "excludeObjects";
        private static final String INCLUDE_CATALOG = "includeCatalog";
        private static final String INCLUDE_OBJECTS = "includeObjects";
        private static final String INCLUDE_SCHEMA = "includeSchema";
        private static final String INCLUDE_TABLESPACE = "includeTablespace";
        private static final String DEACTIVATE = "deactivate";
        private static final String OUTPUT_SCHEMAS_AS = "outputSchemasAs";
        private static final String REFERENCE_DEFAULT_CATALOG_NAME = "referenceDefaultCatalogName";
        private static final String REFERENCE_DEFAULT_SCHEMA_NAME = "referenceDefaultSchemaName";
        private static final String REFERENCE_DRIVER = "referenceDriver";
        // SONAR confuses this constant name with a hard-coded password:
        @SuppressWarnings("squid:S2068")
        private static final String REFERENCE_PASSWORD = "referencePassword";
        private static final String REFERENCE_SCHEMAS = "referenceSchemas";
        private static final String REFERENCE_URL = "referenceUrl";
        private static final String REFERENCE_USERNAME = "referenceUsername";
        private static final String SCHEMAS = "schemas";
        private static final String URL = "url";
        private static final String HELP = "help";
        private static final String VERSION = "version";
        private static final String SNAPSHOT_FORMAT = "snapshotFormat";
        private static final String LOG_FILE = "logFile";
        private static final String LOG_LEVEL = "logLevel";
    }
}<|MERGE_RESOLUTION|>--- conflicted
+++ resolved
@@ -1678,42 +1678,27 @@
                 return;
             } else if (COMMANDS.REGISTER_CHANGELOG.equalsIgnoreCase(command)) {
                 Map<String, Object> argsMap = new HashMap<>();
-<<<<<<< HEAD
                 CommandScope liquibaseCommand = createLiquibaseCommand(database, liquibase, COMMANDS.REGISTER_CHANGELOG, argsMap);
                 liquibaseCommand.addArgumentValues(RegisterChangeLogCommand.CHANGELOG_FILE_ARG.of(changeLogFile));
-=======
-                RegisterChangeLogCommand liquibaseCommand =
-                    (RegisterChangeLogCommand)createLiquibaseCommand(database, liquibase, COMMANDS.REGISTER_CHANGELOG, argsMap);
-                liquibaseCommand.setChangeLogFile(changeLogFile);
                 if (hubProjectId != null && hubProjectName != null) {
                     throw new LiquibaseException("\nThe 'registerchangelog' command failed because too many parameters were provided. Command expects a Hub project ID or new Hub project name, but not both.\n");
                 }
->>>>>>> 08d3c2ca
                 try {
                     if (hubProjectId != null) {
                         try {
                             liquibaseCommand.addArgumentValues(RegisterChangeLogCommand.HUB_PROJECT_ID_ARG.of(UUID.fromString(hubProjectId)));
                         } catch (IllegalArgumentException e) {
-<<<<<<< HEAD
                             throw new LiquibaseException("The command '" + command +
                                     "' failed because parameter 'hubProjectId' has invalid value '" + hubProjectId + "'. Learn more at https://hub.liquibase.com");
-=======
-                            throw new LiquibaseException("The command '"+command+
-                                "' failed because parameter 'hubProjectId' has invalid value '"+hubProjectId+"'. Learn more at https://hub.liquibase.com");
->>>>>>> 08d3c2ca
                         }
                     }
                 } catch (IllegalArgumentException e) {
                     throw new LiquibaseException("Unexpected hubProjectId format: " + hubProjectId, e);
                 }
-<<<<<<< HEAD
-                liquibaseCommand.execute();
-=======
                 if (hubProjectName != null) {
                     liquibaseCommand.setProjectName(hubProjectName);
                 }
                 CommandResult result = Scope.getCurrentScope().getSingleton(CommandFactory.class).execute(liquibaseCommand);
->>>>>>> 08d3c2ca
 
                 return;
             } else if (COMMANDS.SYNC_HUB.equalsIgnoreCase(command)) {
@@ -1962,12 +1947,8 @@
     }
 
     private boolean dbConnectionNeeded(String command) {
-<<<<<<< HEAD
-        return !COMMANDS.REGISTER_CHANGELOG.equalsIgnoreCase(command);
-=======
         return ! COMMANDS.REGISTER_CHANGELOG.equalsIgnoreCase(command) &&
                ! COMMANDS.DEACTIVATE_CHANGELOG.equalsIgnoreCase(command);
->>>>>>> 08d3c2ca
     }
 
     private boolean isLicenseableCommand(String formatValue) {
