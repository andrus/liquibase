--- conflicted
+++ resolved
@@ -108,13 +108,8 @@
         updateStatement.setWhereClause(whereClause);
 
         String[] pkFields=insertOrUpdateStatement.getPrimaryKey().split(",");
-<<<<<<< HEAD
         HashSet<String> hashPkFields = new HashSet<>(Arrays.asList(pkFields));
-        for(String columnKey:insertOrUpdateStatement.getColumnValues().keySet())
-=======
-        HashSet<String> hashPkFields = new HashSet<String>(Arrays.asList(pkFields));
         for(String columnKey:insertOrUpdateStatement.getColumnUpdateValues().keySet())
->>>>>>> 2bb22090
         {
             if (!hashPkFields.contains(columnKey)) {
                 updateStatement.addNewColumnValue(columnKey,insertOrUpdateStatement.getColumnUpdateValue(columnKey));
@@ -146,7 +141,7 @@
         String whereClause = getWhereClause(insertOrUpdateStatement, database);
         if ( !insertOrUpdateStatement.getOnlyUpdate() ) {
 	        completeSql.append( getRecordCheck(insertOrUpdateStatement, database, whereClause));
-	
+
 	        completeSql.append(getInsertStatement(insertOrUpdateStatement, database, sqlGeneratorChain));
         }
         try {
