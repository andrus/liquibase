--- conflicted
+++ resolved
@@ -2,13 +2,8 @@
 
 import liquibase.CatalogAndSchema;
 import liquibase.database.Database;
-<<<<<<< HEAD
-import liquibase.database.core.DB2Database;
-import liquibase.database.core.DB2Database.DataServerType;
-=======
 import liquibase.database.core.AbstractDb2Database;
 import liquibase.database.core.Db2zDatabase;
->>>>>>> fd1c7e1f
 import liquibase.sql.Sql;
 import liquibase.sql.UnparsedSql;
 import liquibase.sqlgenerator.SqlGenerator;
@@ -30,17 +25,6 @@
     public Sql[] generateSql(GetViewDefinitionStatement statement, Database database, SqlGeneratorChain sqlGeneratorChain) {
         CatalogAndSchema schema = new CatalogAndSchema(statement.getCatalogName(), statement.getSchemaName()).customize(database);
 
-<<<<<<< HEAD
-        if (((DB2Database)database).getDataServerType() == DataServerType.DB2Z){
-            return new Sql[] {
-                new UnparsedSql("select cast(statement as varchar(32704)) as view_definition from SYSIBM.SYSVIEWS where NAME='" + statement.getViewName() + "' and CREATOR='" + schema.getSchemaName() + "'")
-            };
-        } else {  
-            return new Sql[] {
-                new UnparsedSql("select view_definition from SYSIBM.VIEWS where TABLE_NAME='" + statement.getViewName() + "' and TABLE_SCHEMA='" + schema.getSchemaName() + "'")
-            };
-        }
-=======
         if (database instanceof Db2zDatabase) {
             return new Sql[] {
                     new UnparsedSql("select STATEMENT AS view_definition from SYSIBM.SYSVIEWS where NAME='" + statement.getViewName() + "' and (PATHSCHEMAS LIKE '%" + schema.getSchemaName() + "%' OR CREATOR = '" + schema.getSchemaName() + "')")
@@ -49,6 +33,5 @@
         return new Sql[] {
                 new UnparsedSql("select view_definition from SYSIBM.VIEWS where TABLE_NAME='" + statement.getViewName() + "' and TABLE_SCHEMA='" + schema.getSchemaName() + "'")
         };
->>>>>>> fd1c7e1f
     }
 }