--- conflicted
+++ resolved
@@ -54,7 +54,14 @@
                     return new Sql[0]; //don't mark
                 }
 
-<<<<<<< HEAD
+                String tag = null;
+                for (Change change : changeSet.getChanges()) {
+                    if (change instanceof TagDatabaseChange) {
+                        TagDatabaseChange tagChange = (TagDatabaseChange) change;
+                        tag = tagChange.getTag();
+                    }
+                }
+
             if (statement.getExecType().ranBefore) {
                 runStatement = new UpdateStatement(database.getLiquibaseCatalogName(), database.getLiquibaseSchemaName(), database.getDatabaseChangeLogTableName())
                         .addNewColumnValue("DATEEXECUTED", new DatabaseFunction(dateValue))
@@ -66,54 +73,6 @@
                                 "AND " + database.escapeObjectName("AUTHOR", LiquibaseColumn.class) + " = ? " +
                                 "AND " + database.escapeObjectName("FILENAME", LiquibaseColumn.class) + " = ?")
                         .addWhereParameters(changeSet.getId(), changeSet.getAuthor(), changeSet.getFilePath());
-
-                if (tag != null) {
-                    ((UpdateStatement) runStatement).addNewColumnValue("TAG", tag);
-                }
-            } else {
-                runStatement = new InsertStatement(database.getLiquibaseCatalogName(), database.getLiquibaseSchemaName(), database.getDatabaseChangeLogTableName())
-                        .addColumnValue("ID", changeSet.getId())
-                        .addColumnValue("AUTHOR", changeSet.getAuthor())
-                        .addColumnValue("FILENAME", changeSet.getFilePath())
-                        .addColumnValue("DATEEXECUTED", new DatabaseFunction(dateValue))
-                        .addColumnValue("ORDEREXECUTED", ChangeLogHistoryServiceFactory.getInstance().getChangeLogService(database).getNextSequenceValue())
-                        .addColumnValue("MD5SUM", changeSet.generateCheckSum().toString())
-                        .addColumnValue("DESCRIPTION", limitSize(changeSet.getDescription()))
-                        .addColumnValue("COMMENTS", limitSize(StringUtil.trimToEmpty(changeSet.getComments())))
-                        .addColumnValue("EXECTYPE", statement.getExecType().value)
-                        .addColumnValue("CONTEXTS", ((changeSet.getContexts() == null) || changeSet.getContexts()
-                                .isEmpty()) ? null : buildFullContext(changeSet))
-                        .addColumnValue("LABELS", ((changeSet.getLabels() == null) || changeSet.getLabels().isEmpty()
-                        ) ? null : changeSet.getLabels().toString())
-                        .addColumnValue("LIQUIBASE", StringUtil.limitSize(LiquibaseUtil.getBuildVersion()
-                                .replaceAll("SNAPSHOT", "SNP")
-                                .replaceAll("beta", "b")
-                                .replaceAll("alpha", "b"), 20)
-                        )
-                        .addColumnValue("DEPLOYMENT_ID", ChangeLogHistoryServiceFactory.getInstance().getChangeLogService(database).getDeploymentId());
-
-                if (tag != null) {
-                    ((InsertStatement) runStatement).addColumnValue("TAG", tag);
-=======
-                String tag = null;
-                for (Change change : changeSet.getChanges()) {
-                    if (change instanceof TagDatabaseChange) {
-                        TagDatabaseChange tagChange = (TagDatabaseChange) change;
-                        tag = tagChange.getTag();
-                    }
-                }
-
-                if (statement.getExecType().ranBefore) {
-                    runStatement = new UpdateStatement(database.getLiquibaseCatalogName(), database.getLiquibaseSchemaName(), database.getDatabaseChangeLogTableName())
-                            .addNewColumnValue("DATEEXECUTED", new DatabaseFunction(dateValue))
-                            .addNewColumnValue("ORDEREXECUTED", ChangeLogHistoryServiceFactory.getInstance().getChangeLogService(database).getNextSequenceValue())
-                            .addNewColumnValue("MD5SUM", changeSet.generateCheckSum().toString())
-                            .addNewColumnValue("EXECTYPE", statement.getExecType().value)
-                            .addNewColumnValue("DEPLOYMENT_ID", ChangeLogHistoryServiceFactory.getInstance().getChangeLogService(database).getDeploymentId())
-                            .setWhereClause(database.escapeObjectName("ID", LiquibaseColumn.class) + " = ? " +
-                                                    "AND " + database.escapeObjectName("AUTHOR", LiquibaseColumn.class) + " = ? " +
-                                                    "AND " + database.escapeObjectName("FILENAME", LiquibaseColumn.class) + " = ?")
-                            .addWhereParameters(changeSet.getId(), changeSet.getAuthor(), changeSet.getFilePath());
 
                     if (tag != null) {
                         ((UpdateStatement) runStatement).addNewColumnValue("TAG", tag);
@@ -127,13 +86,13 @@
                             .addColumnValue("ORDEREXECUTED", ChangeLogHistoryServiceFactory.getInstance().getChangeLogService(database).getNextSequenceValue())
                             .addColumnValue("MD5SUM", changeSet.generateCheckSum().toString())
                             .addColumnValue("DESCRIPTION", limitSize(changeSet.getDescription()))
-                            .addColumnValue("COMMENTS", limitSize(StringUtils.trimToEmpty(changeSet.getComments())))
-                            .addColumnValue("EXECTYPE", statement.getExecType().value)
-                            .addColumnValue("CONTEXTS", ((changeSet.getContexts() == null) || changeSet.getContexts()
-                                                                                                       .isEmpty()) ? null : buildFullContext(changeSet))
-                            .addColumnValue("LABELS", ((changeSet.getLabels() == null) || changeSet.getLabels().isEmpty()
-                            ) ? null : changeSet.getLabels().toString())
-                            .addColumnValue("LIQUIBASE", StringUtils.limitSize(LiquibaseUtil.getBuildVersion()
+                        .addColumnValue("COMMENTS", limitSize(StringUtil.trimToEmpty(changeSet.getComments())))
+                        .addColumnValue("EXECTYPE", statement.getExecType().value)
+                        .addColumnValue("CONTEXTS", ((changeSet.getContexts() == null) || changeSet.getContexts()
+                                .isEmpty()) ? null : buildFullContext(changeSet))
+                        .addColumnValue("LABELS", ((changeSet.getLabels() == null) || changeSet.getLabels().isEmpty()
+                        ) ? null : changeSet.getLabels().toString())
+                        .addColumnValue("LIQUIBASE", StringUtil.limitSize(LiquibaseUtil.getBuildVersion()
                                                                                             .replaceAll("SNAPSHOT", "SNP")
                                                                                             .replaceAll("beta", "b")
                                                                                             .replaceAll("alpha", "b"), 20)
@@ -143,7 +102,6 @@
                     if (tag != null) {
                         ((InsertStatement) runStatement).addColumnValue("TAG", tag);
                     }
->>>>>>> 07981060
                 }
             } catch (LiquibaseException e) {
                 throw new UnexpectedLiquibaseException(e);
