package liquibase.sqlgenerator.core;

import liquibase.database.Database;
import liquibase.database.core.*;
import liquibase.datatype.DataTypeFactory;
import liquibase.exception.DatabaseException;
import liquibase.exception.ValidationErrors;
import liquibase.sql.Sql;
import liquibase.sql.UnparsedSql;
import liquibase.sqlgenerator.SqlGeneratorChain;
import liquibase.sqlgenerator.SqlGeneratorFactory;
import liquibase.statement.core.ReorganizeTableStatement;
import liquibase.statement.core.SetNullableStatement;
import liquibase.structure.core.Column;
import liquibase.structure.core.Table;

import java.util.ArrayList;
import java.util.Arrays;
import java.util.List;

public class SetNullableGenerator extends AbstractSqlGenerator<SetNullableStatement> {

    @Override
    public boolean supports(SetNullableStatement statement, Database database) {
        try {
            if (database instanceof Db2zDatabase || (database instanceof DB2Database) && (database.getDatabaseMajorVersion() > 0 && database.getDatabaseMajorVersion() < 9)) {
                //"DB2 versions less than 9 or z/OS do not support modifying null constraints";
                return false;
            }
        } catch (DatabaseException ignore) {
            //cannot check
        }

        return !((database instanceof FirebirdDatabase) || (database instanceof SQLiteDatabase));
    }

    @Override
    public ValidationErrors validate(SetNullableStatement setNullableStatement, Database database, SqlGeneratorChain sqlGeneratorChain) {
        ValidationErrors validationErrors = new ValidationErrors();

        validationErrors.checkRequiredField("tableName", setNullableStatement.getTableName());
        validationErrors.checkRequiredField("columnName", setNullableStatement.getColumnName());

        if ((database instanceof MSSQLDatabase) || (database instanceof MySQLDatabase) || (database instanceof InformixDatabase)) {
            validationErrors.checkRequiredField("columnDataType", setNullableStatement.getColumnDataType());
        }
        return validationErrors;
    }

    @Override
    public Sql[] generateSql(SetNullableStatement statement, Database database, SqlGeneratorChain sqlGeneratorChain) {
        String sql;

        String nullableString = statement.isNullable()?" NULL":" NOT NULL";

<<<<<<< HEAD
        if ((database instanceof OracleDatabase) && (statement.getConstraintName() != null)) {
            sql = "ALTER TABLE " + database.escapeTableName(statement.getCatalogName(), statement.getSchemaName(), statement.getTableName()) + " MODIFY " + database.escapeColumnName(statement.getCatalogName(), statement.getSchemaName(), statement.getTableName(), statement.getColumnName()) + " CONSTRAINT " + statement.getConstraintName() + nullableString;
        } else if ((database instanceof OracleDatabase) || (database instanceof SybaseDatabase) || (database
            instanceof SybaseASADatabase)) {
=======
        if (database instanceof OracleDatabase && statement.getConstraintName() != null) {
            nullableString += !statement.isValidate() ? " ENABLE NOVALIDATE " : "";
            sql = "ALTER TABLE " + database.escapeTableName(statement.getCatalogName(), statement.getSchemaName(), statement.getTableName()) + " MODIFY " + database.escapeColumnName(statement.getCatalogName(), statement.getSchemaName(), statement.getTableName(), statement.getColumnName()) + " CONSTRAINT " + statement.getConstraintName() + nullableString;
        } else if (database instanceof OracleDatabase || database instanceof SybaseDatabase || database instanceof SybaseASADatabase) {
            nullableString += (database instanceof OracleDatabase)&&(!statement.isValidate()) ? " ENABLE NOVALIDATE " : "";
>>>>>>> ae5bc9b7
            sql = "ALTER TABLE " + database.escapeTableName(statement.getCatalogName(), statement.getSchemaName(), statement.getTableName()) + " MODIFY " + database.escapeColumnName(statement.getCatalogName(), statement.getSchemaName(), statement.getTableName(), statement.getColumnName()) + nullableString;
        } else if (database instanceof MSSQLDatabase) {
            sql = "ALTER TABLE " + database.escapeTableName(statement.getCatalogName(), statement.getSchemaName(), statement.getTableName()) + " ALTER COLUMN " + database.escapeColumnName(statement.getCatalogName(), statement.getSchemaName(), statement.getTableName(), statement.getColumnName()) + " " + DataTypeFactory.getInstance().fromDescription(statement.getColumnDataType(), database).toDatabaseDataType(database) + nullableString;
        } else if (database instanceof MySQLDatabase) {
            sql = "ALTER TABLE " + database.escapeTableName(statement.getCatalogName(), statement.getSchemaName(), statement.getTableName()) + " MODIFY " + database.escapeColumnName(statement.getCatalogName(), statement.getSchemaName(), statement.getTableName(), statement.getColumnName()) + " " + DataTypeFactory.getInstance().fromDescription(statement.getColumnDataType(), database).toDatabaseDataType(database) + nullableString;
        } else if (database instanceof DerbyDatabase) {
            sql = "ALTER TABLE " + database.escapeTableName(statement.getCatalogName(), statement.getSchemaName(), statement.getTableName()) + " ALTER COLUMN  " + database.escapeColumnName(statement.getCatalogName(), statement.getSchemaName(), statement.getTableName(), statement.getColumnName()) + nullableString;
        } else if ((database instanceof HsqlDatabase) || (database instanceof H2Database)) {
            sql = "ALTER TABLE " + database.escapeTableName(statement.getCatalogName(), statement.getSchemaName(), statement.getTableName()) + " ALTER COLUMN " + database.escapeColumnName(statement.getCatalogName(), statement.getSchemaName(), statement.getTableName(), statement.getColumnName()) + " SET"+nullableString;
        } else if (database instanceof InformixDatabase) {
            // Informix simply omits the null for nullables
            if (statement.isNullable()) {
                nullableString = "";
            }
            sql = "ALTER TABLE " + database.escapeTableName(statement.getCatalogName(), statement.getSchemaName(), statement.getTableName()) + " MODIFY (" + database.escapeColumnName(statement.getCatalogName(), statement.getSchemaName(), statement.getTableName(), statement.getColumnName()) + " " + DataTypeFactory.getInstance().fromDescription(statement.getColumnDataType(), database).toDatabaseDataType(database) + nullableString + ")";
        } else {
            sql = "ALTER TABLE " + database.escapeTableName(statement.getCatalogName(), statement.getSchemaName(), statement.getTableName()) + " ALTER COLUMN  " + database.escapeColumnName(statement.getCatalogName(), statement.getSchemaName(), statement.getTableName(), statement.getColumnName()) + (statement.isNullable() ? " DROP NOT NULL" : " SET NOT NULL");
        }

        List<Sql> returnList = new ArrayList<>();
        returnList.add(new UnparsedSql(sql, getAffectedColumn(statement)));

        if (database instanceof DB2Database) {
            Sql[] a = SqlGeneratorFactory.getInstance().generateSql(new ReorganizeTableStatement(statement.getCatalogName(), statement.getSchemaName(), statement.getTableName()), database);
            if (a != null) {
                returnList.addAll(Arrays.asList(a));
            }
        }

        return returnList.toArray(new Sql[returnList.size()]);
    }

    protected Column getAffectedColumn(SetNullableStatement statement) {
        return new Column().setName(statement.getColumnName()).setRelation(new Table().setName(statement.getTableName()).setSchema(statement.getCatalogName(), statement.getSchemaName()));
    }
}<|MERGE_RESOLUTION|>--- conflicted
+++ resolved
@@ -53,18 +53,12 @@
 
         String nullableString = statement.isNullable()?" NULL":" NOT NULL";
 
-<<<<<<< HEAD
         if ((database instanceof OracleDatabase) && (statement.getConstraintName() != null)) {
+            nullableString += !statement.isValidate() ? " ENABLE NOVALIDATE " : "";
             sql = "ALTER TABLE " + database.escapeTableName(statement.getCatalogName(), statement.getSchemaName(), statement.getTableName()) + " MODIFY " + database.escapeColumnName(statement.getCatalogName(), statement.getSchemaName(), statement.getTableName(), statement.getColumnName()) + " CONSTRAINT " + statement.getConstraintName() + nullableString;
         } else if ((database instanceof OracleDatabase) || (database instanceof SybaseDatabase) || (database
             instanceof SybaseASADatabase)) {
-=======
-        if (database instanceof OracleDatabase && statement.getConstraintName() != null) {
-            nullableString += !statement.isValidate() ? " ENABLE NOVALIDATE " : "";
-            sql = "ALTER TABLE " + database.escapeTableName(statement.getCatalogName(), statement.getSchemaName(), statement.getTableName()) + " MODIFY " + database.escapeColumnName(statement.getCatalogName(), statement.getSchemaName(), statement.getTableName(), statement.getColumnName()) + " CONSTRAINT " + statement.getConstraintName() + nullableString;
-        } else if (database instanceof OracleDatabase || database instanceof SybaseDatabase || database instanceof SybaseASADatabase) {
             nullableString += (database instanceof OracleDatabase)&&(!statement.isValidate()) ? " ENABLE NOVALIDATE " : "";
->>>>>>> ae5bc9b7
             sql = "ALTER TABLE " + database.escapeTableName(statement.getCatalogName(), statement.getSchemaName(), statement.getTableName()) + " MODIFY " + database.escapeColumnName(statement.getCatalogName(), statement.getSchemaName(), statement.getTableName(), statement.getColumnName()) + nullableString;
         } else if (database instanceof MSSQLDatabase) {
             sql = "ALTER TABLE " + database.escapeTableName(statement.getCatalogName(), statement.getSchemaName(), statement.getTableName()) + " ALTER COLUMN " + database.escapeColumnName(statement.getCatalogName(), statement.getSchemaName(), statement.getTableName(), statement.getColumnName()) + " " + DataTypeFactory.getInstance().fromDescription(statement.getColumnDataType(), database).toDatabaseDataType(database) + nullableString;
