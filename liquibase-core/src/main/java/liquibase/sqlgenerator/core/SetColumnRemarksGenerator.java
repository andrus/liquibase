--- conflicted
+++ resolved
@@ -35,13 +35,10 @@
         ValidationErrors validationErrors = new ValidationErrors();
         validationErrors.checkRequiredField("tableName", setColumnRemarksStatement.getTableName());
         validationErrors.checkRequiredField("columnName", setColumnRemarksStatement.getColumnName());
-<<<<<<< HEAD
+        validationErrors.checkDisallowedField("catalogName", setColumnRemarksStatement.getCatalogName(), database, MSSQLDatabase.class);
         if (database instanceof MySQLDatabase) {
             validationErrors.checkRequiredField("columnDataType", StringUtil.trimToNull(setColumnRemarksStatement.getColumnDataType()));
         }
-=======
-        validationErrors.checkDisallowedField("catalogName", setColumnRemarksStatement.getCatalogName(), database, MSSQLDatabase.class);
->>>>>>> baee65d4
         return validationErrors;
     }
 
