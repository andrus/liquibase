--- conflicted
+++ resolved
@@ -8,11 +8,8 @@
 import liquibase.sqlgenerator.SqlGenerator;
 import liquibase.sqlgenerator.SqlGeneratorChain;
 import liquibase.statement.SqlStatement;
-<<<<<<< HEAD
-=======
 
 import java.util.List;
->>>>>>> ae5bc9b7
 
 /**
  * Generic template class for an SQL generator able to generate SQL for an object-form
