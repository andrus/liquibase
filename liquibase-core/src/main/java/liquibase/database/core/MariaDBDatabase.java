package liquibase.database.core;

import java.util.Arrays;

import liquibase.Scope;
import liquibase.database.DatabaseConnection;
import liquibase.exception.DatabaseException;
import liquibase.util.StringUtil;


/**
 * Encapsulates MySQL database support.
 */
public class MariaDBDatabase extends MySQLDatabase {
    private static final String PRODUCT_NAME = "MariaDB";

    public MariaDBDatabase() {
        addReservedWords(Arrays.asList("PERIOD"));
        super.sequenceNextValueFunction = "NEXT VALUE FOR %s";
        // According to https://mariadb.com/kb/en/library/data-types/, retrieved on 2019-02-12
        super.unmodifiableDataTypes.addAll(Arrays.asList(
           "boolean", "tinyint", "smallint", "mediumint", "int", "integer", "bigint", "dec", "numeric",
           "fixed", "float", "bit"
        ));
    }

    @Override
    public String getShortName() {
        return "mariadb";
    }

    @Override
    protected String getDefaultDatabaseProductName() {
        return MariaDBDatabase.PRODUCT_NAME;
    }

    @Override
    public String getDefaultDriver(String url) {
        if (url.startsWith("jdbc:mariadb")) {
            return "org.mariadb.jdbc.Driver";
        }
        return null;
    }

    @Override
    public int getMaxFractionalDigitsForTimestamp() {

        int major = 0;
        int minor = 0;
        int patch = 0;

        try {
            major = getDatabaseMajorVersion();
            minor = getDatabaseMinorVersion();
            patch = getDatabasePatchVersion();
        } catch (DatabaseException x) {
            Scope.getCurrentScope().getLog(getClass()).warning(
                    "Unable to determine exact database server version"
                            + " - specified TIMESTAMP precision"
                            + " will not be set: ", x);
            return 0;
        }

        // MariaDB 5.3 introduced fractional support...
        // https://mariadb.com/kb/en/library/microseconds-in-mariadb/
        String minimumVersion = "5.3.0";

        if (StringUtil.isMinimumVersion(minimumVersion, major, minor, patch))
            return 6;
        else
            return 0;
    }

    @Override
    public boolean isCorrectDatabaseImplementation(DatabaseConnection conn) throws DatabaseException {
        // Presumbably for compatiblity reasons, a MariaDB instance might identify with getDatabaseProductName()=MySQL.
        // To be certain, We search for "mariadb" in the version string.
        if (PRODUCT_NAME.equalsIgnoreCase(conn.getDatabaseProductName())) {
            return true; // Identified as MariaDB product
        } else {
            return (("MYSQL".equalsIgnoreCase(conn.getDatabaseProductName())) && conn.getDatabaseProductVersion()
                    .toLowerCase().contains("mariadb"));
        }
    }

    @Override
    protected String getMinimumVersionForFractionalDigitsForTimestamp() {
        // Since MariaDB 5.3, the TIME, DATETIME, and TIMESTAMP types,
        // along with the temporal functions, CAST and dynamic columns,
        // have supported microseconds.
        // https://mariadb.com/kb/en/library/microseconds-in-mariadb/
        return "5.3.0";
    }

    @Override
    public boolean supportsSequences() {
        try {
<<<<<<< HEAD
            return getDatabaseMajorVersion() >= 10 && getDatabaseMinorVersion() >= 3;
        } catch (DatabaseException e) {
            Scope.getCurrentScope().getLog(getClass()).fine("Cannot retrieve database version", e);
=======
            // From https://liquibase.jira.com/browse/CORE-3457 (by Lijun Liao) corrected
            int majorVersion = getDatabaseMajorVersion();
            return majorVersion > 10 || (majorVersion == 10 && getDatabaseMinorVersion() >= 3);        } catch (DatabaseException e) {
            LogService.getLog(getClass()).debug(LogType.LOG, "Cannot retrieve database version", e);
>>>>>>> 07981060
            return false;
        }
    }
}<|MERGE_RESOLUTION|>--- conflicted
+++ resolved
@@ -95,16 +95,10 @@
     @Override
     public boolean supportsSequences() {
         try {
-<<<<<<< HEAD
-            return getDatabaseMajorVersion() >= 10 && getDatabaseMinorVersion() >= 3;
-        } catch (DatabaseException e) {
-            Scope.getCurrentScope().getLog(getClass()).fine("Cannot retrieve database version", e);
-=======
             // From https://liquibase.jira.com/browse/CORE-3457 (by Lijun Liao) corrected
             int majorVersion = getDatabaseMajorVersion();
             return majorVersion > 10 || (majorVersion == 10 && getDatabaseMinorVersion() >= 3);        } catch (DatabaseException e) {
-            LogService.getLog(getClass()).debug(LogType.LOG, "Cannot retrieve database version", e);
->>>>>>> 07981060
+            Scope.getCurrentScope().getLog(getClass()).fine("Cannot retrieve database version", e);
             return false;
         }
     }
