package liquibase.database.core;

import liquibase.CatalogAndSchema;
import liquibase.Scope;
import liquibase.database.AbstractJdbcDatabase;
import liquibase.database.DatabaseConnection;
import liquibase.database.OfflineConnection;
import liquibase.database.jvm.JdbcConnection;
import liquibase.exception.DatabaseException;
import liquibase.exception.UnexpectedLiquibaseException;
import liquibase.executor.ExecutorService;
import liquibase.statement.DatabaseFunction;
import liquibase.statement.core.RawSqlStatement;
import liquibase.structure.DatabaseObject;
import liquibase.structure.core.Index;
import liquibase.structure.core.PrimaryKey;
import liquibase.util.StringUtil;

import java.math.BigInteger;
import java.sql.DatabaseMetaData;
import java.sql.ResultSet;
import java.sql.SQLException;
import java.util.Arrays;
import java.util.HashSet;
import java.util.Locale;
import java.util.Set;
import java.util.regex.Matcher;
import java.util.regex.Pattern;

/**
 * Encapsulates MySQL database support.
 */
public class MySQLDatabase extends AbstractJdbcDatabase {
    private static final String PRODUCT_NAME = "MySQL";
    private static final Set<String> RESERVED_WORDS = createReservedWords();
<<<<<<< HEAD
=======
    /** Pattern used to extract function precision like 3 in CURRENT_TIMESTAMP(3) */
    public static final Pattern PRECISION_PATTERN = Pattern.compile("\\(\\d+\\)");
    private Boolean hasJdbcConstraintDeferrableBug;
>>>>>>> 922a6677

    public MySQLDatabase() {
        super.setCurrentDateTimeFunction("NOW()");
    }

    @Override
    public String getShortName() {
        return "mysql";
    }

    @Override
    public String correctObjectName(String name, Class<? extends DatabaseObject> objectType) {
        if (objectType.equals(PrimaryKey.class) && "PRIMARY".equals(name)) {
            return null;
        } else {
            name = super.correctObjectName(name, objectType);
            if (name == null) {
                return null;
            }
            if (!this.isCaseSensitive()) {
                return name.toLowerCase(Locale.US);
            }
            return name;
        }
    }

    @Override
    protected String getDefaultDatabaseProductName() {
        return "MySQL";
    }

    @Override
    public Integer getDefaultPort() {
        return 3306;
    }

    @Override
    public int getPriority() {
        return PRIORITY_DEFAULT;
    }

    @Override
    public boolean isCorrectDatabaseImplementation(DatabaseConnection conn) throws DatabaseException {
        // If it looks like a MySQL, swims like a MySQL and quacks like a MySQL,
        // it may still not be a MySQL, but a MariaDB.
        return (
                (PRODUCT_NAME.equalsIgnoreCase(conn.getDatabaseProductName()))
                        && (!conn.getDatabaseProductVersion().toLowerCase().contains("mariadb"))
        );
    }

    @Override
    public String getDefaultDriver(String url) {
        if (url != null && url.toLowerCase().startsWith("jdbc:mysql")) {
            String cjDriverClassName = "com.mysql.cj.jdbc.Driver";
            try {

                //make sure we don't have an old jdbc driver that doesn't have this class
                Class.forName(cjDriverClassName);
                return cjDriverClassName;
            } catch (ClassNotFoundException e) {
                //
                // Try to load the class again with the current thread classloader
                //
                ClassLoader cl = Thread.currentThread().getContextClassLoader();
                try {
                    Class.forName(cjDriverClassName, true, cl);
                    return cjDriverClassName;
                } catch (ClassNotFoundException cnfe) {
                    return "com.mysql.jdbc.Driver";
                }
            }

        }
        return null;
    }

    @Override
    public boolean supportsSequences() {

        return false;
    }

    @Override
    public boolean supportsInitiallyDeferrableColumns() {
        return false;
    }

    @Override
    protected boolean mustQuoteObjectName(String objectName, Class<? extends DatabaseObject> objectType) {
        return super.mustQuoteObjectName(objectName, objectType) || (!objectName.contains("(") && !objectName.matches("\\w+"));
    }

    @Override
    public String getLineComment() {
        return "-- ";
    }

    @Override
    protected String getAutoIncrementClause() {
        return "AUTO_INCREMENT";
    }

    @Override
    protected boolean generateAutoIncrementStartWith(final BigInteger startWith) {
        // startWith not supported here. StartWith has to be set as table option.
        return false;
    }

    public String getTableOptionAutoIncrementStartWithClause(BigInteger startWith) {
        String startWithClause = String.format(getAutoIncrementStartWithClause(), (startWith == null) ? defaultAutoIncrementStartWith : startWith);
        return getAutoIncrementClause() + startWithClause;
    }

    @Override
    protected boolean generateAutoIncrementBy(BigInteger incrementBy) {
        // incrementBy not supported
        return false;
    }

    @Override
    protected String getAutoIncrementOpening() {
        return "";
    }

    @Override
    protected String getAutoIncrementClosing() {
        return "";
    }

    @Override
    protected String getAutoIncrementStartWithClause() {
        return "=%d";
    }

    @Override
    public String getConcatSql(String... values) {
        StringBuilder returnString = new StringBuilder();
        returnString.append("CONCAT_WS(");
        for (String value : values) {
            returnString.append(value).append(", ");
        }

        return returnString.toString().replaceFirst(", $", ")");
    }

    @Override
    public boolean supportsTablespaces() {
        return false;
    }

    @Override
    public boolean supportsSchemas() {
        return false;
    }

    @Override
    public boolean supportsCatalogs() {
        return true;
    }

    @Override
    public String escapeIndexName(String catalogName, String schemaName, String indexName) {
        return escapeObjectName(indexName, Index.class);
    }

    @Override
    public boolean supportsForeignKeyDisable() {
        return true;
    }

    @Override
    public boolean disableForeignKeyChecks() throws DatabaseException {
        boolean enabled = Scope.getCurrentScope().getSingleton(ExecutorService.class).getExecutor("jdbc", this).queryForInt(new RawSqlStatement("SELECT @@FOREIGN_KEY_CHECKS")) == 1;
        Scope.getCurrentScope().getSingleton(ExecutorService.class).getExecutor("jdbc", this).execute(new RawSqlStatement("SET FOREIGN_KEY_CHECKS=0"));
        return enabled;
    }

    @Override
    public void enableForeignKeyChecks() throws DatabaseException {
        Scope.getCurrentScope().getSingleton(ExecutorService.class).getExecutor("jdbc", this).execute(new RawSqlStatement("SET FOREIGN_KEY_CHECKS=1"));
    }

    @Override
    public CatalogAndSchema getSchemaFromJdbcInfo(String rawCatalogName, String rawSchemaName) {
        return new CatalogAndSchema(rawCatalogName, null).customize(this);
    }

    @Override
    public String escapeStringForDatabase(String string) {
        string = super.escapeStringForDatabase(string);
        if (string == null) {
            return null;
        }
        return string.replace("\\", "\\\\");
    }

    @Override
    public boolean createsIndexesForForeignKeys() {
        return true;
    }

    @Override
    public boolean isReservedWord(String string) {
        if (RESERVED_WORDS.contains(string.toUpperCase())) {
            return true;
        }
        return super.isReservedWord(string);
    }

    public int getDatabasePatchVersion() throws DatabaseException {
        String databaseProductVersion = this.getDatabaseProductVersion();
        if (databaseProductVersion == null) {
            return 0;
        }

        String versionStrings[] = databaseProductVersion.split("\\.");
        try {
            return Integer.parseInt(versionStrings[2].replaceFirst("\\D.*", ""));
        } catch (IndexOutOfBoundsException | NumberFormatException e) {
            return 0;
        }

    }

    @Override
    public int getMaxFractionalDigitsForTimestamp() {

        int major = 0;
        int minor = 0;
        int patch = 0;

        try {
            major = getDatabaseMajorVersion();
            minor = getDatabaseMinorVersion();
            patch = getDatabasePatchVersion();
        } catch (DatabaseException x) {
            Scope.getCurrentScope().getLog(getClass()).warning(
                    "Unable to determine exact database server version"
                            + " - specified TIMESTAMP precision"
                            + " will not be set: ", x);
            return 0;
        }

        String minimumVersion = getMinimumVersionForFractionalDigitsForTimestamp();

        if (StringUtil.isMinimumVersion(minimumVersion, major, minor, patch))
            return 6;
        else
            return 0;
    }

    /**
     *
     * Check to see if this instance of a MySQL database is equal to or greater
     * than the specified version
     *
     * @param   minimumVersion
     * @return  boolean
     *
     */
    public boolean isMinimumMySQLVersion(String minimumVersion) {
        int major = 0;
        int minor = 0;
        int patch = 0;
        try {
            major = getDatabaseMajorVersion();
            minor = getDatabaseMinorVersion();
            patch = getDatabasePatchVersion();
        } catch (DatabaseException x) {
            Scope.getCurrentScope().getLog(getClass()).warning(
                    "Unable to determine exact database server version");
            return false;
        }
        return StringUtil.isMinimumVersion(minimumVersion, major, minor, patch);
    }

    protected String getMinimumVersionForFractionalDigitsForTimestamp() {
        // MySQL 5.6.4 introduced fractional support...
        // https://dev.mysql.com/doc/refman/5.7/en/data-types.html
        return "5.6.4";
    }

    @Override
    protected String getQuotingStartCharacter() {
        return "`"; // objects in mysql are always case sensitive

    }

    @Override
    protected String getQuotingEndCharacter() {
        return "`"; // objects in mysql are always case sensitive
    }

    /**
     * <p>Returns the default timestamp fractional digits if nothing is specified.</p>
     * https://dev.mysql.com/doc/refman/5.7/en/fractional-seconds.html :
     * "The fsp value, if given, must be in the range 0 to 6. A value of 0 signifies that there is no fractional part.
     * If omitted, the default precision is 0. (This differs from the STANDARD SQL default of 6, for compatibility
     * with previous MySQL versions.)"
     *
     * @return always 0
     */
    @Override
    public int getDefaultFractionalDigitsForTimestamp() {
        return 0;
    }

    /*
     * list from http://dev.mysql.com/doc/refman/5.6/en/reserved-words.html
     */
    private static Set<String> createReservedWords() {
        return new HashSet<String>(Arrays.asList("ACCESSIBLE",
            "ADD",
            "ADMIN",
                "ALL",
            "ALTER",
            "ANALYZE",
            "AND",
            "AS",
            "ASC",
            "ASENSITIVE",
            "BEFORE",
            "BETWEEN",
            "BIGINT",
            "BINARY",
            "BLOB",
            "BOTH",
                "BUCKETS",
            "BY",
            "CALL",
            "CASCADE",
            "CASE",
            "CHANGE",
            "CHAR",
            "CHARACTER",
            "CHECK",
            "COLLATE",
            "COLUMN",
            "CONDITION",
            "CONSTRAINT",
            "CONTINUE",
            "CONVERT",
            "CREATE",
            "CROSS",
                "CLONE",
                "COMPONENT",
                "CUME_DIST",
            "CURRENT_DATE",
            "CURRENT_TIME",
            "CURRENT_TIMESTAMP",
            "CURRENT_USER",
            "CURSOR",
            "DATABASE",
            "DATABASES",
            "DAY_HOUR",
            "DAY_MICROSECOND",
            "DAY_MINUTE",
            "DAY_SECOND",
            "DEC",
            "DECIMAL",
            "DECLARE",
            "DEFAULT",
                "DEFINITION",
            "DELAYED",
            "DELETE",
                "DENSE_RANK",
            "DESC",
            "DESCRIBE",
                "DESCRIPTION",
            "DETERMINISTIC",
            "DISTINCT",
            "DISTINCTROW",
            "DIV",
            "DOUBLE",
            "DROP",
            "DUAL",
            "EACH",
            "ELSE",
            "ELSEIF",
                "EMPTY",
            "ENCLOSED",
            "ESCAPED",
                "EXCEPT",
                "EXCLUDE",
            "EXISTS",
            "EXIT",
            "EXPLAIN",
            "FALSE",
            "FETCH",
                "FIRST_VALUE",
            "FLOAT",
            "FLOAT4",
            "FLOAT8",
                "FOLLOWING",
            "FOR",
            "FORCE",
            "FOREIGN",
            "FROM",
            "FULLTEXT",
                "GEOMCOLLECTION",
            "GENERATED",
            "GET",
                "GET_MASTER_PUBLIC_KEY",
            "GRANT",
            "GROUP",
            "GROUPING",
                "GROUPS",
                "HAVING",
            "HIGH_PRIORITY",
                "HISTOGRAM",
                "HISTORY",
            "HOUR_MICROSECOND",
            "HOUR_MINUTE",
            "HOUR_SECOND",
            "IF",
            "IGNORE",
            "IN",
            "INDEX",
            "INFILE",
            "INNER",
            "INOUT",
            "INSENSITIVE",
            "INSERT",
            "INT",
            "INT1",
            "INT2",
            "INT3",
            "INT4",
            "INT8",
            "INTEGER",
            "INTERVAL",
            "INTO",
            "IS",
            "ITERATE",
                "INVISIBLE",
            "JOIN",
                "JSON_TABLE",
            "KEY",
            "KEYS",
            "KILL",
            "LAG",
                "LAST_VALUE",
                "LEAD",
                "LEADING",
            "LEAVE",
            "LEFT",
            "LIKE",
            "LIMIT",
            "LINEAR",
            "LINES",
            "LOAD",
            "LOCALTIME",
            "LOCALTIMESTAMP",
            "LOCK",
            "LOCKED",
                "LONG",
            "LONGBLOB",
            "LONGTEXT",
            "LOOP",
            "LOW_PRIORITY",
                "MASTER_PUBLIC_KEY_PATH",
            "MASTER_SSL_VERIFY_SERVER_CERT",
            "MATCH",
            "MAXVALUE",
            "MEDIUMBLOB",
            "MEDIUMINT",
            "MEDIUMTEXT",
            "MIDDLEINT",
            "MINUTE_MICROSECOND",
            "MINUTE_SECOND",
            "MOD",
            "MODIFIES",
            "NATURAL",
                "NESTED",
            "NOT",
            "NOWAIT",
                "NO_WRITE_TO_BINLOG",
            "NTH_VALUE",
                "NTILE",
                "NULL",
            "NULLS",
                "NUMERIC",
            "OF",
                "ON",
            "OPTIMIZE",
            "OPTIMIZER_COSTS",
            "OPTION",
            "OPTIONALLY",
            "OR",
            "ORDER",
                "ORDINALITY",
                "ORGANIZATION",
            "OUT",
            "OUTER",
            "OUTFILE",
                "OTHERS",
                "OVER",
            "PARTITION",
            "PATH",
                "PERCENT_RANK",
                "PERSIST",
                "PERSIST_ONLY",
                "PRECEDING",
                "PRECISION",
            "PRIMARY",
            "PROCEDURE",
                "PROCESS",
            "PURGE",
            "RANGE",
            "RANK",
                "READ",
            "READS",
            "READ_WRITE",
            "REAL",
            "RECURSIVE",
                "REFERENCE",
                "REFERENCES",
            "REGEXP",
            "RELEASE",
                "REMOTE",
            "RENAME",
            "REPEAT",
            "REPLACE",
            "REQUIRE",
            "RESIGNAL",
                "RESOURCE",
                "RESPECT",
                "RESTART",
            "RESTRICT",
            "RETURN",
                "REUSE",
            "REVOKE",
            "RIGHT",
            "RLIKE",
                "ROLE",
                "ROW_NUMBER",
            "SCHEMA",
            "SCHEMAS",
            "SECOND_MICROSECOND",
            "SELECT",
            "SENSITIVE",
            "SEPARATOR",
            "SET",
            "SHOW",
            "SIGNAL",
                "SKIP",
            "SMALLINT",
            "SPATIAL",
            "SPECIFIC",
            "SQL",
            "SQLEXCEPTION",
            "SQLSTATE",
            "SQLWARNING",
            "SQL_BIG_RESULT",
            "SQL_CALC_FOUND_ROWS",
            "SQL_SMALL_RESULT",
            "SRID",
                "SSL",
            "STARTING",
            "STORED",
            "STRAIGHT_JOIN",
            "SYSTEM",
                "TABLE",
            "TERMINATED",
            "THEN",
                "THREAD_PRIORITY",
                "TIES",
            "TINYBLOB",
            "TINYINT",
            "TINYTEXT",
            "TO",
            "TRAILING",
            "TRIGGER",
            "TRUE",
            "UNBOUNDED",
                "UNDO",
            "UNION",
            "UNIQUE",
            "UNLOCK",
            "UNSIGNED",
            "UPDATE",
            "USAGE",
            "USE",
            "USING",
            "UTC_DATE",
            "UTC_TIME",
            "UTC_TIMESTAMP",
            "VALUES",
            "VARBINARY",
            "VARCHAR",
            "VARCHARACTER",
            "VARYING",
            "VCPU",
                "VISIBLE",
                "VIRTUAL",
            "WHEN",
            "WHERE",
            "WHILE",
                "WINDOW",
            "WITH",
            "WRITE",
            "XOR",
            "YEAR_MONTH",
            "ZEROFILL"
        ));
    }

    public String getCurrentDateTimeFunction(int precision) {
        return currentDateTimeFunction.replace("()", "("+precision+")");
    }

    @Override
    public String generateDatabaseFunctionValue(DatabaseFunction databaseFunction) {
        if (databaseFunction.getValue() != null && isCurrentTimeFunction(databaseFunction.getValue().toLowerCase())) {
            int precision = extractPrecision(databaseFunction);
            return precision != 0 ? getCurrentDateTimeFunction(precision) : getCurrentDateTimeFunction();
        }
        return super.generateDatabaseFunctionValue(databaseFunction);
    }

    private int extractPrecision(DatabaseFunction databaseFunction) {
        int precision = 0;
        Matcher precisionMatcher = PRECISION_PATTERN.matcher(databaseFunction.getValue());
        if (precisionMatcher.find()) {
            precision = Integer.parseInt(precisionMatcher.group().replaceAll("[(,)]", ""));
        }
        return precision;
    }
}<|MERGE_RESOLUTION|>--- conflicted
+++ resolved
@@ -33,12 +33,9 @@
 public class MySQLDatabase extends AbstractJdbcDatabase {
     private static final String PRODUCT_NAME = "MySQL";
     private static final Set<String> RESERVED_WORDS = createReservedWords();
-<<<<<<< HEAD
-=======
+
     /** Pattern used to extract function precision like 3 in CURRENT_TIMESTAMP(3) */
     public static final Pattern PRECISION_PATTERN = Pattern.compile("\\(\\d+\\)");
-    private Boolean hasJdbcConstraintDeferrableBug;
->>>>>>> 922a6677
 
     public MySQLDatabase() {
         super.setCurrentDateTimeFunction("NOW()");
