--- conflicted
+++ resolved
@@ -4,11 +4,8 @@
 import liquibase.database.AbstractJdbcDatabase;
 import liquibase.database.DatabaseConnection;
 import liquibase.database.OfflineConnection;
-<<<<<<< HEAD
-=======
 import liquibase.database.jvm.DerbyConnection;
 import liquibase.database.jvm.JdbcConnection;
->>>>>>> e7c54297
 import liquibase.exception.DatabaseException;
 import liquibase.executor.ExecutorService;
 import liquibase.logging.LogFactory;
@@ -141,15 +138,11 @@
                 } else {
                     url += ";shutdown=true";
                 }
-<<<<<<< HEAD
                 LogFactory.getInstance().getLog().info("Shutting down derby connection: " + url);
-=======
-                LogFactory.getLogger().info("Shutting down derby connection: " + url);
-                // Get the classloader of the initially passed ResourceAccessor
+                // this cleans up the lock files in the embedded derby database folder
                 JdbcConnection connection = (JdbcConnection) getConnection();
                 ClassLoader classLoader = connection.getWrappedConnection().getClass().getClassLoader();
                 Driver driver = (Driver) classLoader.loadClass(driverName).newInstance();
->>>>>>> e7c54297
                 // this cleans up the lock files in the embedded derby database folder
                 driver.connect(url, null);
             } catch (Exception e) {
