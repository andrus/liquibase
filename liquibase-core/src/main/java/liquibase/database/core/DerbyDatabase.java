--- conflicted
+++ resolved
@@ -1,180 +1,177 @@
-package liquibase.database.core;
-
-import java.sql.*;
-
-import liquibase.CatalogAndSchema;
-import liquibase.database.AbstractJdbcDatabase;
-import liquibase.database.DatabaseConnection;
-import liquibase.database.jvm.JdbcConnection;
-import liquibase.structure.DatabaseObject;
-import liquibase.exception.DatabaseException;
-import liquibase.logging.LogFactory;
-import liquibase.logging.Logger;
-
-import java.sql.Driver;
-import java.util.Enumeration;
-
-public class DerbyDatabase extends AbstractJdbcDatabase {
-
-    private Logger log = LogFactory.getLogger();
-
-    protected int driverVersionMajor;
-    protected int driverVersionMinor;
-
-    public DerbyDatabase() {
-        super.setCurrentDateTimeFunction("CURRENT_TIMESTAMP");
-        super.sequenceNextValueFunction = "NEXT VALUE FOR %s";
-<<<<<<< HEAD
-        super.sequenceCurrentValueFunction = "(SELECT currentvalue FROM sys.syssequences WHERE %s='SEQ_TYPE')";
-=======
-        determineDriverVersion();
->>>>>>> 764d2f6e
-    }
-
-    public boolean isCorrectDatabaseImplementation(DatabaseConnection conn) throws DatabaseException {
-        return "Apache Derby".equalsIgnoreCase(conn.getDatabaseProductName());
-    }
-
-    public String getDefaultDriver(String url) {
-        if (url.startsWith("jdbc:derby")) {
-            return "org.apache.derby.jdbc.EmbeddedDriver";
-        }
-        return null;
-    }
-
-    public int getPriority() {
-        return PRIORITY_DEFAULT;
-    }
-
-    public Integer getDefaultPort() {
-        return 1527;
-    }
-
-    @Override
-    protected String getDefaultDatabaseProductName() {
-        return "Derby";
-    }
-
-    @Override
-    public String correctObjectName(String objectName, Class<? extends DatabaseObject> objectType) {
-        return objectName.toUpperCase();
-    }
-
-    public String getShortName() {
-        return "derby";
-    }
-
-    @Override
-    public boolean supportsSequences() {
-        if ((driverVersionMajor == 10 && driverVersionMinor >= 6) ||
-                driverVersionMajor >= 11)
-        {
-            return true;
-        } else {
-            return false;
-        }
-    }
-
-    public boolean supportsInitiallyDeferrableColumns() {
-        return false;
-    }
-
-    @Override
-    public String getDateLiteral(String isoDate) {
-        if (isDateOnly(isoDate)) {
-            return "DATE(" + super.getDateLiteral(isoDate) + ")";
-        } else if (isTimeOnly(isoDate)) {
-            return "TIME(" + super.getDateLiteral(isoDate) + ")";
-        } else {
-            String dateString = super.getDateLiteral(isoDate);
-            int decimalDigits = dateString.length() - dateString.indexOf('.') - 2;
-            String padding = "";
-            for (int i=6; i> decimalDigits; i--) {
-                padding += "0";
-            }
-            return "TIMESTAMP(" + dateString.replaceFirst("'$", padding+"'") + ")";
-        }
-    }
-
-    public boolean supportsTablespaces() {
-        return false;
-    }
-
-    @Override
-    public String getViewDefinition(CatalogAndSchema schema, String name) throws DatabaseException {
-        return super.getViewDefinition(schema, name).replaceFirst("CREATE VIEW \\w+ AS ", "");
-    }
-
-    @Override
-    public void close() throws DatabaseException {
-        String url = getConnection().getURL();
-        String driverName = getDefaultDriver(url);
-        super.close();
-        if (driverName.toLowerCase().contains("embedded")) {
-            try {
-                if (url.contains(";")) {
-                    url = url.substring(0, url.indexOf(";")) + ";shutdown=true";
-                } else {
-                    url += ";shutdown=true";
-                }
-                LogFactory.getLogger().info("Shutting down derby connection: " + url);
-                // this cleans up the lock files in the embedded derby database folder
-                ClassLoader contextClassLoader = Thread.currentThread().getContextClassLoader();
-                Driver driver = (Driver) contextClassLoader.loadClass(driverName).newInstance();
-                driver.connect(url, null);
-            } catch (Exception e) {
-                if (e instanceof SQLException) {
-                    String state = ((SQLException) e).getSQLState();
-                    if ("XJ015".equals(state) || "08006".equals(state)) {
-                        // "The XJ015 error (successful shutdown of the Derby engine) and the 08006 
-                        // error (successful shutdown of a single database) are the only exceptions 
-                        // thrown by Derby that might indicate that an operation succeeded. All other 
-                        // exceptions indicate that an operation failed."
-                        // See http://db.apache.org/derby/docs/dev/getstart/rwwdactivity3.html
-                        return;
-                    }
-                }
-                throw new DatabaseException("Error closing derby cleanly", e);
-            }
-        }
-    }
-
-    /**
-     * Determine Apache Derby driver major/minor version.
-     */
-    @SuppressWarnings({ "static-access", "unchecked" })
-    protected void determineDriverVersion() {
-        try {
-// Locate the Derby sysinfo class and query its version info
-            Enumeration<Driver> it = DriverManager.getDrivers();
-            while (it.hasMoreElements()) {
-                Driver driver = it.nextElement();
-                if (driver.getClass().getName().contains("derby")) {
-                    driverVersionMajor = driver.getMajorVersion();
-                    driverVersionMinor = driver.getMinorVersion();
-                    return;
-                }
-            }
-            log.debug("Unable to load/access Apache Derby driver class " + "to check version");
-            driverVersionMajor = -1;
-            driverVersionMinor = -1;
-        } catch (Exception e) {
-            log.debug("Unable to load/access Apache Derby driver class " + "org.apache.derby.tools.sysinfo to check version: " + e.getMessage());
-            driverVersionMajor = -1;
-            driverVersionMinor = -1;
-        }
-    }
-
-    @Override
-    protected String doGetDefaultSchemaName() {
-        try {
-            ResultSet resultSet = ((JdbcConnection) getConnection()).prepareStatement("select current schema from sysibm.sysdummy1").executeQuery();
-            resultSet.next();
-            return resultSet.getString(1);
-        } catch (Exception e) {
-            LogFactory.getLogger().info("Error getting default schema", e);
-        }
-        return null;
-    }
-
-}
+package liquibase.database.core;
+
+import java.sql.*;
+
+import liquibase.CatalogAndSchema;
+import liquibase.database.AbstractJdbcDatabase;
+import liquibase.database.DatabaseConnection;
+import liquibase.database.jvm.JdbcConnection;
+import liquibase.structure.DatabaseObject;
+import liquibase.exception.DatabaseException;
+import liquibase.logging.LogFactory;
+import liquibase.logging.Logger;
+
+import java.sql.Driver;
+import java.util.Enumeration;
+
+public class DerbyDatabase extends AbstractJdbcDatabase {
+
+    private Logger log = LogFactory.getLogger();
+
+    protected int driverVersionMajor;
+    protected int driverVersionMinor;
+
+    public DerbyDatabase() {
+        super.setCurrentDateTimeFunction("CURRENT_TIMESTAMP");
+        super.sequenceNextValueFunction = "NEXT VALUE FOR %s";
+        super.sequenceCurrentValueFunction = "(SELECT currentvalue FROM sys.syssequences WHERE %s='SEQ_TYPE')";
+        determineDriverVersion();
+    }
+
+    public boolean isCorrectDatabaseImplementation(DatabaseConnection conn) throws DatabaseException {
+        return "Apache Derby".equalsIgnoreCase(conn.getDatabaseProductName());
+    }
+
+    public String getDefaultDriver(String url) {
+        if (url.startsWith("jdbc:derby")) {
+            return "org.apache.derby.jdbc.EmbeddedDriver";
+        }
+        return null;
+    }
+
+    public int getPriority() {
+        return PRIORITY_DEFAULT;
+    }
+
+    public Integer getDefaultPort() {
+        return 1527;
+    }
+
+    @Override
+    protected String getDefaultDatabaseProductName() {
+        return "Derby";
+    }
+
+    @Override
+    public String correctObjectName(String objectName, Class<? extends DatabaseObject> objectType) {
+        return objectName.toUpperCase();
+    }
+
+    public String getShortName() {
+        return "derby";
+    }
+
+    @Override
+    public boolean supportsSequences() {
+        if ((driverVersionMajor == 10 && driverVersionMinor >= 6) ||
+                driverVersionMajor >= 11)
+        {
+            return true;
+        } else {
+            return false;
+        }
+    }
+
+    public boolean supportsInitiallyDeferrableColumns() {
+        return false;
+    }
+
+    @Override
+    public String getDateLiteral(String isoDate) {
+        if (isDateOnly(isoDate)) {
+            return "DATE(" + super.getDateLiteral(isoDate) + ")";
+        } else if (isTimeOnly(isoDate)) {
+            return "TIME(" + super.getDateLiteral(isoDate) + ")";
+        } else {
+            String dateString = super.getDateLiteral(isoDate);
+            int decimalDigits = dateString.length() - dateString.indexOf('.') - 2;
+            String padding = "";
+            for (int i=6; i> decimalDigits; i--) {
+                padding += "0";
+            }
+            return "TIMESTAMP(" + dateString.replaceFirst("'$", padding+"'") + ")";
+        }
+    }
+
+    public boolean supportsTablespaces() {
+        return false;
+    }
+
+    @Override
+    public String getViewDefinition(CatalogAndSchema schema, String name) throws DatabaseException {
+        return super.getViewDefinition(schema, name).replaceFirst("CREATE VIEW \\w+ AS ", "");
+    }
+
+    @Override
+    public void close() throws DatabaseException {
+        String url = getConnection().getURL();
+        String driverName = getDefaultDriver(url);
+        super.close();
+        if (driverName.toLowerCase().contains("embedded")) {
+            try {
+                if (url.contains(";")) {
+                    url = url.substring(0, url.indexOf(";")) + ";shutdown=true";
+                } else {
+                    url += ";shutdown=true";
+                }
+                LogFactory.getLogger().info("Shutting down derby connection: " + url);
+                // this cleans up the lock files in the embedded derby database folder
+                ClassLoader contextClassLoader = Thread.currentThread().getContextClassLoader();
+                Driver driver = (Driver) contextClassLoader.loadClass(driverName).newInstance();
+                driver.connect(url, null);
+            } catch (Exception e) {
+                if (e instanceof SQLException) {
+                    String state = ((SQLException) e).getSQLState();
+                    if ("XJ015".equals(state) || "08006".equals(state)) {
+                        // "The XJ015 error (successful shutdown of the Derby engine) and the 08006 
+                        // error (successful shutdown of a single database) are the only exceptions 
+                        // thrown by Derby that might indicate that an operation succeeded. All other 
+                        // exceptions indicate that an operation failed."
+                        // See http://db.apache.org/derby/docs/dev/getstart/rwwdactivity3.html
+                        return;
+                    }
+                }
+                throw new DatabaseException("Error closing derby cleanly", e);
+            }
+        }
+    }
+
+    /**
+     * Determine Apache Derby driver major/minor version.
+     */
+    @SuppressWarnings({ "static-access", "unchecked" })
+    protected void determineDriverVersion() {
+        try {
+// Locate the Derby sysinfo class and query its version info
+            Enumeration<Driver> it = DriverManager.getDrivers();
+            while (it.hasMoreElements()) {
+                Driver driver = it.nextElement();
+                if (driver.getClass().getName().contains("derby")) {
+                    driverVersionMajor = driver.getMajorVersion();
+                    driverVersionMinor = driver.getMinorVersion();
+                    return;
+                }
+            }
+            log.debug("Unable to load/access Apache Derby driver class " + "to check version");
+            driverVersionMajor = -1;
+            driverVersionMinor = -1;
+        } catch (Exception e) {
+            log.debug("Unable to load/access Apache Derby driver class " + "org.apache.derby.tools.sysinfo to check version: " + e.getMessage());
+            driverVersionMajor = -1;
+            driverVersionMinor = -1;
+        }
+    }
+
+    @Override
+    protected String doGetDefaultSchemaName() {
+        try {
+            ResultSet resultSet = ((JdbcConnection) getConnection()).prepareStatement("select current schema from sysibm.sysdummy1").executeQuery();
+            resultSet.next();
+            return resultSet.getString(1);
+        } catch (Exception e) {
+            LogFactory.getLogger().info("Error getting default schema", e);
+        }
+        return null;
+    }
+
+}