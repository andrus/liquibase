--- conflicted
+++ resolved
@@ -136,12 +136,7 @@
                 String.format(
                     "Your PostgreSQL software version (%d.%d) seems to indicate that your software is " +
                         "older than %d.%d. This means that you might encounter strange behaviour and " +
-<<<<<<< HEAD
-                        "incorrect error messages.", majorVersion, minorVersion, majorVersion, minorVersion));
-=======
-                        "incorrect error messages.",
-                    majorVersion, minorVersion, MINIMUM_DBMS_MAJOR_VERSION, MINIMUM_DBMS_MINOR_VERSION));
->>>>>>> ba406a50
+                        "incorrect error messages.", majorVersion, minorVersion, MINIMUM_DBMS_MAJOR_VERSION, MINIMUM_DBMS_MINOR_VERSION));
             return true;
         }
 
