--- conflicted
+++ resolved
@@ -12,7 +12,6 @@
 import liquibase.logging.LogFactory;
 import liquibase.statement.core.RawCallStatement;
 import liquibase.statement.core.RawSqlStatement;
-import liquibase.structure.core.Index;
 import liquibase.structure.core.Table;
 import liquibase.util.StringUtils;
 
@@ -169,15 +168,6 @@
     }
 
     @Override
-    public String escapeObjectName(String catalogName, String schemaName, String objectName, Class<? extends DatabaseObject> objectType) {
-        if (Index.class.isAssignableFrom(objectType)) {
-            return escapeObjectName(objectName, objectType);
-        }
-
-        return super.escapeObjectName(catalogName, schemaName, objectName, objectType);
-    }
-
-    @Override
     public String correctObjectName(String objectName, Class<? extends DatabaseObject> objectType) {
         if (objectName == null || quotingStrategy != ObjectQuotingStrategy.LEGACY) {
             return super.correctObjectName(objectName, objectType);
@@ -246,10 +236,6 @@
     }
 
     @Override
-<<<<<<< HEAD
-    protected String getConnectionSchemaNameCallStatement() {
-        return "select current_schema";
-=======
     protected String getConnectionSchemaName() {
         if (getConnection() == null || getConnection() instanceof OfflineConnection) {
           return null;
@@ -262,7 +248,6 @@
         } catch (Exception e) {
             throw new RuntimeException("Failed to get current schema", e);
         }
->>>>>>> cab63c81
     }
 
     private boolean catalogExists(String catalogName) throws DatabaseException {
