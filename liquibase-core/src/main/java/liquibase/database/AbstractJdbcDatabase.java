package liquibase.database;

import liquibase.CatalogAndSchema;
import liquibase.Scope;
import liquibase.change.Change;
import liquibase.change.core.DropTableChange;
import liquibase.changelog.ChangeLogHistoryServiceFactory;
import liquibase.changelog.ChangeSet;
import liquibase.changelog.DatabaseChangeLog;
import liquibase.changelog.RanChangeSet;
import liquibase.changelog.StandardChangeLogHistoryService;
import liquibase.configuration.ConfigurationProperty;
import liquibase.configuration.GlobalConfiguration;
import liquibase.configuration.LiquibaseConfiguration;
import liquibase.database.core.OracleDatabase;
import liquibase.database.core.PostgresDatabase;
import liquibase.database.core.SQLiteDatabase;
import liquibase.database.core.SybaseASADatabase;
import liquibase.database.core.SybaseDatabase;
import liquibase.database.jvm.JdbcConnection;
import liquibase.diff.DiffGeneratorFactory;
import liquibase.diff.DiffResult;
import liquibase.diff.compare.CompareControl;
import liquibase.diff.compare.DatabaseObjectComparatorFactory;
import liquibase.diff.output.DiffOutputControl;
import liquibase.diff.output.changelog.DiffToChangeLog;
import liquibase.exception.DatabaseException;
import liquibase.exception.DatabaseHistoryException;
import liquibase.exception.DateParseException;
import liquibase.exception.LiquibaseException;
import liquibase.exception.UnexpectedLiquibaseException;
import liquibase.exception.ValidationErrors;
import liquibase.executor.ExecutorService;
import liquibase.lockservice.LockServiceFactory;
import liquibase.logging.LogType;
import liquibase.snapshot.DatabaseSnapshot;
import liquibase.snapshot.EmptyDatabaseSnapshot;
import liquibase.snapshot.SnapshotControl;
import liquibase.snapshot.SnapshotGeneratorFactory;
import liquibase.sql.Sql;
import liquibase.sql.visitor.SqlVisitor;
import liquibase.sqlgenerator.SqlGeneratorFactory;
import liquibase.statement.DatabaseFunction;
import liquibase.statement.SequenceCurrentValueFunction;
import liquibase.statement.SequenceNextValueFunction;
import liquibase.statement.SqlStatement;
import liquibase.statement.core.GetViewDefinitionStatement;
import liquibase.statement.core.RawCallStatement;
import liquibase.structure.DatabaseObject;
import liquibase.structure.core.Catalog;
import liquibase.structure.core.Column;
import liquibase.structure.core.ForeignKey;
import liquibase.structure.core.Index;
import liquibase.structure.core.PrimaryKey;
import liquibase.structure.core.Schema;
import liquibase.structure.core.Sequence;
import liquibase.structure.core.Table;
import liquibase.structure.core.UniqueConstraint;
import liquibase.structure.core.View;
import liquibase.util.ISODateFormat;
import liquibase.util.NowAndTodayUtil;
import liquibase.util.StreamUtil;
import liquibase.util.StringUtil;
import liquibase.util.NowAndTodayUtil;

import java.io.IOException;
import java.io.Writer;
import java.math.BigInteger;
import java.sql.SQLException;
import java.text.ParseException;
import java.text.SimpleDateFormat;
import java.util.ArrayList;
import java.util.Collection;
import java.util.Date;
import java.util.HashMap;
import java.util.HashSet;
import java.util.List;
import java.util.Locale;
import java.util.Map;
import java.util.Set;
import java.util.regex.Pattern;

import static liquibase.util.StringUtil.join;


/**
 * AbstractJdbcDatabase is extended by all supported databases as a facade to the underlying database.
 * The physical connection can be retrieved from the AbstractJdbcDatabase implementation, as well as any
 * database-specific characteristics such as the datatype for "boolean" fields.
 */
public abstract class AbstractJdbcDatabase implements Database {

    private static final Pattern startsWithNumberPattern = Pattern.compile("^[0-9].*");
    private static final int FETCH_SIZE = 1000;
    private static final int DEFAULT_MAX_TIMESTAMP_FRACTIONAL_DIGITS = 9;
    private static Pattern CREATE_VIEW_AS_PATTERN = Pattern.compile("^CREATE\\s+.*?VIEW\\s+.*?AS\\s+", Pattern.CASE_INSENSITIVE | Pattern.DOTALL);
    private final Set<String> reservedWords = new HashSet<>();
    protected String defaultCatalogName;
    protected String defaultSchemaName;
    protected String currentDateTimeFunction;
    /**
     * The sequence name will be substituted into the string e.g. NEXTVAL('%s')
     */
    protected String sequenceNextValueFunction;
    protected String sequenceCurrentValueFunction;

    // List of Database native functions.
    protected List<DatabaseFunction> dateFunctions = new ArrayList<>();
    protected List<String> unmodifiableDataTypes = new ArrayList<>();
    protected BigInteger defaultAutoIncrementStartWith = BigInteger.ONE;
    protected BigInteger defaultAutoIncrementBy = BigInteger.ONE;
    // most databases either lowercase or uppercase unuqoted objects such as table and column names.
    protected Boolean unquotedObjectsAreUppercased;
    // whether object names should be quoted
    protected ObjectQuotingStrategy quotingStrategy = ObjectQuotingStrategy.LEGACY;
    protected Boolean caseSensitive;
    private String databaseChangeLogTableName;
    private String databaseChangeLogLockTableName;
    private String liquibaseTablespaceName;
    private String liquibaseSchemaName;
    private String liquibaseCatalogName;
    private Boolean previousAutoCommit;
    private boolean canCacheLiquibaseTableInfo = false;
    private DatabaseConnection connection;
    private boolean outputDefaultSchema = true;
    private boolean outputDefaultCatalog = true;

    private boolean defaultCatalogSet;

<<<<<<< HEAD
    private Map<String, Object> attributes = new HashMap<>();
=======
    private Map<String, Object> attributes = new HashMap<String, Object>();
    protected String dbFullVersion;
>>>>>>> ba7df9be

    public String getName() {
        return toString();
    }

    @Override
    public boolean requiresPassword() {
        return true;
    }

    @Override
    public boolean requiresUsername() {
        return true;
    }

    public DatabaseObject[] getContainingObjects() {
        return null;
    }

    // ------- DATABASE INFORMATION METHODS ---- //

    @Override
    public DatabaseConnection getConnection() {
        return connection;
    }

    @Override
    public void setConnection(final DatabaseConnection conn) {
        Scope.getCurrentScope().getLog(getClass()).fine(LogType.LOG, "Connected to " + conn.getConnectionUserName() + "@" + conn.getURL());
        this.connection = conn;
        try {
            boolean autoCommit = conn.getAutoCommit();
            if (autoCommit == getAutoCommitMode()) {
                // Don't adjust the auto-commit mode if it's already what the database wants it to be.
                Scope.getCurrentScope().getLog(getClass()).fine(LogType.LOG, "Not adjusting the auto commit mode; it is already " + autoCommit);
            } else {
                // Store the previous auto-commit mode, because the connection needs to be restored to it when this
                // AbstractDatabase type is closed. This is important for systems which use connection pools.
                previousAutoCommit = autoCommit;

                Scope.getCurrentScope().getLog(getClass()).fine(LogType.LOG, "Setting auto commit to " + getAutoCommitMode() + " from " + autoCommit);
                connection.setAutoCommit(getAutoCommitMode());

            }
        } catch (DatabaseException e) {
            Scope.getCurrentScope().getLog(getClass()).warning(LogType.LOG, "Cannot set auto commit to " + getAutoCommitMode() + " on connection");
        }

        this.connection.attached(this);
    }

    @Override
    public boolean getAutoCommitMode() {
        return !supportsDDLInTransaction();
    }

    @Override
    public final void addReservedWords(Collection<String> words) {
        reservedWords.addAll(words);
    }

    /**
     * Determines if the database supports DDL within a transaction or not.
     *
     * @return True if the database supports DDL within a transaction, otherwise false.
     */
    // TODO this might be a dangerous default value. I would rather make this an abstract method and have every
    // implementation specify it explicitly.
    @Override
    public boolean supportsDDLInTransaction() {
        return true;
    }

    @Override
    public String getDatabaseProductName() {
        if (connection == null) {
            return getDefaultDatabaseProductName();
        }

        try {
            return connection.getDatabaseProductName();
        } catch (DatabaseException e) {
            throw new RuntimeException("Cannot get database name");
        }
    }

    protected abstract String getDefaultDatabaseProductName();


    @Override
    public String getDatabaseProductVersion() throws DatabaseException {
        if (connection == null) {
            return null;
        }

        try {
            return connection.getDatabaseProductVersion();
        } catch (DatabaseException e) {
            throw new DatabaseException(e);
        }
    }

    @Override
    public int getDatabaseMajorVersion() throws DatabaseException {
        if (connection == null) {
            return 999;
        }
        try {
            return connection.getDatabaseMajorVersion();
        } catch (DatabaseException e) {
            throw new DatabaseException(e);
        }
    }

    @Override
    public int getDatabaseMinorVersion() throws DatabaseException {
        if (connection == null) {
            return -1;
        }
        try {
            return connection.getDatabaseMinorVersion();
        } catch (DatabaseException e) {
            throw new DatabaseException(e);
        }
    }

    @Override
    public String getDatabaseFullVersion() throws DatabaseException {
        throw new AssertionError("Method can't be invoked directly in abstract level !");
    }

    @Override
    public String getDefaultCatalogName() {
        if (defaultCatalogName == null) {
            if ((defaultSchemaName != null) && !this.supportsSchemas()) {
                return defaultSchemaName;
            }

            if (connection != null) {
                try {
                    defaultCatalogName = getConnectionCatalogName();
                } catch (DatabaseException e) {
                    Scope.getCurrentScope().getLog(getClass()).info(LogType.LOG, "Error getting default catalog", e);
                }
            }
        }
        return defaultCatalogName;
    }

    @Override
    public void setDefaultCatalogName(final String defaultCatalogName) {
        this.defaultCatalogName = correctObjectName(defaultCatalogName, Catalog.class);
        defaultCatalogSet = defaultCatalogName != null;

    }

    protected String getConnectionCatalogName() throws DatabaseException {
        return connection.getCatalog();
    }

    @Deprecated
    public CatalogAndSchema correctSchema(final String catalog, final String schema) {
        return new CatalogAndSchema(catalog, schema).standardize(this);
    }

    @Deprecated
    @Override
    public CatalogAndSchema correctSchema(final CatalogAndSchema schema) {
        if (schema == null) {
            return new CatalogAndSchema(getDefaultCatalogName(), getDefaultSchemaName());
        }

        return schema.standardize(this);
    }

    @Override
    public String correctObjectName(final String objectName, final Class<? extends DatabaseObject> objectType) {
        if ((quotingStrategy == ObjectQuotingStrategy.QUOTE_ALL_OBJECTS) || (unquotedObjectsAreUppercased == null) ||
                ( objectName == null) || (objectName.startsWith(getQuotingStartCharacter()) && objectName.endsWith(getQuotingEndCharacter()))) {
            return objectName;
        } else if (Boolean.TRUE.equals(unquotedObjectsAreUppercased)) {
            return objectName.toUpperCase(Locale.US);
        } else {
            return objectName.toLowerCase(Locale.US);
        }
    }

    @Override
    public CatalogAndSchema getDefaultSchema() {
        return new CatalogAndSchema(getDefaultCatalogName(), getDefaultSchemaName());

    }

    @Override
    public String getDefaultSchemaName() {
        if (!supportsSchemas()) {
            return getDefaultCatalogName();
        }

        if ((defaultSchemaName == null) && (connection != null)) {
            defaultSchemaName = getConnectionSchemaName();
        }

        return defaultSchemaName;
    }

    @Override
    public Integer getDefaultScaleForNativeDataType(String nativeDataType) {
        // Default implementation does not return anything; this is up to the concrete implementation.
        return null;
    }

    @Override
    public void setDefaultSchemaName(final String schemaName) {
        this.defaultSchemaName = correctObjectName(schemaName, Schema.class);
        if (!supportsSchemas()) {
            defaultCatalogSet = schemaName != null;
        }
    }

    /**
     * Overwrite this method to get the default schema name for the connection.
     * If you only need to change the statement that obtains the current schema then override
     * @see AbstractJdbcDatabase#getConnectionSchemaNameCallStatement()
     */
    protected String getConnectionSchemaName() {
        if (connection == null) {
            return null;
        }
        if (connection instanceof OfflineConnection) {
            return ((OfflineConnection) connection).getSchema();
        }

        try {
            SqlStatement currentSchemaStatement = getConnectionSchemaNameCallStatement();
            return ExecutorService.getInstance().getExecutor(this).
                    queryForObject(currentSchemaStatement, String.class);
        } catch (Exception e) {
            Scope.getCurrentScope().getLog(getClass()).info(LogType.LOG, "Error getting default schema", e);
        }
        return null;
    }

    /**
     * Used to obtain the connection schema name through a statement
     * Override this method to change the statement.
     * Only override this if getConnectionSchemaName is left unchanges or is using this method.
     * @see AbstractJdbcDatabase#getConnectionSchemaName()
     */
    protected SqlStatement getConnectionSchemaNameCallStatement(){
        return new RawCallStatement("call current_schema");
    }

    @Override
    public Integer getFetchSize() {
        return FETCH_SIZE;
    }

    /**
     * Returns system (undroppable) views.
     */
    protected Set<String> getSystemTables() {
        return new HashSet<>();
    }


    /**
     * Returns system (undroppable) views.
     */
    protected Set<String> getSystemViews() {
        return new HashSet<>();
    }

    // ------- DATABASE FEATURE INFORMATION METHODS ---- //

    /**
     * Does the database type support sequence.
     */
    @Override
    public boolean supportsSequences() {
        return true;
    }

    @Override
    public boolean supportsAutoIncrement() {
        return true;
    }

    // ------- DATABASE-SPECIFIC SQL METHODS ---- //

    /**
     * Return a date literal with the same value as a string formatted using ISO 8601.
     * <p/>
     * Note: many databases accept date literals in ISO8601 format with the 'T' replaced with
     * a space. Only databases which do not accept these strings should need to override this
     * method.
     * <p/>
     * Implementation restriction:
     * Currently, only the following subsets of ISO8601 are supported:
     * yyyy-MM-dd
     * hh:mm:ss
     * yyyy-MM-ddThh:mm:ss
     */
    @Override
    public String getDateLiteral(final String isoDate) {
        if (isDateOnly(isoDate) || isTimeOnly(isoDate)) {
            return "'" + isoDate + "'";
        } else if (isDateTime(isoDate)) {
            return "'" + isoDate.replace('T', ' ') + "'";
        } else {
            return "BAD_DATE_FORMAT:" + isoDate;
        }
    }

    @Override
    public String getDateTimeLiteral(final java.sql.Timestamp date) {
        return getDateLiteral(new ISODateFormat().format(date).replaceFirst("^'", "").replaceFirst("'$", ""));
    }

    @Override
    public String getDateLiteral(final java.sql.Date date) {
        return getDateLiteral(new ISODateFormat().format(date).replaceFirst("^'", "").replaceFirst("'$", ""));
    }

    @Override
    public String getTimeLiteral(final java.sql.Time date) {
        return getDateLiteral(new ISODateFormat().format(date).replaceFirst("^'", "").replaceFirst("'$", ""));
    }

    @Override
    public String getDateLiteral(final Date date) {
        if (date instanceof java.sql.Date) {
            return getDateLiteral(((java.sql.Date) date));
        } else if (date instanceof java.sql.Time) {
            return getTimeLiteral(((java.sql.Time) date));
        } else if (date instanceof java.sql.Timestamp) {
            return getDateTimeLiteral(((java.sql.Timestamp) date));
        } else {
            throw new RuntimeException("Unexpected type: " + date.getClass().getName());
        }
    }

    @Override
    public Date parseDate(final String dateAsString) throws DateParseException {
        try {
            if (dateAsString.indexOf(" ") > 0) {
                return new SimpleDateFormat("yyyy-MM-dd HH:mm:ss").parse(dateAsString);
            } else if (dateAsString.indexOf("T") > 0) {
                return new SimpleDateFormat("yyyy-MM-dd'T'HH:mm:ss").parse(dateAsString);
            } else {
                if (dateAsString.indexOf(":") > 0) {
                    return new SimpleDateFormat("HH:mm:ss").parse(dateAsString);
                } else {
                    return new SimpleDateFormat("yyyy-MM-dd").parse(dateAsString);
                }
            }
        } catch (ParseException e) {
            throw new DateParseException(dateAsString);
        }
    }

    /***
     * Returns true if the String conforms to an ISO 8601 date, e.g. 2016-12-31.  (Or, if it is a "NOW" or "TODAY" type
     * value)
     * @param isoDate value to check.
     */
    protected boolean isDateOnly(final String isoDate) {
        return isoDate.matches("^\\d{4}\\-\\d{2}\\-\\d{2}$")
                || NowAndTodayUtil.isNowOrTodayFormat(isoDate);
    }

    /***
     * Returns true if the String conforms to an ISO 8601 date plus a time (hours, minutes, whole seconds
     * and optionally fraction of a second) in UTC, e.g. 2016-12-31T18:43:59.  (Or, if it is a "NOW" or "TODAY" type
     * value.)
     * The "T" may be replaced by a space.
     * CAUTION: Does NOT recognize values with a timezone information (...[+-Z]...)
     * @param isoDate value to check.
     */
    protected boolean isDateTime(final String isoDate) {
        return isoDate.matches("^\\d{4}\\-\\d{2}\\-\\d{2}[T ]\\d{2}:\\d{2}:\\d{2}(?:\\.\\d+)?$")
                || NowAndTodayUtil.isNowOrTodayFormat(isoDate);
    }

    /***
     * Returns true if the String conforms to an ISO 8601 date
     * plus a timestamp (hours, minutes, seconds and at least one decimal fraction) in UTC,
     * e.g. 2016-12-31T18:43:59.3 or 2016-12-31T18:43:59.345.  (Or, if it is a "NOW" or "TODAY" type value.
     * CAUTION: Does NOT recognize values with a timezone information (...[+-Z]...)
     * The "T" may be replaced by a space.
     * @param isoDate value to check
     */
    protected boolean isTimestamp(final String isoDate) {
        return isoDate.matches("^\\d{4}\\-\\d{2}\\-\\d{2}T\\d{2}:\\d{2}:\\d{2}\\.\\d+$")
                || NowAndTodayUtil.isNowOrTodayFormat(isoDate);
    }

    /***
     * Returns true if the String conforms to an ISO 8601 time (hours, minutes and whole seconds) in UTC,
     * e.g. 18:43:59.  (Or, if it is a "NOW" or "TODAY" type value.
     * CAUTION: Does NOT recognize values with a timezone information (...[+-Z]...)
     * @param isoDate value to check
     */
    protected boolean isTimeOnly(final String isoDate) {
        return isoDate.matches("^\\d{2}:\\d{2}:\\d{2}$")
                || NowAndTodayUtil.isNowOrTodayFormat(isoDate);
    }

    /**
     * Returns database-specific line comment string.
     */
    @Override
    public String getLineComment() {
        return "--";
    }

    @Override
    public String getAutoIncrementClause(final BigInteger startWith, final BigInteger incrementBy, final String generationType, final Boolean defaultOnNull) {
        if (!supportsAutoIncrement()) {
            return "";
        }

        // generate an SQL:2003 STANDARD compliant auto increment clause by default

        String autoIncrementClause = getAutoIncrementClause(generationType, defaultOnNull);

        boolean generateStartWith = generateAutoIncrementStartWith(startWith);
        boolean generateIncrementBy = generateAutoIncrementBy(incrementBy);

        if (generateStartWith || generateIncrementBy) {
            autoIncrementClause += getAutoIncrementOpening();

            if (generateStartWith) {
                autoIncrementClause += String.format(getAutoIncrementStartWithClause(), (startWith == null) ? defaultAutoIncrementStartWith : startWith);
            }

            if (generateIncrementBy) {
                if (generateStartWith) {
                    autoIncrementClause += ", ";
                }

                autoIncrementClause += String.format(getAutoIncrementByClause(), (incrementBy == null) ? defaultAutoIncrementBy : incrementBy);
            }

            autoIncrementClause += getAutoIncrementClosing();
        }

        return autoIncrementClause;
    }

    protected String getAutoIncrementClause() {
        return "GENERATED BY DEFAULT AS IDENTITY";
    }

    /**
     * Default implementation. Intended for override in database specific cases
     */
    protected String getAutoIncrementClause(final String generationType, final Boolean defaultOnNull) {
        return getAutoIncrementClause();
    }

    protected boolean generateAutoIncrementStartWith(final BigInteger startWith) {
        return (startWith != null) && !startWith.equals(defaultAutoIncrementStartWith);
    }

    protected boolean generateAutoIncrementBy(final BigInteger incrementBy) {
        return (incrementBy != null) && !incrementBy.equals(defaultAutoIncrementBy);
    }

    protected String getAutoIncrementOpening() {
        return " (";
    }

    protected String getAutoIncrementClosing() {
        return ")";
    }

    protected String getAutoIncrementStartWithClause() {
        return "START WITH %d";
    }

    protected String getAutoIncrementByClause() {
        return "INCREMENT BY %d";
    }

    @Override
    public String getConcatSql(final String... values) {
        return join(values, " || ");
    }

    @Override
    public String getDatabaseChangeLogTableName() {
        if (databaseChangeLogTableName != null) {
            return databaseChangeLogTableName;
        }

        return LiquibaseConfiguration.getInstance().getConfiguration(GlobalConfiguration.class).getDatabaseChangeLogTableName();
    }

    @Override
    public void setDatabaseChangeLogTableName(final String tableName) {
        this.databaseChangeLogTableName = tableName;
    }

    @Override
    public String getDatabaseChangeLogLockTableName() {
        if (databaseChangeLogLockTableName != null) {
            return databaseChangeLogLockTableName;
        }

        return LiquibaseConfiguration.getInstance().getConfiguration(GlobalConfiguration.class).getDatabaseChangeLogLockTableName();
    }

    @Override
    public void setDatabaseChangeLogLockTableName(final String tableName) {
        this.databaseChangeLogLockTableName = tableName;
    }

    @Override
    public String getLiquibaseTablespaceName() {
        if (liquibaseTablespaceName != null) {
            return liquibaseTablespaceName;
        }

        return LiquibaseConfiguration.getInstance().getConfiguration(GlobalConfiguration.class).getLiquibaseTablespaceName();
    }

    @Override
    public void setLiquibaseTablespaceName(final String tablespace) {
        this.liquibaseTablespaceName = tablespace;
    }

    protected boolean canCreateChangeLogTable() throws DatabaseException {
        return ((StandardChangeLogHistoryService) ChangeLogHistoryServiceFactory.getInstance().getChangeLogService(this)).canCreateChangeLogTable();
    }

    @Override
    public void setCanCacheLiquibaseTableInfo(final boolean canCacheLiquibaseTableInfo) {
        this.canCacheLiquibaseTableInfo = canCacheLiquibaseTableInfo;
    }

    @Override
    public String getLiquibaseCatalogName() {
        if (liquibaseCatalogName != null) {
            return liquibaseCatalogName;
        }

        ConfigurationProperty configuration = LiquibaseConfiguration.getInstance().getProperty(GlobalConfiguration.class, GlobalConfiguration.LIQUIBASE_CATALOG_NAME);
        if (configuration.getWasOverridden()) {
            return configuration.getValue(String.class);
        }

        return getDefaultCatalogName();
    }

    @Override
    public void setLiquibaseCatalogName(final String catalogName) {
        this.liquibaseCatalogName = catalogName;
    }

    @Override
    public String getLiquibaseSchemaName() {
        if (liquibaseSchemaName != null) {
            return liquibaseSchemaName;
        }

        ConfigurationProperty configuration = LiquibaseConfiguration.getInstance().getProperty(GlobalConfiguration.class, GlobalConfiguration.LIQUIBASE_SCHEMA_NAME);
        if (configuration.getWasOverridden()) {
            return configuration.getValue(String.class);
        }

        return getDefaultSchemaName();
    }

    @Override
    public void setLiquibaseSchemaName(final String schemaName) {
        this.liquibaseSchemaName = schemaName;
    }

    @Override
    public boolean isCaseSensitive() {
        if (caseSensitive == null) {
            if ((connection != null) && (connection instanceof JdbcConnection)) {
                try {
                    caseSensitive = ((JdbcConnection) connection).getUnderlyingConnection().getMetaData().supportsMixedCaseIdentifiers();
                } catch (SQLException e) {
                    Scope.getCurrentScope().getLog(getClass()).warning(LogType.LOG, "Cannot determine case sensitivity from JDBC driver", e);
                }
            }
        }

        if (caseSensitive == null) {
            return false;
        } else {
            return caseSensitive.booleanValue();
        }
    }

    public void setCaseSensitive(Boolean caseSensitive) {
        this.caseSensitive = caseSensitive;
    }

    @Override
    public boolean isReservedWord(final String string) {
        return reservedWords.contains(string.toUpperCase());
    }

    /*
    * Check if given string starts with numeric values that may cause problems and should be escaped.
    */
    protected boolean startsWithNumeric(final String objectName) {
        return startsWithNumberPattern.matcher(objectName).matches();
    }

    @Override
    public void dropDatabaseObjects(final CatalogAndSchema schemaToDrop) throws LiquibaseException {
        ObjectQuotingStrategy currentStrategy = this.getObjectQuotingStrategy();
        this.setObjectQuotingStrategy(ObjectQuotingStrategy.QUOTE_ALL_OBJECTS);
        try {
            DatabaseSnapshot snapshot;
            try {
                final SnapshotControl snapshotControl = new SnapshotControl(this);
                final Set<Class<? extends DatabaseObject>> typesToInclude = snapshotControl.getTypesToInclude();

                //We do not need to remove indexes and primary/unique keys explicitly. They should be removed
                //as part of tables.
                typesToInclude.remove(Index.class);
                typesToInclude.remove(PrimaryKey.class);
                typesToInclude.remove(UniqueConstraint.class);

                if (supportsForeignKeyDisable()) {
                    //We do not remove ForeignKey because they will be disabled and removed as parts of tables.
                    typesToInclude.remove(ForeignKey.class);
                }

                final long createSnapshotStarted = System.currentTimeMillis();
                snapshot = SnapshotGeneratorFactory.getInstance().createSnapshot(schemaToDrop, this, snapshotControl);
                Scope.getCurrentScope().getLog(getClass()).fine(LogType.LOG, String.format("Database snapshot generated in %d ms. Snapshot includes: %s", System.currentTimeMillis() - createSnapshotStarted, typesToInclude));
            } catch (LiquibaseException e) {
                throw new UnexpectedLiquibaseException(e);
            }

            final long changeSetStarted = System.currentTimeMillis();
            CompareControl compareControl = new CompareControl(
                    new CompareControl.SchemaComparison[] {
                            new CompareControl.SchemaComparison(
                                    CatalogAndSchema.DEFAULT,
                                    schemaToDrop)},
                    snapshot.getSnapshotControl().getTypesToInclude());
            DiffResult diffResult = DiffGeneratorFactory.getInstance().compare(
                    new EmptyDatabaseSnapshot(this),
                    snapshot,
                    compareControl);

            List<ChangeSet> changeSets = new DiffToChangeLog(diffResult, new DiffOutputControl(true, true, false, null).addIncludedSchema(schemaToDrop)).generateChangeSets();
            Scope.getCurrentScope().getLog(getClass()).fine(LogType.LOG, String.format("ChangeSet to Remove Database Objects generated in %d ms.", System.currentTimeMillis() - changeSetStarted));

            boolean previousAutoCommit = this.getAutoCommitMode();
            this.commit(); //clear out currently executed statements
            this.setAutoCommit(false); //some DDL doesn't work in autocommit mode
            final boolean reEnableFK = supportsForeignKeyDisable() && disableForeignKeyChecks();
            try {
                for (ChangeSet changeSet : changeSets) {
                    changeSet.setFailOnError(false);
                    for (Change change : changeSet.getChanges()) {
                        if (change instanceof DropTableChange) {
                            ((DropTableChange) change).setCascadeConstraints(true);
                        }
                        SqlStatement[] sqlStatements = change.generateStatements(this);
                        for (SqlStatement statement : sqlStatements) {
                            ExecutorService.getInstance().getExecutor(this).execute(statement);
                        }

                    }
                    this.commit();
                }
            } finally {
                if (reEnableFK) {
                    enableForeignKeyChecks();
                }
            }

            ChangeLogHistoryServiceFactory.getInstance().getChangeLogService(this).destroy();
            LockServiceFactory.getInstance().getLockService(this).destroy();

            this.setAutoCommit(previousAutoCommit);
            Scope.getCurrentScope().getLog(getClass()).info(LogType.LOG, String.format("Successfully deleted all supported object types in schema %s.", schemaToDrop.toString()));
        } finally {
            this.setObjectQuotingStrategy(currentStrategy);
            this.commit();
        }
    }

    @Override
    public boolean supportsDropTableCascadeConstraints() {
        return ((this instanceof SQLiteDatabase) || (this instanceof SybaseDatabase) || (this instanceof
            SybaseASADatabase) || (this instanceof PostgresDatabase) || (this instanceof OracleDatabase));
    }

    @Override
    public boolean isSystemObject(final DatabaseObject example) {
        if (example == null) {
            return false;
        }
        if ((example.getSchema() != null) && (example.getSchema().getName() != null) && "information_schema"
            .equalsIgnoreCase(example.getSchema().getName())) {
            return true;
        }
        if ((example instanceof Table) && getSystemTables().contains(example.getName())) {
            return true;
        }

        return (example instanceof View) && getSystemViews().contains(example.getName());

    }

    public boolean isSystemView(CatalogAndSchema schema, final String viewName) {
        schema = schema.customize(this);
        if ("information_schema".equalsIgnoreCase(schema.getSchemaName())) {
            return true;
        } else return getSystemViews().contains(viewName);
    }

    @Override
    public boolean isLiquibaseObject(final DatabaseObject object) {
        if (object instanceof Table) {
            Schema liquibaseSchema = new Schema(getLiquibaseCatalogName(), getLiquibaseSchemaName());
            if (DatabaseObjectComparatorFactory.getInstance().isSameObject(object, new Table().setName(getDatabaseChangeLogTableName()).setSchema(liquibaseSchema), null, this)) {
                return true;
            }
            return DatabaseObjectComparatorFactory.getInstance().isSameObject(object, new Table().setName(getDatabaseChangeLogLockTableName()).setSchema(liquibaseSchema), null, this);
        } else if (object instanceof Column) {
            return isLiquibaseObject(((Column) object).getRelation());
        } else if (object instanceof Index) {
            return isLiquibaseObject(((Index) object).getRelation());
        } else if (object instanceof PrimaryKey) {
            return isLiquibaseObject(((PrimaryKey) object).getTable());
        }
        return false;
    }

    @Override
    public void tag(final String tagString) throws DatabaseException {
        ChangeLogHistoryServiceFactory.getInstance().getChangeLogService(this).tag(tagString);
    }

    @Override
    public boolean doesTagExist(final String tag) throws DatabaseException {
        return ChangeLogHistoryServiceFactory.getInstance().getChangeLogService(this).tagExists(tag);
    }

    @Override
    public String toString() {
        if (getConnection() == null) {
            return getShortName() + " Database";
        }

        return getConnection().getConnectionUserName() + " @ " + getConnection().getURL() + (getDefaultSchemaName() == null ? "" : " (Default Schema: " + getDefaultSchemaName() + ")");
    }

    @Override
    public String getViewDefinition(CatalogAndSchema schema, final String viewName) throws DatabaseException {
        schema = schema.customize(this);
        String definition = ExecutorService.getInstance().getExecutor(this).queryForObject(new GetViewDefinitionStatement(schema.getCatalogName(), schema.getSchemaName(), viewName), String.class);
        if (definition == null) {
            return null;
        }
        return CREATE_VIEW_AS_PATTERN.matcher(definition).replaceFirst("");
    }

    @Override
    public String escapeTableName(final String catalogName, final String schemaName, final String tableName) {
        return escapeObjectName(catalogName, schemaName, tableName, Table.class);
    }

    @Override
    public String escapeObjectName(String catalogName, String schemaName, final String objectName,
                                   final Class<? extends DatabaseObject> objectType) {
        if (supportsSchemas()) {
            catalogName = StringUtil.trimToNull(catalogName);
            schemaName = StringUtil.trimToNull(schemaName);

            if (catalogName == null) {
                catalogName = this.getDefaultCatalogName();
            }
            if (schemaName == null) {
                schemaName = this.getDefaultSchemaName();
            }

            if (!supportsCatalogInObjectName(objectType)) {
                catalogName = null;
            }
            if ((catalogName == null) && (schemaName == null)) {
                return escapeObjectName(objectName, objectType);
            } else if ((catalogName == null) || !this.supportsCatalogInObjectName(objectType)) {
                if (isDefaultSchema(catalogName, schemaName) && !getOutputDefaultSchema()) {
                    return escapeObjectName(objectName, objectType);
                } else {
                    return escapeObjectName(schemaName, Schema.class) + "." + escapeObjectName(objectName, objectType);
                }
            } else {
                if (isDefaultSchema(catalogName, schemaName) && !getOutputDefaultSchema() && !getOutputDefaultCatalog
                        ()) {
                    return escapeObjectName(objectName, objectType);
                } else if (isDefaultSchema(catalogName, schemaName) && !getOutputDefaultCatalog()) {
                    return escapeObjectName(schemaName, Schema.class) + "." + escapeObjectName(objectName, objectType);
                } else {
                    return escapeObjectName(catalogName, Catalog.class) + "." + escapeObjectName(schemaName, Schema.class) + "." + escapeObjectName(objectName, objectType);
                }
            }
        } else if (supportsCatalogs()) {
            catalogName = StringUtil.trimToNull(catalogName);
            schemaName = StringUtil.trimToNull(schemaName);

            if (catalogName != null) {
                if (getOutputDefaultCatalog()) {
                    return escapeObjectName(catalogName, Catalog.class) + "." + escapeObjectName(objectName, objectType);
                } else {
                    if (!defaultCatalogSet && isDefaultCatalog(catalogName)) {
                        return escapeObjectName(objectName, objectType);
                    } else {
                        return escapeObjectName(catalogName, Catalog.class) + "." + escapeObjectName(objectName, objectType);
                    }
                }
            } else {

                //they actually mean catalog name
                if (schemaName != null) {
                    if (getOutputDefaultCatalog()) {
                        return escapeObjectName(schemaName, Catalog.class) + "." + escapeObjectName(objectName, objectType);
                    } else {
                        if (!defaultCatalogSet && isDefaultCatalog(schemaName)) {
                            return escapeObjectName(objectName, objectType);
                        } else {
                            return escapeObjectName(schemaName, Catalog.class) + "." + escapeObjectName(objectName, objectType);
                        }
                    }
                } else {
                    catalogName = this.getDefaultCatalogName();

                    if (catalogName == null) {
                        return escapeObjectName(objectName, objectType);
                    } else {
                        if (defaultCatalogSet || (isDefaultCatalog(catalogName) && getOutputDefaultCatalog())) {
                            return escapeObjectName(catalogName, Catalog.class) + "." + escapeObjectName(objectName, objectType);
                        } else {
                            return escapeObjectName(objectName, objectType);
                        }
                    }
                }
            }

        } else {
            return escapeObjectName(objectName, objectType);
        }
    }

    @Override
    public String escapeObjectName(String objectName, final Class<? extends DatabaseObject> objectType) {
        if (objectName != null) {
            objectName = objectName.trim();
            if (mustQuoteObjectName(objectName, objectType)) {
                return quoteObject(objectName, objectType);
            } else if (quotingStrategy == ObjectQuotingStrategy.QUOTE_ALL_OBJECTS) {
                return quoteObject(objectName, objectType);
            }
        }
        return objectName;
    }

    protected boolean mustQuoteObjectName(String objectName, Class<? extends DatabaseObject> objectType) {
        return objectName.contains("-") || startsWithNumeric(objectName) || isReservedWord(objectName) || objectName.matches(".*\\W.*");
    }

    protected String getQuotingStartCharacter() {
        return "\"";
    }

    protected String getQuotingEndCharacter() {
        return "\"";
    }

    protected String getQuotingEndReplacement() {
        return "\"\"";
    }

    public String quoteObject(final String objectName, final Class<? extends DatabaseObject> objectType) {
        if (objectName == null) {
            return null;
        }
        return getQuotingStartCharacter() + objectName.replace(getQuotingEndCharacter(), getQuotingEndReplacement()) + getQuotingEndCharacter();
    }

    @Override
    public String escapeIndexName(final String catalogName, final String schemaName, final String indexName) {
        return escapeObjectName(catalogName, schemaName, indexName, Index.class);
    }

    @Override
    public String escapeSequenceName(final String catalogName, final String schemaName, final String sequenceName) {
        return escapeObjectName(catalogName, schemaName, sequenceName, Sequence.class);
    }

    @Override
    public String escapeConstraintName(final String constraintName) {
        return escapeObjectName(constraintName, Index.class);
    }

    @Override
    public String escapeColumnName(final String catalogName, final String schemaName, final String tableName, final String columnName) {
        return escapeObjectName(columnName, Column.class);
    }

    @Override
    public String escapeColumnName(String catalogName, String schemaName, String tableName, String columnName, boolean quoteNamesThatMayBeFunctions) {
        if (quotingStrategy == ObjectQuotingStrategy.QUOTE_ALL_OBJECTS) {
            return quoteObject(columnName, Column.class);
        }

        if (columnName.contains("(")) {
            if (quoteNamesThatMayBeFunctions) {
                return quoteObject(columnName, Column.class);
            } else {
                return columnName;
            }
        }
        return escapeObjectName(columnName, Column.class);
    }

    @Override
    public String escapeColumnNameList(final String columnNames) {
        StringBuilder sb = new StringBuilder();
        for (String columnName : StringUtil.splitAndTrim(columnNames, ",")) {
            if (sb.length() > 0) {
                sb.append(", ");
            }
            boolean descending = false;
            if (columnName.matches("(?i).*\\s+DESC")) {
                columnName = columnName.replaceFirst("(?i)\\s+DESC$", "");
                descending = true;
            } else if (columnName.matches("(?i).*\\s+ASC")) {
                columnName = columnName.replaceFirst("(?i)\\s+ASC$", "");
            }
            sb.append(escapeObjectName(columnName, Column.class));
            if (descending) {
                sb.append(" DESC");
            }
        }
        return sb.toString();
    }

    @Override
    public boolean supportsSchemas() {
        return true;
    }

    @Override
    public boolean supportsCatalogs() {
        return true;
    }

    public boolean jdbcCallsCatalogsSchemas() {
        return false;
    }

    @Override
    public boolean supportsCatalogInObjectName(final Class<? extends DatabaseObject> type) {
        return false;
    }

    @Override
    public String generatePrimaryKeyName(final String tableName) {
        return "PK_" + tableName.toUpperCase(Locale.US);
    }

    @Override
    public String escapeViewName(final String catalogName, final String schemaName, final String viewName) {
        return escapeObjectName(catalogName, schemaName, viewName, View.class);
    }

    @Override
    public ChangeSet.RunStatus getRunStatus(final ChangeSet changeSet) throws DatabaseException, DatabaseHistoryException {
        return ChangeLogHistoryServiceFactory.getInstance().getChangeLogService(this).getRunStatus(changeSet);
    }

    @Override
    public RanChangeSet getRanChangeSet(final ChangeSet changeSet) throws DatabaseException, DatabaseHistoryException {
        return ChangeLogHistoryServiceFactory.getInstance().getChangeLogService(this).getRanChangeSet(changeSet);
    }

    @Override
    public List<RanChangeSet> getRanChangeSetList() throws DatabaseException {
        return ChangeLogHistoryServiceFactory.getInstance().getChangeLogService(this).getRanChangeSets();
    }

    @Override
    public Date getRanDate(final ChangeSet changeSet) throws DatabaseException, DatabaseHistoryException {
        return ChangeLogHistoryServiceFactory.getInstance().getChangeLogService(this).getRanDate(changeSet);
    }

    @Override
    public void markChangeSetExecStatus(final ChangeSet changeSet, final ChangeSet.ExecType execType) throws DatabaseException {
        ChangeLogHistoryServiceFactory.getInstance().getChangeLogService(this).setExecType(changeSet, execType);
    }

    @Override
    public void removeRanStatus(final ChangeSet changeSet) throws DatabaseException {
        ChangeLogHistoryServiceFactory.getInstance().getChangeLogService(this).removeFromHistory(changeSet);
    }

    @Override
    public String escapeStringForDatabase(final String string) {
        if (string == null) {
            return null;
        }
        return string.replaceAll("'", "''");
    }

    @Override
    public void commit() throws DatabaseException {
        try {
            getConnection().commit();
        } catch (DatabaseException e) {
            throw new DatabaseException(e);
        }
    }

    @Override
    public void rollback() throws DatabaseException {
        try {
            getConnection().rollback();
        } catch (DatabaseException e) {
            throw new DatabaseException(e);
        }
    }

    @Override
    public boolean equals(final Object o) {
        if (this == o) {
            return true;
        }
        if ((o == null) || (getClass() != o.getClass())) {
            return false;
        }

        AbstractJdbcDatabase that = (AbstractJdbcDatabase) o;

        if (connection == null) {
            if (that.connection == null) {
                return this == that;
            } else {
                return false;
            }
        } else {
            return connection.equals(that.connection);
        }
    }

    @Override
    public int hashCode() {
        return ((connection != null) ? connection.hashCode() : super.hashCode());
    }

    @Override
    public void close() throws DatabaseException {
        ExecutorService.getInstance().clearExecutor(this);
        DatabaseConnection connection = getConnection();
        if (connection != null) {
            if (previousAutoCommit != null) {
                try {
                    connection.setAutoCommit(previousAutoCommit);
                } catch (DatabaseException e) {
                    Scope.getCurrentScope().getLog(getClass()).warning(LogType.LOG, "Failed to restore the auto commit to " + previousAutoCommit);

                    throw e;
                }
            }
            connection.close();
        }
    }

    @Override
    public boolean supportsRestrictForeignKeys() {
        return true;
    }

    @Override
    public boolean isAutoCommit() throws DatabaseException {
        try {
            return getConnection().getAutoCommit();
        } catch (DatabaseException e) {
            throw new DatabaseException(e);
        }
    }

    @Override
    public void setAutoCommit(final boolean b) throws DatabaseException {
        try {
            getConnection().setAutoCommit(b);
        } catch (DatabaseException e) {
            throw new DatabaseException(e);
        }
    }

    /**
     * Default implementation, just look for "local" IPs. If the database returns a null URL we return false since we don't know it's safe to run the update.
     *
     * @throws liquibase.exception.DatabaseException
     *
     */
    @Override
    public boolean isSafeToRunUpdate() throws DatabaseException {
        DatabaseConnection connection = getConnection();
        if (connection == null) {
            return true;
        }
        String url = connection.getURL();
        if (url == null) {
            return false;
        }
        return (url.contains("localhost")) || (url.contains("127.0.0.1"));
    }

    @Override
    public void executeStatements(final Change change, final DatabaseChangeLog changeLog, final List<SqlVisitor> sqlVisitors) throws LiquibaseException {
        SqlStatement[] statements = change.generateStatements(this);

        execute(statements, sqlVisitors);
    }

    /*
     * Executes the statements passed
     *
     * @param statements an array containing the SQL statements to be issued
     * @param sqlVisitors a list of {@link SqlVisitor} objects to be applied to the executed statements
     * @throws DatabaseException if there were problems issuing the statements
     */
    @Override
    public void execute(final SqlStatement[] statements, final List<SqlVisitor> sqlVisitors) throws LiquibaseException {
        for (SqlStatement statement : statements) {
            if (statement.skipOnUnsupported() && !SqlGeneratorFactory.getInstance().supports(statement, this)) {
                continue;
            }
            Scope.getCurrentScope().getLog(getClass()).fine(LogType.LOG, "Executing Statement: " + statement);
            try {
                ExecutorService.getInstance().getExecutor(this).execute(statement, sqlVisitors);
            } catch (DatabaseException e) {
                if (statement.continueOnError()) {
                    Scope.getCurrentScope().getLog(getClass()).severe(LogType.LOG, "Error executing statement '"+statement.toString()+"', but continuing", e);
                } else {
                    throw e;
                }
            }
        }
    }

    @Override
    public void saveStatements(final Change change, final List<SqlVisitor> sqlVisitors, final Writer writer) throws
        IOException {
        SqlStatement[] statements = change.generateStatements(this);
        for (SqlStatement statement : statements) {
            for (Sql sql : SqlGeneratorFactory.getInstance().generateSql(statement, this)) {
                writer.append(sql.toSql()).append(sql.getEndDelimiter()).append(StreamUtil.getLineSeparator()).append(StreamUtil.getLineSeparator());
            }
        }
    }

    @Override
    public void executeRollbackStatements(final SqlStatement[] statements, final List<SqlVisitor> sqlVisitors) throws LiquibaseException {
        execute(statements, filterRollbackVisitors(sqlVisitors));
    }

    @Override
    public void executeRollbackStatements(final Change change, final List<SqlVisitor> sqlVisitors) throws LiquibaseException {
        final SqlStatement[] statements = change.generateRollbackStatements(this);
        executeRollbackStatements(statements, sqlVisitors);
    }

    @Override
    public void saveRollbackStatement(final Change change, final List<SqlVisitor> sqlVisitors, final Writer writer) throws IOException, LiquibaseException {
        SqlStatement[] statements = change.generateRollbackStatements(this);
        for (SqlStatement statement : statements) {
            for (Sql sql : SqlGeneratorFactory.getInstance().generateSql(statement, this)) {
                writer.append(sql.toSql()).append(sql.getEndDelimiter()).append("\n\n");
            }
        }
    }

    /**
     * Takes a list of SqlVisitors and returns a new list with only the SqlVisitors set to apply to rollbacks
     */
    protected List<SqlVisitor> filterRollbackVisitors(final List<SqlVisitor> visitors) {
        final List<SqlVisitor> rollbackVisitors = new ArrayList<>();
        if (visitors != null) {
            for (SqlVisitor visitor : visitors) {
                if (visitor.isApplyToRollback()) {
                    rollbackVisitors.add(visitor);
                }
            }
        }

        return rollbackVisitors;
    }

    @Override
    public List<DatabaseFunction> getDateFunctions() {
        return dateFunctions;
    }

    @Override
    public boolean isFunction(final String string) {
        if (string.endsWith("()")) {
            return true;
        }
        for (DatabaseFunction function : getDateFunctions()) {
            if (function.toString().equalsIgnoreCase(string)) {
                return true;
            }
        }
        return false;
    }

    @Override
    public void resetInternalState() {
        ChangeLogHistoryServiceFactory.getInstance().getChangeLogService(this).reset();
        LockServiceFactory.getInstance().getLockService(this).reset();
    }

    @Override
    public boolean supportsForeignKeyDisable() {
        return false;
    }

    @Override
    public boolean disableForeignKeyChecks() throws DatabaseException {
        throw new DatabaseException("ForeignKeyChecks Management not supported");
    }

    @Override
    public void enableForeignKeyChecks() throws DatabaseException {
        throw new DatabaseException("ForeignKeyChecks Management not supported");
    }

    @Override
    public boolean createsIndexesForForeignKeys() {
        return false;
    }

    @Override
    public int getDataTypeMaxParameters(final String dataTypeName) {
        return 2;
    }

    public CatalogAndSchema getSchemaFromJdbcInfo(final String rawCatalogName, final String rawSchemaName) {
        return new CatalogAndSchema(rawCatalogName, rawSchemaName).customize(this);
    }

    public String getJdbcCatalogName(final CatalogAndSchema schema) {
        return correctObjectName(schema.getCatalogName(), Catalog.class);
    }

    public String getJdbcSchemaName(final CatalogAndSchema schema) {
        return correctObjectName(schema.getSchemaName(), Schema.class);
    }

    public final String getJdbcCatalogName(final Schema schema) {
        if (schema == null) {
            return getJdbcCatalogName(getDefaultSchema());
        } else {
            return getJdbcCatalogName(new CatalogAndSchema(schema.getCatalogName(), schema.getName()));
        }
    }

    public final String getJdbcSchemaName(final Schema schema) {
        if (schema == null) {
            return getJdbcSchemaName(getDefaultSchema());
        } else {
            return getJdbcSchemaName(new CatalogAndSchema(schema.getCatalogName(), schema.getName()));
        }
    }

    @Override
    public boolean dataTypeIsNotModifiable(final String typeName) {
        return unmodifiableDataTypes.contains(typeName.toLowerCase());
    }

    @Override
    public ObjectQuotingStrategy getObjectQuotingStrategy() {
        return this.quotingStrategy;
    }

    @Override
    public void setObjectQuotingStrategy(final ObjectQuotingStrategy quotingStrategy) {
        this.quotingStrategy = quotingStrategy;
    }

    @Override
    public String generateDatabaseFunctionValue(final DatabaseFunction databaseFunction) {
        if (databaseFunction.getValue() == null) {
            return null;
        }
        if (isCurrentTimeFunction(databaseFunction.getValue().toLowerCase())) {
            return getCurrentDateTimeFunction();
        } else if (databaseFunction instanceof SequenceNextValueFunction) {
            if (sequenceNextValueFunction == null) {
                throw new RuntimeException(String.format("next value function for a sequence is not configured for database %s",
                        getDefaultDatabaseProductName()));
            }
            String sequenceName = databaseFunction.getValue();
            String sequenceSchemaName = ((SequenceNextValueFunction) databaseFunction).getSequenceSchemaName();

            sequenceName = escapeObjectName(null, sequenceSchemaName, sequenceName, Sequence.class);
            if (sequenceNextValueFunction.contains("'")) {
                /* For PostgreSQL, the quotes around dangerous identifiers (e.g. mixed-case) need to stay in place,
                 * or else PostgreSQL will not be able to find the sequence. */
                if (! (this instanceof PostgresDatabase)) {
                    sequenceName = sequenceName.replace("\"", "");
                }
            }

            return String.format(sequenceNextValueFunction, sequenceName);
        } else if (databaseFunction instanceof SequenceCurrentValueFunction) {
            if (sequenceCurrentValueFunction == null) {
                throw new RuntimeException(String.format("current value function for a sequence is not configured for database %s",
                        getDefaultDatabaseProductName()));
            }

            String sequenceSchemaName = ((SequenceCurrentValueFunction) databaseFunction).getSequenceSchemaName();
            String sequenceName = databaseFunction.getValue();
            sequenceName = escapeObjectName(null, sequenceSchemaName, sequenceName, Sequence.class);

            if (sequenceCurrentValueFunction.contains("'")) {
                /* For PostgreSQL, the quotes around dangerous identifiers (e.g. mixed-case) need to stay in place,
                 * or else PostgreSQL will not be able to find the sequence. */
                if (! (this instanceof PostgresDatabase)) {
                    sequenceName = sequenceName.replace("\"", "");
                }
            }
            return String.format(sequenceCurrentValueFunction, sequenceName);
        } else {
            return databaseFunction.getValue();
        }
    }

    private boolean isCurrentTimeFunction(final String functionValue) {
        if (functionValue == null) {
            return false;
        }

        return functionValue.startsWith("current_timestamp")
                || functionValue.startsWith("current_datetime")
                || functionValue.equalsIgnoreCase(getCurrentDateTimeFunction());
    }

    @Override
    public String getCurrentDateTimeFunction() {
        return currentDateTimeFunction;
    }

    @Override
    public void setCurrentDateTimeFunction(final String function) {
        if (function != null) {
            this.currentDateTimeFunction = function;
            this.dateFunctions.add(new DatabaseFunction(function));
        }
    }

    @Override
    public boolean isDefaultSchema(final String catalog, final String schema) {
        if (!supportsSchemas()) {
            return true;
        }

        if (!isDefaultCatalog(catalog)) {
            return false;
        }
        return (schema == null) || schema.equalsIgnoreCase(getDefaultSchemaName());
    }

    @Override
    public boolean isDefaultCatalog(final String catalog) {
        if (!supportsCatalogs()) {
            return true;
        }

        return (catalog == null) || catalog.equalsIgnoreCase(getDefaultCatalogName());

    }

    @Override
    public boolean getOutputDefaultSchema() {
        return outputDefaultSchema;
    }

    @Override
    public void setOutputDefaultSchema(final boolean outputDefaultSchema) {
        this.outputDefaultSchema = outputDefaultSchema;

    }

    @Override
    public boolean getOutputDefaultCatalog() {
        return outputDefaultCatalog;
    }

    @Override
    public void setOutputDefaultCatalog(final boolean outputDefaultCatalog) {
        this.outputDefaultCatalog = outputDefaultCatalog;
    }

    @Override
    public boolean supportsPrimaryKeyNames() {
        return true;
    }

    @Override
    public String getSystemSchema(){
        return "information_schema";
    }

    @Override
    public String escapeDataTypeName(String dataTypeName) {
        return dataTypeName;
    }

    @Override
    public String unescapeDataTypeName(String dataTypeName) {
        return dataTypeName;
    }

    @Override
    public String unescapeDataTypeString(String dataTypeString) {
        return dataTypeString;
    }

    public Object get(String key) {
        return attributes.get(key);
    }

    public AbstractJdbcDatabase set(String key, Object value) {
        if (value == null) {
            attributes.remove(key);
        } else {
            attributes.put(key, value);
        }
        return this;
    }

    @Override
    public ValidationErrors validate() {
        return new ValidationErrors();
    }

    /**
     * Most relational databases support 9 fractional digits, and subclasses must overwrite this method if they
     * support less than that.
     *
     * @return the maxmimum number of supported fractional digits in TIMESTAMP columns
     */
    @Override
    public int getMaxFractionalDigitsForTimestamp() {
        if (getConnection() == null) {
            // if no connection is there we cannot do anything...
            Scope.getCurrentScope().getLog(getClass()).warning(
                    LogType.LOG, "No database connection available - specified"
                            + " DATETIME/TIMESTAMP precision will be tried");
            return DEFAULT_MAX_TIMESTAMP_FRACTIONAL_DIGITS;
        }

        return DEFAULT_MAX_TIMESTAMP_FRACTIONAL_DIGITS;
    }

    /**
     * SQL Standard (Foundation) says: "...if <timestamp precision> is not specified, then 6 is implicit."
     *
     * @return the default precision / number of maximum digits in a timestamp if nothing else is specified.
     */
    @Override
    public int getDefaultFractionalDigitsForTimestamp() {
        return ((getMaxFractionalDigitsForTimestamp() >= 6) ? 6 : getMaxFractionalDigitsForTimestamp());
    }

    @Override
    public boolean supportsBatchUpdates() throws DatabaseException {
        if (connection instanceof OfflineConnection) {
            return false;
        } else if (connection instanceof JdbcConnection) {
            return ((JdbcConnection)getConnection()).supportsBatchUpdates();
        } else {
            // Normally, the connection can only be one of the two above types. But if, for whatever reason, it is
            // not, let's err on the safe side.
            return false;
        }
    }

    @Override
    public boolean supportsNotNullConstraintNames() {
        return false;
    }

    @Override
    public boolean requiresExplicitNullForColumns() {
        return false;
    }


    /**
     * This logic is used when db support catalogs
     * @return UPPER_CASE by default
     */
    @Override
    public CatalogAndSchema.CatalogAndSchemaCase getSchemaAndCatalogCase() {
        return CatalogAndSchema.CatalogAndSchemaCase.UPPER_CASE;
    }
}<|MERGE_RESOLUTION|>--- conflicted
+++ resolved
@@ -127,12 +127,8 @@
 
     private boolean defaultCatalogSet;
 
-<<<<<<< HEAD
     private Map<String, Object> attributes = new HashMap<>();
-=======
-    private Map<String, Object> attributes = new HashMap<String, Object>();
     protected String dbFullVersion;
->>>>>>> ba7df9be
 
     public String getName() {
         return toString();
@@ -257,11 +253,6 @@
         } catch (DatabaseException e) {
             throw new DatabaseException(e);
         }
-    }
-
-    @Override
-    public String getDatabaseFullVersion() throws DatabaseException {
-        throw new AssertionError("Method can't be invoked directly in abstract level !");
     }
 
     @Override
