package liquibase.database;

import liquibase.changelog.ChangeLogHistoryService;
import liquibase.changelog.ChangeLogHistoryServiceFactory;
import liquibase.changelog.OfflineChangeLogHistoryService;
import liquibase.exception.DatabaseException;
import liquibase.exception.LiquibaseException;
import liquibase.exception.UnexpectedLiquibaseException;
import liquibase.logging.LogService;
import liquibase.logging.LogType;
import liquibase.parser.SnapshotParser;
import liquibase.parser.SnapshotParserFactory;
import liquibase.resource.ResourceAccessor;
import liquibase.snapshot.DatabaseSnapshot;
import liquibase.snapshot.EmptyDatabaseSnapshot;
import liquibase.snapshot.InvalidExampleException;
import liquibase.structure.DatabaseObject;
import liquibase.structure.core.Catalog;
import liquibase.structure.core.Schema;
import liquibase.util.ObjectUtil;
import liquibase.util.StringUtils;

import java.io.File;
import java.io.UnsupportedEncodingException;
import java.net.URLDecoder;
import java.util.HashMap;
import java.util.Map;
import java.util.regex.Matcher;
import java.util.regex.Pattern;

public class OfflineConnection implements DatabaseConnection {
    private final String url;
    private final String databaseShortName;
    private final Map<String, String> databaseParams = new HashMap<>();
    private DatabaseSnapshot snapshot;
    private OutputLiquibaseSql outputLiquibaseSql = OutputLiquibaseSql.NONE;
    private String changeLogFile = "databasechangelog.csv";
    private boolean caseSensitive;
    private String productName;
    private String productVersion;
    private int databaseMajorVersion = 999;
    private int databaseMinorVersion = 999;
    private String catalog;
    private boolean sendsStringParametersAsUnicode = true;
    private String connectionUserName;

    public OfflineConnection(String url, ResourceAccessor resourceAccessor) {
        this.url = url;
        Matcher matcher = Pattern.compile("offline:(\\w+)\\??(.*)").matcher(url);
        if (!matcher.matches()) {
            throw new UnexpectedLiquibaseException("Could not parse offline url "+url);
        }
        this.databaseShortName = matcher.group(1).toLowerCase();
        String params = StringUtils.trimToNull(matcher.group(2));
<<<<<<< HEAD
        Map<String, String> params1 = new HashMap<String, String>();
        if (params != null) {
            String[] keyValues = params.split("&");
            for (String param : keyValues) {
                String[] split = param.split("=");
                params1.put(split[0], split[1]);
=======
        try {
            if (params != null) {
                String[] keyValues = params.split("&");
                for (String param : keyValues) {
                    String[] split = param.split("=");
                    this.params.put(URLDecoder.decode(split[0], "UTF-8"), URLDecoder.decode(split[1], "UTF-8"));
                }
>>>>>>> fd1c7e1f
            }
        } catch (UnsupportedEncodingException e) {
            throw new RuntimeException(e);
        }

        this.productName = "Offline "+databaseShortName;
        for (Map.Entry<String, String> paramEntry : params1.entrySet()) {

            if ("version".equals(paramEntry.getKey())) {
                this.productVersion = paramEntry.getValue();
                String[] versionParts = productVersion.split("\\.");
                try {
                    this.databaseMajorVersion = Integer.parseInt(versionParts[0]);
                    if (versionParts.length > 1) {
                        this.databaseMinorVersion = Integer.parseInt(versionParts[1]);
                    }
                } catch (NumberFormatException e) {
                    LogService.getLog(getClass()).warning(LogType.LOG, "Cannot parse database version "+productVersion);
                }
            } else if ("productName".equals(paramEntry.getKey())) {
                this.productName = paramEntry.getValue();
            } else if ("catalog".equals(paramEntry.getKey())) {
                this.catalog = params1.get("catalog");
            } else if ("caseSensitive".equals(paramEntry.getKey())) {
                 this.caseSensitive = Boolean.parseBoolean(paramEntry.getValue());
            } else if ("changeLogFile".equals(paramEntry.getKey())) {
                this.changeLogFile = paramEntry.getValue();
            } else if ("outputLiquibaseSql".equals(paramEntry.getKey())) {
                this.outputLiquibaseSql = OutputLiquibaseSql.fromString(paramEntry.getValue());
            } else if ("snapshot".equals(paramEntry.getKey())) {
                String snapshotFile = paramEntry.getValue();
                try {
                    SnapshotParser parser = SnapshotParserFactory.getInstance()
                            .getParser(snapshotFile, resourceAccessor);
                    this.snapshot = parser.parse(snapshotFile, resourceAccessor);
                    this.productVersion = this.snapshot.getDatabase().getDatabaseProductVersion();
                    this.snapshot.getDatabase().setConnection(this);

                    for (Catalog catalog : this.snapshot.get(Catalog.class)) {
                        if (catalog.isDefault()) {
                            this.catalog = catalog.getName();
                        }
                    }
                } catch (LiquibaseException e) {
                    throw new UnexpectedLiquibaseException("Cannot parse snapshot " + url, e);
                }
            } else if ("sendsStringParametersAsUnicode".equals(paramEntry.getKey())) {
                this.sendsStringParametersAsUnicode = Boolean.parseBoolean(paramEntry.getValue());
            } else {
                this.databaseParams.put(paramEntry.getKey(), paramEntry.getValue());
            }
        }
    }

    public boolean isCorrectDatabaseImplementation(Database database) {
        return database.getShortName().equalsIgnoreCase(databaseShortName);
    }

    @Override
    public void attached(Database database) {
        for (Map.Entry<String, String> param : this.databaseParams.entrySet()) {
            try {
                ObjectUtil.setProperty(database, param.getKey(), param.getValue());
            } catch (Exception e) {
                LogService.getLog(getClass()).warning(LogType.LOG, "Error setting database parameter " + param.getKey() + ": " + e.getMessage(), e);
            }
        }
        if (database instanceof AbstractJdbcDatabase) {
            ((AbstractJdbcDatabase) database).setCaseSensitive(this.caseSensitive);
        }

        if ( snapshot == null) {
            try {
                snapshot = new EmptyDatabaseSnapshot(database);
            } catch (DatabaseException|InvalidExampleException e) {
                throw new UnexpectedLiquibaseException(e);
            }
        }

        ChangeLogHistoryServiceFactory.getInstance().register(createChangeLogHistoryService(database));
    }

    protected ChangeLogHistoryService createChangeLogHistoryService(Database database) {
        return new OfflineChangeLogHistoryService(database, new File(changeLogFile),
            outputLiquibaseSql != OutputLiquibaseSql.NONE, // Output DML
            outputLiquibaseSql == OutputLiquibaseSql.ALL   // Output DDL
        );
    }

    /**
     * Returns a copy of the current simulated content  of the database, filtered by the given
     * array.
     *
     * @param examples the list of objects to clone
     * @return a new DatabaseSnapshot object containing all objects matching examples. If none are found,
     * an empty DatabaseSnapshot is returned.
     */
    public DatabaseSnapshot getSnapshot(DatabaseObject[] examples) {
        return this.snapshot.clone(examples);
    }

    /**
     * For debugging purposes: sets a DatabaseSnapshot object for this connection. Effectively,
     * this simulates the content of the database in this OfflineConnection.
     *
     * @param snapshot the snapshot with the simulated database content
     */
    public void setSnapshot(DatabaseSnapshot snapshot) {
        this.snapshot = snapshot;
        this.snapshot.getDatabase().setConnection(this);

        for (Catalog catalog : this.snapshot.get(Catalog.class)) {
            if (catalog.isDefault()) {
                this.catalog = catalog.getName();
            }
        }
    }

    @Override
    public void close() throws DatabaseException {
        //nothing
    }

    @Override
    public void commit() throws DatabaseException {
        //nothing
    }

    @Override
    public boolean getAutoCommit() throws DatabaseException {
        return false;
    }

    @Override
    public void setAutoCommit(boolean autoCommit) throws DatabaseException {

    }

    @Override
    public String getCatalog() throws DatabaseException {
        return catalog;
    }

    public String getSchema() {
        if (snapshot == null) {
            return null;
        }
        for (Schema schema : snapshot.get(Schema.class)) {
            if (schema.isDefault()) {
                return schema.getName();
            }
        }
        return null;
    }

    @Override
    public String nativeSQL(String sql) throws DatabaseException {
        return sql;
    }

    @Override
    public void rollback() throws DatabaseException {

    }

    @Override
    public String getDatabaseProductName() throws DatabaseException {
        return productName;
    }

    @Override
    public String getDatabaseProductVersion() throws DatabaseException {
        return productVersion;
    }

    @Override
    public int getDatabaseMajorVersion() throws DatabaseException {
        return databaseMajorVersion;
    }

    public void setDatabaseMajorVersion(int databaseMajorVersion) {
        this.databaseMajorVersion = databaseMajorVersion;
    }

    public void setProductVersion(String productVersion) {
        this.productVersion = productVersion;
    }

    public void setProductName(String productName) {
        this.productName = productName;
    }

    @Override
    public int getDatabaseMinorVersion() throws DatabaseException {
        return databaseMinorVersion;
    }

    public void setDatabaseMinorVersion(int databaseMinorVersion) {
        this.databaseMinorVersion = databaseMinorVersion;
    }

    @Override
    public String getURL() {
        return url;
    }

    @Override
    public String getConnectionUserName() {
        return connectionUserName;
    }

    public void setConnectionUserName(String connectionUserName) {
        this.connectionUserName = connectionUserName;
    }

    @Override
    public boolean isClosed() throws DatabaseException {
        return false;
    }

    public boolean getSendsStringParametersAsUnicode() {
        return sendsStringParametersAsUnicode;
    }

    public void setSendsStringParametersAsUnicode(boolean sendsStringParametersAsUnicode) {
        this.sendsStringParametersAsUnicode = sendsStringParametersAsUnicode;
    }

    public boolean isCaseSensitive() {
        return caseSensitive;
    }

    public void setCaseSensitive(boolean caseSensitive) {
        this.caseSensitive = caseSensitive;
    }

    /**
     * Output Liquibase SQL
     */
    private enum OutputLiquibaseSql {
        /**
         * Don't output anything
         */
        NONE,
        /**
         * Output only INSERT/UPDATE/DELETE
         */
        DATA_ONLY,
        /**
         * Output CREATE TABLE as well
         */
        ALL;

        public static OutputLiquibaseSql fromString(String s) {
            if (s == null) {
                return null;
            }
            s = s.toUpperCase();
            // For backward compatibility true is translated in ALL and false in NONE
            switch (s) {
                case "TRUE":
                    return ALL;
                case "FALSE":
                    return NONE;
                default:
                    return valueOf(s);
            }
        }
    }
}<|MERGE_RESOLUTION|>--- conflicted
+++ resolved
@@ -52,22 +52,14 @@
         }
         this.databaseShortName = matcher.group(1).toLowerCase();
         String params = StringUtils.trimToNull(matcher.group(2));
-<<<<<<< HEAD
-        Map<String, String> params1 = new HashMap<String, String>();
-        if (params != null) {
-            String[] keyValues = params.split("&");
-            for (String param : keyValues) {
-                String[] split = param.split("=");
-                params1.put(split[0], split[1]);
-=======
         try {
+            Map<String, String> params1 = new HashMap<String, String>();
             if (params != null) {
                 String[] keyValues = params.split("&");
                 for (String param : keyValues) {
                     String[] split = param.split("=");
-                    this.params.put(URLDecoder.decode(split[0], "UTF-8"), URLDecoder.decode(split[1], "UTF-8"));
+                    params1.put(split[0], split[1]);
                 }
->>>>>>> fd1c7e1f
             }
         } catch (UnsupportedEncodingException e) {
             throw new RuntimeException(e);
