--- conflicted
+++ resolved
@@ -19,13 +19,8 @@
     private Map<String, String> columnRemarks = new HashMap<>();
 
     private PrimaryKeyConstraint primaryKeyConstraint;
-<<<<<<< HEAD
-    private Set<ForeignKeyConstraint> foreignKeyConstraints = new HashSet<>();
-=======
     private Map<String,NotNullConstraint> notNullConstraints = new HashMap<String, NotNullConstraint>();
     private Set<ForeignKeyConstraint> foreignKeyConstraints = new HashSet<ForeignKeyConstraint>();
-    private Set<UniqueConstraint> uniqueConstraints = new HashSet<UniqueConstraint>();
->>>>>>> ae5bc9b7
 
     /* NOT NULL constraints in RDBMSs are curious beasts. In some RDBMS, they do not exist as constraints at all, i.e.
        they are merely a property of the column. In others, like Oracle DB, they can exist in both forms, and to be
@@ -92,14 +87,8 @@
         return uniqueConstraints;
     }
 
-<<<<<<< HEAD
     public Map<String, NotNullConstraint> getNotNullColumns() {
-        return notNullColumns;
-=======
-
-    public Map<String,NotNullConstraint> getNotNullColumns() {
         return notNullConstraints;
->>>>>>> ae5bc9b7
     }
 
     public CreateTableStatement addPrimaryKeyColumn(String columnName, LiquibaseDataType columnType, Object defaultValue, String keyName,
