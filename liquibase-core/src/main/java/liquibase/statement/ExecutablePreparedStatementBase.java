package liquibase.statement;

import liquibase.change.ColumnConfig;
import liquibase.changelog.ChangeSet;
import liquibase.database.Database;
import liquibase.database.PreparedStatementFactory;
import liquibase.datatype.DataTypeFactory;
import liquibase.datatype.LiquibaseDataType;
import liquibase.exception.DatabaseException;
import liquibase.exception.UnexpectedLiquibaseException;
import liquibase.logging.LogService;
import liquibase.logging.LogType;
import liquibase.logging.Logger;
import liquibase.resource.ResourceAccessor;
import liquibase.resource.UtfBomAwareReader;
import liquibase.util.JdbcUtils;
import liquibase.util.StreamUtil;
import liquibase.util.StringUtils;
import liquibase.util.file.FilenameUtils;

import java.io.*;
import java.math.BigDecimal;
import java.math.BigInteger;
<<<<<<< HEAD
import java.sql.PreparedStatement;
import java.sql.SQLException;
import java.sql.Time;
import java.sql.Timestamp;
import java.sql.Types;
=======
import java.sql.*;
>>>>>>> 07981060
import java.util.*;

import static java.util.ResourceBundle.getBundle;
import liquibase.change.core.LoadDataChange;

public abstract class ExecutablePreparedStatementBase implements ExecutablePreparedStatement {

    private static final Logger LOG = LogService.getLog(ExecutablePreparedStatementBase.class);
    private static ResourceBundle coreBundle = getBundle("liquibase/i18n/liquibase-core");

    protected Database database;
    private String catalogName;
    private String schemaName;
    private String tableName;
    private List<ColumnConfig> columns;
    private ChangeSet changeSet;

    private Set<Closeable> closeables;

    private ResourceAccessor resourceAccessor;

    protected ExecutablePreparedStatementBase(Database database, String catalogName, String schemaName, String
            tableName, List<ColumnConfig> columns, ChangeSet changeSet, ResourceAccessor resourceAccessor) {
        this.database = database;
        this.changeSet = changeSet;
        this.catalogName = catalogName;
        this.schemaName = schemaName;
        this.tableName = tableName;
        this.columns = columns;
        this.changeSet = changeSet;
        this.closeables = new HashSet<>();
        this.resourceAccessor = resourceAccessor;
    }

    private static InputStream createStream(InputStream in) {
        return (in instanceof BufferedInputStream) ? in : new BufferedInputStream(in);
    }

    private static Reader createReader(InputStream in, String encoding) {
        return new BufferedReader((StringUtils.trimToNull(encoding) == null) ? new UtfBomAwareReader(in) : new
            UtfBomAwareReader(in, encoding));
    }

    @Override
    public void execute(PreparedStatementFactory factory) throws DatabaseException {

        // build the sql statement
        List<ColumnConfig> cols = new ArrayList<>(getColumns().size());

        String sql = generateSql(cols);
        LOG.info(LogType.WRITE_SQL, sql);
        LOG.debug(LogType.LOG, "Number of columns = " + cols.size());

        // create prepared statement
        PreparedStatement stmt = factory.create(sql);

        try {
            attachParams(cols, stmt);
            // trigger execution
            executePreparedStatement(stmt);
        } catch (SQLException e) {
            throw new DatabaseException(e);
        } finally {
            for (Closeable closeable : closeables) {
                StreamUtil.closeQuietly(closeable);
            }
            JdbcUtils.closeStatement(stmt);
        }
    }

    protected void executePreparedStatement(PreparedStatement stmt) throws SQLException {
        stmt.execute();
    }

    /**
     * Sets the list of bind variables for the execution of a DML statement
     * @param cols a list of columns with their designated values
     * @param stmt the PreparedStatement to which the values are to be attached
     * @throws SQLException if JDBC objects to a setting (non-existent bind number, wrong column type etc.)
     * @throws DatabaseException if an I/O error occurs during the read of LOB values
     */
    protected void attachParams(List<ColumnConfig> cols, PreparedStatement stmt)
            throws SQLException, DatabaseException {
        int i = 1;  // index starts from 1
        for (ColumnConfig col : cols) {
            LOG.debug(LogType.LOG, "Applying column parameter = " + i + " for column " + col.getName());
            applyColumnParameter(stmt, i, col);
            i++;
        }
    }

    protected abstract String generateSql(List<ColumnConfig> cols);

    /**
     * Sets a single bind variable for a statement to its designated value
     * @param stmt the PreparedStatement whose parameter is to be set
     * @param i the parameter index (first bind variable is 1)
     * @param col a ColumnConfig with information about the column, its type, and the desired value
     * @throws SQLException if JDBC objects to a setting (non-existent bind number, wrong column type etc.)
     * @throws DatabaseException if an I/O error occurs during the read of LOB values
     */
    private void applyColumnParameter(PreparedStatement stmt, int i, ColumnConfig col) throws SQLException,
            DatabaseException {
        if (col.getValue() != null) {
            LOG.debug(LogType.LOG, "value is string/UUID/blob = " + col.getValue());
            if (col.getType() != null && col.getType().equalsIgnoreCase(LoadDataChange.LOAD_DATA_TYPE.UUID.name())) {
                stmt.setObject(i, UUID.fromString(col.getValue()));
<<<<<<< HEAD
            } else if (col.getType() != null && col.getType().equalsIgnoreCase(LoadDataChange.LOAD_DATA_TYPE.OTHER.name())) {
                stmt.setObject(i, col.getValue(), Types.OTHER);
=======
            } else if (LoadDataChange.LOAD_DATA_TYPE.BLOB.name().equalsIgnoreCase(col.getType())) {
                stmt.setBlob(i, new ByteArrayInputStream(Base64.getDecoder().decode(col.getValue())));
>>>>>>> 07981060
            } else {
                stmt.setString(i, col.getValue());
            }
        } else if (col.getValueBoolean() != null) {
            LOG.debug(LogType.LOG, "value is boolean = " + col.getValueBoolean());
            stmt.setBoolean(i, col.getValueBoolean());
        } else if (col.getValueNumeric() != null) {
            LOG.debug(LogType.LOG, "value is numeric = " + col.getValueNumeric());
            Number number = col.getValueNumeric();
            if (number instanceof ColumnConfig.ValueNumeric) {
                ColumnConfig.ValueNumeric valueNumeric = (ColumnConfig.ValueNumeric) number;
                number = valueNumeric.getDelegate();
            }
            if (number instanceof Long) {
                stmt.setLong(i, number.longValue());
            } else if (number instanceof Integer) {
                stmt.setInt(i, number.intValue());
            } else if (number instanceof Double) {
                stmt.setDouble(i, number.doubleValue());
            } else if (number instanceof Float) {
                stmt.setFloat(i, number.floatValue());
            } else if (number instanceof BigDecimal) {
                stmt.setBigDecimal(i, (BigDecimal) number);
            } else if (number instanceof BigInteger) {
                stmt.setInt(i, number.intValue());
            } else {
                throw new UnexpectedLiquibaseException(
                        String.format(
                                coreBundle.getString("jdbc.bind.parameter.unknown.numeric.value.type"),
                                col.getName(),
                                col.getValueNumeric().toString(),
                            col.getValueNumeric().getClass().getName()
                        )
                );
            }
        } else if (col.getValueDate() != null) {
            LOG.debug(LogType.LOG, "value is date = " + col.getValueDate());
            if (col.getValueDate() instanceof Timestamp) {
                stmt.setTimestamp(i, (Timestamp) col.getValueDate());
            } else if (col.getValueDate() instanceof Time) {
                stmt.setTime(i, (Time) col.getValueDate());
            } else {
                stmt.setDate(i, new java.sql.Date(col.getValueDate().getTime()));
            }
        } else if (col.getValueBlobFile() != null) {
            LOG.debug(LogType.LOG, "value is blob = " + col.getValueBlobFile());
            try {
                LOBContent<InputStream> lob = toBinaryStream(col.getValueBlobFile());
                if (lob.length <= Integer.MAX_VALUE) {
                    stmt.setBinaryStream(i, lob.content, (int) lob.length);
                } else {
                    stmt.setBinaryStream(i, lob.content, lob.length);
                }
            } catch (IOException e) {
                throw new DatabaseException(e.getMessage(), e); // wrap
            }
        } else if (col.getValueClobFile() != null) {
            try {
                LOG.debug(LogType.LOG, "value is clob = " + col.getValueClobFile());
                LOBContent<Reader> lob = toCharacterStream(col.getValueClobFile(), col.getEncoding());
                if (lob.length <= Integer.MAX_VALUE) {
                    stmt.setCharacterStream(i, lob.content, (int) lob.length);
                } else {
                    stmt.setCharacterStream(i, lob.content, lob.length);
                }
            } catch (IOException e) {
                throw new DatabaseException(e.getMessage(), e); // wrap
            }
        } else {
            // NULL values might intentionally be set into a change, we must also add them to the prepared statement
            LOG.debug(LogType.LOG, "value is explicit null");
            if (col.getType() == null) {
                stmt.setNull(i, java.sql.Types.NULL);
                return;
            }
            if (col.getType().toLowerCase().contains("datetime")) {
                stmt.setNull(i, java.sql.Types.TIMESTAMP);
            } else {
                //
                // Get the array of aliases and use them to find the
                // correct java.sql.Types constant for the call to setNull
                //
                boolean isSet = false;
                LiquibaseDataType dataType = DataTypeFactory.getInstance().fromDescription(col.getType(), database);
                String[] aliases = dataType.getAliases();
                for (String alias : aliases) {
                    if (! alias.contains("java.sql.Types")) {
                        continue;
                    }
                    String name = alias.replaceAll("java.sql.Types.","");
                    try {
                        JDBCType jdbcType = Enum.valueOf(JDBCType.class, name);
                        stmt.setNull(i, jdbcType.getVendorTypeNumber());
                        isSet = true;
                    }
                    catch (Exception e) {
                        //
                        // fall back to using java.sql.Types.NULL by catching any exceptions
                        //
                    }
                    break;
                }
                if (! isSet) {
                    LOG.info(LogType.LOG,
                            String.format("Using java.sql.Types.NULL to set null value for type %s", dataType.getName()));
                    stmt.setNull(i, java.sql.Types.NULL);
                }
            }
        }
    }

    private LOBContent<InputStream> toBinaryStream(String valueLobFile) throws DatabaseException, IOException {
        InputStream in = getResourceAsStream(valueLobFile);

        if (in == null) {
            throw new DatabaseException("BLOB resource not found: " + valueLobFile);
        }

        try {
            if (in instanceof FileInputStream) {
                InputStream bufferedInput = createStream(in);
                return new LOBContent<>(bufferedInput, ((FileInputStream) in).getChannel().size());
            }

            in = createStream(in);

            final int IN_MEMORY_THRESHOLD = 100_000;

            if (in.markSupported()) {
                in.mark(IN_MEMORY_THRESHOLD);
            }

            long length = StreamUtil.getContentLength(in);

            if (in.markSupported() && (length <= IN_MEMORY_THRESHOLD)) {
                in.reset();
            } else {
                StreamUtil.closeQuietly(in);
                in = getResourceAsStream(valueLobFile);
                in = createStream(in);
            }

            return new LOBContent<>(in, length);
        } finally {
            if (in != null) {
                closeables.add(in);
            }
        }
    }

    private LOBContent<Reader> toCharacterStream(String valueLobFile, String encoding)
            throws IOException, DatabaseException {
        InputStream in = getResourceAsStream(valueLobFile);

        if (in == null) {
            throw new DatabaseException("CLOB resource not found: " + valueLobFile);
        }

        final int IN_MEMORY_THRESHOLD = 100_000;

        Reader reader = null;

        try {
            reader = createReader(in, encoding);

            if (reader.markSupported()) {
                reader.mark(IN_MEMORY_THRESHOLD);
            }

            long length = StreamUtil.getContentLength(reader);

            if (reader.markSupported() && (length <= IN_MEMORY_THRESHOLD)) {
                reader.reset();
            } else {
                StreamUtil.closeQuietly(reader);
                in = getResourceAsStream(valueLobFile);
                reader = createReader(in, encoding);
            }

            return new LOBContent<>(reader, length);
        } finally {
            if (reader != null) {
                closeables.add(reader);
            }
            if (in != null) {
                closeables.add(in);
            }
        }
    }

    private InputStream getResourceAsStream(String valueLobFile) throws IOException {
        String fileName = getFileName(valueLobFile);
        Set<InputStream> streams = this.resourceAccessor.getResourcesAsStream(fileName);
        if ((streams == null) || streams.isEmpty()) {
            return null;
        }
        if (streams.size() > 1) {
            for (InputStream stream : streams) {
                stream.close();
            }

            throw new IOException(streams.size() + " matched " + valueLobFile);
        }
        return streams.iterator().next();
    }

    private String getFileName(String fileName) {
        //  Most of this method were copy-pasted from XMLChangeLogSAXHandler#handleIncludedChangeLog()

        String relativeBaseFileName = changeSet.getChangeLog().getPhysicalFilePath();

        // workaround for FilenameUtils.normalize() returning null for relative paths like ../conf/liquibase.xml
        String tempFile = FilenameUtils.concat(FilenameUtils.getFullPath(relativeBaseFileName), fileName);
        if (tempFile != null) {
            fileName = tempFile;
        } else {
            fileName = FilenameUtils.getFullPath(relativeBaseFileName) + fileName;
        }

        return fileName;
    }

    /**
     * Gets absolute and normalized path for path.
     * If path is relative, absolute path is calculated relative to change log file.
     *
     * @param path Absolute or relative path.
     * @return Absolute and normalized path.
     */
    public String getAbsolutePath(String path) {
        String p = path;
        File f = new File(p);
        if (!f.isAbsolute()) {
            String basePath = FilenameUtils.getFullPath(changeSet.getChangeLog().getPhysicalFilePath());
            p = FilenameUtils.normalize(basePath + p);
        }
        return p;
    }

    @Override
    public boolean skipOnUnsupported() {
        return false;
    }

    public String getCatalogName() {
        return catalogName;
    }

    public String getSchemaName() {
        return schemaName;
    }

    public String getTableName() {
        return tableName;
    }

    public List<ColumnConfig> getColumns() {
        return columns;
    }

    private class LOBContent<T> {
        private final T content;
        private final long length;

        LOBContent(T content, long length) {
            this.content = content;
            this.length = length;
        }
    }

}<|MERGE_RESOLUTION|>--- conflicted
+++ resolved
@@ -21,15 +21,7 @@
 import java.io.*;
 import java.math.BigDecimal;
 import java.math.BigInteger;
-<<<<<<< HEAD
-import java.sql.PreparedStatement;
-import java.sql.SQLException;
-import java.sql.Time;
-import java.sql.Timestamp;
-import java.sql.Types;
-=======
 import java.sql.*;
->>>>>>> 07981060
 import java.util.*;
 
 import static java.util.ResourceBundle.getBundle;
@@ -137,13 +129,10 @@
             LOG.debug(LogType.LOG, "value is string/UUID/blob = " + col.getValue());
             if (col.getType() != null && col.getType().equalsIgnoreCase(LoadDataChange.LOAD_DATA_TYPE.UUID.name())) {
                 stmt.setObject(i, UUID.fromString(col.getValue()));
-<<<<<<< HEAD
             } else if (col.getType() != null && col.getType().equalsIgnoreCase(LoadDataChange.LOAD_DATA_TYPE.OTHER.name())) {
                 stmt.setObject(i, col.getValue(), Types.OTHER);
-=======
             } else if (LoadDataChange.LOAD_DATA_TYPE.BLOB.name().equalsIgnoreCase(col.getType())) {
                 stmt.setBlob(i, new ByteArrayInputStream(Base64.getDecoder().decode(col.getValue())));
->>>>>>> 07981060
             } else {
                 stmt.setString(i, col.getValue());
             }
