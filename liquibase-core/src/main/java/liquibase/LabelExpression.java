--- conflicted
+++ resolved
@@ -99,35 +99,6 @@
         if (expressions == null || expressions.isEmpty()) {
             return true;
         }
-<<<<<<< HEAD
-
-        if (":TRUE".equals(expression.trim())) {
-            return true;
-        }
-        if (":FALSE".equals(expression.trim())) {
-            return false;
-        }
-
-        while (expression.contains("(")) {
-            Pattern pattern = Pattern.compile("(.*?)\\(([^\\(\\)]*?)\\)(.*)");
-            Matcher matcher = pattern.matcher(expression);
-            if (!matcher.matches()) {
-                throw new UnexpectedLiquibaseException("Cannot parse label pattern "+expression);
-            }
-            String parenExpression = matcher.group(2);
-
-            parenExpression = ":"+String.valueOf(matches(parenExpression, runtimeLabels)).toUpperCase();
-
-            expression = matcher.group(1)+" "+parenExpression+" "+matcher.group(3);
-        }
-
-        String[] orSplit = expression.split("\\s+or\\s+");
-        if (orSplit.length > 1) {
-            for (String split : orSplit) {
-                if (matches(split, runtimeLabels)) {
-                    return true;
-                }
-=======
         if (labels == null || labels.isEmpty()) {
             return true;
         }
@@ -136,52 +107,13 @@
         for (LabelExpression expression : expressions) {
             if (!expression.matches(runtimeLabels)) {
                 return false;
->>>>>>> ae5bc9b7
             }
         }
         return true;
     }
 
-<<<<<<< HEAD
-        String[] andSplit = expression.split("\\s+and\\s+");
-        if (andSplit.length > 1) {
-            for (String split : andSplit) {
-                if (!matches(split, runtimeLabels)) {
-                    return false;
-                }
-            }
-            return true;
-        }
-
-
-        boolean notExpression = false;
-        if (expression.startsWith("!")) {
-            notExpression = true;
-            expression = expression.substring(1);
-        } else if (expression.toLowerCase().startsWith("not ")) {
-            notExpression = true;
-            expression = expression.substring(4);
-        }
-
-        if (":TRUE".equals(expression.trim())) {
-            return !notExpression;
-        }
-        if (":FALSE".equals(expression.trim())) {
-            return notExpression;
-        }
-
-        for (String label : runtimeLabels.getLabels()) {
-            if (label.equalsIgnoreCase(expression)) {
-                return !notExpression;
-            }
-        }
-        return notExpression;
-
-
-=======
     private boolean matches(String expression, Labels runtimeLabels) {
         return ExpressionMatcher.matches(expression, runtimeLabels.getLabels());
->>>>>>> ae5bc9b7
     }
 
     public boolean isEmpty() {
