package liquibase.datatype.core;

import liquibase.change.core.LoadDataChange;
import liquibase.database.Database;
import liquibase.database.core.*;
import liquibase.datatype.DataTypeInfo;
import liquibase.datatype.DatabaseDataType;
import liquibase.datatype.LiquibaseDataType;
import liquibase.statement.DatabaseFunction;

/**
 * Represents a signed integer number using 64 bits of storage.
 */
@DataTypeInfo(name="bigint", aliases = {"java.sql.Types.BIGINT", "java.math.BigInteger", "java.lang.Long", "integer8", "bigserial", "serial8", "int8"}, minParameters = 0, maxParameters = 1, priority = LiquibaseDataType.PRIORITY_DEFAULT)
public class BigIntType extends LiquibaseDataType {

    private boolean autoIncrement;

    public boolean isAutoIncrement() {
        return autoIncrement;
    }

    public void setAutoIncrement(boolean autoIncrement) {
        this.autoIncrement = autoIncrement;
    }

    @Override
    public DatabaseDataType toDatabaseDataType(Database database) {
        if (database instanceof InformixDatabase) {
            if (isAutoIncrement()) {
                return new DatabaseDataType("SERIAL8");
            } else {
                return new DatabaseDataType("INT8");
            }
        }
        if (database instanceof OracleDatabase) {
            return new DatabaseDataType("NUMBER", 38,0);
        }
        if (database instanceof MSSQLDatabase) {
            return new DatabaseDataType(database.escapeDataTypeName("bigint"));
        }
        if (database instanceof MySQLDatabase) {
            DatabaseDataType type = new DatabaseDataType("BIGINT");
            type.addAdditionalInformation(getAdditionalInformation());
            return type;
        }
<<<<<<< HEAD
        if ((database instanceof DB2Database) || (database instanceof DerbyDatabase) || (database instanceof
            HsqlDatabase) || (database instanceof FirebirdDatabase)) {
=======
        if (database instanceof AbstractDb2Database || database instanceof DerbyDatabase
                || database instanceof HsqlDatabase || database instanceof FirebirdDatabase) {
>>>>>>> fd1c7e1f
            return new DatabaseDataType("BIGINT");
        }
        if (database instanceof PostgresDatabase) {
            if (isAutoIncrement()) {
                return new DatabaseDataType("BIGSERIAL");
            }
        }
        if (database instanceof SybaseASADatabase) {
            return new DatabaseDataType("BIGINT");
        }
        return super.toDatabaseDataType(database);
    }

    @Override
    public void finishInitialization(String originalDefinition) {
        super.finishInitialization(originalDefinition);

        if (originalDefinition.toLowerCase().contains("serial")) {
            autoIncrement = true;
        }
    }

    @Override
    public String objectToSql(Object value, Database database) {
        if ((value == null) || "null".equalsIgnoreCase(value.toString())) {
            return null;
        }
        if (value instanceof DatabaseFunction) {
            return value.toString();
        }

        return formatNumber(value.toString());
    }

    @Override
    public LoadDataChange.LOAD_DATA_TYPE getLoadTypeName() {
        return LoadDataChange.LOAD_DATA_TYPE.NUMERIC;
    }
}<|MERGE_RESOLUTION|>--- conflicted
+++ resolved
@@ -44,13 +44,8 @@
             type.addAdditionalInformation(getAdditionalInformation());
             return type;
         }
-<<<<<<< HEAD
-        if ((database instanceof DB2Database) || (database instanceof DerbyDatabase) || (database instanceof
+        if ((database instanceof AbstractDb2Database) || (database instanceof DerbyDatabase) || (database instanceof
             HsqlDatabase) || (database instanceof FirebirdDatabase)) {
-=======
-        if (database instanceof AbstractDb2Database || database instanceof DerbyDatabase
-                || database instanceof HsqlDatabase || database instanceof FirebirdDatabase) {
->>>>>>> fd1c7e1f
             return new DatabaseDataType("BIGINT");
         }
         if (database instanceof PostgresDatabase) {
