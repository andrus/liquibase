package liquibase.diff.output.changelog;

import java.io.ByteArrayOutputStream;
import java.io.File;
import java.io.FileOutputStream;
import java.io.IOException;
import java.io.PrintStream;
import java.io.RandomAccessFile;
import java.text.SimpleDateFormat;
import java.util.ArrayList;
import java.util.Collection;
import java.util.Collections;
import java.util.Comparator;
import java.util.Date;
import java.util.HashMap;
import java.util.HashSet;
import java.util.Iterator;
import java.util.List;
import java.util.Map;
import java.util.Set;
import java.util.SortedSet;
import java.util.TreeSet;
import javax.xml.parsers.ParserConfigurationException;
import liquibase.change.Change;
import liquibase.changelog.ChangeSet;
import liquibase.configuration.GlobalConfiguration;
import liquibase.configuration.LiquibaseConfiguration;
import liquibase.database.Database;
import liquibase.database.ObjectQuotingStrategy;
import liquibase.database.OfflineConnection;
import liquibase.database.core.AbstractDb2Database;
import liquibase.database.core.DB2Database;
import liquibase.database.core.Db2zDatabase;
import liquibase.database.core.MSSQLDatabase;
import liquibase.database.core.OracleDatabase;
import liquibase.diff.DiffResult;
import liquibase.diff.ObjectDifferences;
import liquibase.diff.compare.CompareControl;
import liquibase.diff.output.DiffOutputControl;
import liquibase.exception.DatabaseException;
import liquibase.exception.UnexpectedLiquibaseException;
import liquibase.executor.Executor;
import liquibase.executor.ExecutorService;
<<<<<<< HEAD
import liquibase.logging.LogService;
import liquibase.logging.LogType;
=======
import liquibase.logging.LogFactory;
import liquibase.logging.Logger;
>>>>>>> fd1c7e1f
import liquibase.serializer.ChangeLogSerializer;
import liquibase.serializer.ChangeLogSerializerFactory;
import liquibase.statement.core.RawSqlStatement;
import liquibase.structure.DatabaseObject;
import liquibase.structure.DatabaseObjectComparator;
import liquibase.structure.core.Column;
import liquibase.util.DependencyUtil;
import liquibase.util.StringUtils;

public class DiffToChangeLog {
<<<<<<< HEAD
    
    public static final String ORDER_ATTRIBUTE = "order";
    public static final String DATABASE_CHANGE_LOG_CLOSING_XML_TAG = "</databaseChangeLog>";
=======

    private static final Logger logger = new LogFactory().getLog("DiffToChangeLog");

>>>>>>> fd1c7e1f
    private String idRoot = String.valueOf(new Date().getTime());
    private boolean overriddenIdRoot;

    private int changeNumber = 1;

    private String changeSetContext;
    private String changeSetAuthor;
    private String changeSetPath;
    private DiffResult diffResult;
    private DiffOutputControl diffOutputControl;
    private boolean tryDbaDependencies=true;

    private static Set<Class> loggedOrderFor = new HashSet<>();

    public DiffToChangeLog(DiffResult diffResult, DiffOutputControl diffOutputControl) {
        this.diffResult = diffResult;
        this.diffOutputControl = diffOutputControl;
    }

    public DiffToChangeLog(DiffOutputControl diffOutputControl) {
        this.diffOutputControl = diffOutputControl;
    }

    public void setDiffResult(DiffResult diffResult) {
        this.diffResult = diffResult;
    }

    public void setChangeSetContext(String changeSetContext) {
        this.changeSetContext = changeSetContext;
    }

    public void print(String changeLogFile) throws ParserConfigurationException, IOException, DatabaseException {
        this.changeSetPath = changeLogFile;
        ChangeLogSerializer changeLogSerializer = ChangeLogSerializerFactory.getInstance().getSerializer(changeLogFile);
        this.print(changeLogFile, changeLogSerializer);
    }

    public void print(PrintStream out) throws ParserConfigurationException, IOException, DatabaseException {
        this.print(out, ChangeLogSerializerFactory.getInstance().getSerializer("xml"));
    }

    public void print(String changeLogFile, ChangeLogSerializer changeLogSerializer) throws ParserConfigurationException, IOException, DatabaseException {
        this.changeSetPath = changeLogFile;
        File file = new File(changeLogFile);
        if (!file.exists()) {
            LogService.getLog(getClass()).info(LogType.LOG, file + " does not exist, creating");
            FileOutputStream stream = new FileOutputStream(file);
            print(new PrintStream(stream, true, LiquibaseConfiguration.getInstance().getConfiguration(GlobalConfiguration.class).getOutputEncoding()), changeLogSerializer);
            stream.close();
        } else {
            LogService.getLog(getClass()).info(LogType.LOG, file + " exists, appending");
            ByteArrayOutputStream out = new ByteArrayOutputStream();
            print(new PrintStream(out, true, LiquibaseConfiguration.getInstance().getConfiguration(GlobalConfiguration.class).getOutputEncoding()), changeLogSerializer);

            String xml = new String(out.toByteArray(), LiquibaseConfiguration.getInstance().getConfiguration(GlobalConfiguration.class).getOutputEncoding());
            String innerXml = xml.replaceFirst("(?ms).*<databaseChangeLog[^>]*>", "");

            innerXml = innerXml.replaceFirst(DATABASE_CHANGE_LOG_CLOSING_XML_TAG, "");
            innerXml = innerXml.trim();
            if ("".equals(innerXml)) {
                LogService.getLog(getClass()).info(LogType.LOG, "No changes found, nothing to do");
                return;
            }
    
            try (RandomAccessFile randomAccessFile = new RandomAccessFile(file, "rw")) {
        
                String line;
                long offset = 0;
                boolean foundEndTag = false;
                while ((line = randomAccessFile.readLine()) != null) {
                    int index = line.indexOf(DATABASE_CHANGE_LOG_CLOSING_XML_TAG);
                    if (index >= 0) {
                        foundEndTag = true;
                        break;
                    } else {
                        offset = randomAccessFile.getFilePointer();
                    }
                }
        
                String lineSeparator = LiquibaseConfiguration.getInstance().getConfiguration(GlobalConfiguration
                .class).getOutputLineSeparator();
        
                if (foundEndTag) {
                    randomAccessFile.seek(offset);
                    randomAccessFile.writeBytes("    ");
                    randomAccessFile.write(innerXml.getBytes(LiquibaseConfiguration.getInstance().getConfiguration
                    (GlobalConfiguration.class).getOutputEncoding()));
                    randomAccessFile.writeBytes(lineSeparator);
                    randomAccessFile.writeBytes(DATABASE_CHANGE_LOG_CLOSING_XML_TAG + lineSeparator);
                } else {
                    randomAccessFile.seek(0);
                    randomAccessFile.write(xml.getBytes(LiquibaseConfiguration.getInstance().getConfiguration
                    (GlobalConfiguration.class).getOutputEncoding()));
                }
                randomAccessFile.close();
            }
            
        }
    }

    /**
     * Prints changeLog that would bring the target database to be the same as
     * the reference database
     */
    public void print(PrintStream out, ChangeLogSerializer changeLogSerializer) throws ParserConfigurationException, IOException, DatabaseException {

        List<ChangeSet> changeSets = generateChangeSets();

        changeLogSerializer.write(changeSets, out);

        out.flush();
    }

    public List<ChangeSet> generateChangeSets() {
        final ChangeGeneratorFactory changeGeneratorFactory = ChangeGeneratorFactory.getInstance();
        DatabaseObjectComparator comparator = new DatabaseObjectComparator();

        String created = null;
        if (LiquibaseConfiguration.getInstance().getProperty(GlobalConfiguration.class, GlobalConfiguration.GENERATE_CHANGESET_CREATED_VALUES).getValue(Boolean.class)) {
            created = new SimpleDateFormat("yyyy-MM-dd HH:mmZ").format(new Date());
        }

<<<<<<< HEAD
        List<ChangeSet> changeSets = new ArrayList<>();
        List<Class<? extends DatabaseObject>> types = getOrderedOutputTypes(MissingObjectChangeGenerator.class);

        List<DatabaseObject> missingObjects = new ArrayList<>();
=======
        List<Class<? extends DatabaseObject>> types = getOrderedOutputTypes(ChangedObjectChangeGenerator.class);
        List<ChangeSet> updateChangeSets = new ArrayList<ChangeSet>();

        for (Class<? extends DatabaseObject> type : types) {
            ObjectQuotingStrategy quotingStrategy = diffOutputControl.getObjectQuotingStrategy();
            for (Map.Entry<? extends DatabaseObject, ObjectDifferences> entry : diffResult.getChangedObjects(type, comparator).entrySet()) {
                if (!diffResult.getReferenceSnapshot().getDatabase().isLiquibaseObject(entry.getKey()) && !diffResult.getReferenceSnapshot().getDatabase().isSystemObject(entry.getKey())) {
                    Change[] changes = changeGeneratorFactory.fixChanged(entry.getKey(), entry.getValue(), diffOutputControl, diffResult.getReferenceSnapshot().getDatabase(), diffResult.getComparisonSnapshot().getDatabase());
                    addToChangeSets(changes, updateChangeSets, quotingStrategy, created);
                }
            }
        }

        types = getOrderedOutputTypes(MissingObjectChangeGenerator.class);
        List<DatabaseObject> missingObjects = new ArrayList<DatabaseObject>();
>>>>>>> fd1c7e1f
        for (Class<? extends DatabaseObject> type : types) {
            for (DatabaseObject object : diffResult.getMissingObjects(type, new DatabaseObjectComparator() {
                @Override
                public int compare(DatabaseObject o1, DatabaseObject o2) {
                    if ((o1 instanceof Column) && (o1.getAttribute(ORDER_ATTRIBUTE, Integer.class) != null) &&
                        (o2.getAttribute(ORDER_ATTRIBUTE, Integer.class) != null)) {
                        int i = o1.getAttribute(ORDER_ATTRIBUTE, Integer.class).compareTo(o2.getAttribute(ORDER_ATTRIBUTE, Integer.class));
                        if (i != 0) {
                            return i;
                        }
                    }
                    return super.compare(o1, o2);

                }
            })) {
                if (object == null) {
                    continue;
                }
                if (!diffResult.getReferenceSnapshot().getDatabase().isLiquibaseObject(object) && !diffResult.getReferenceSnapshot().getDatabase().isSystemObject(object)) {
                    missingObjects.add(object);
                }
            }
        }

        List<ChangeSet> createChangeSets = new ArrayList<ChangeSet>();

        for (DatabaseObject object : sortMissingObjects(missingObjects, diffResult.getReferenceSnapshot().getDatabase())) {
            ObjectQuotingStrategy quotingStrategy = diffOutputControl.getObjectQuotingStrategy();

            Change[] changes = changeGeneratorFactory.fixMissing(object, diffOutputControl, diffResult.getReferenceSnapshot().getDatabase(), diffResult.getComparisonSnapshot().getDatabase());
            addToChangeSets(changes, createChangeSets, quotingStrategy, created);
        }

        List<ChangeSet> deleteChangeSets = new ArrayList<ChangeSet>();

        types = getOrderedOutputTypes(UnexpectedObjectChangeGenerator.class);
        for (Class<? extends DatabaseObject> type : types) {
            ObjectQuotingStrategy quotingStrategy = diffOutputControl.getObjectQuotingStrategy();
            for (DatabaseObject object : sortUnexpectedObjects(diffResult.getUnexpectedObjects(type, comparator), diffResult.getReferenceSnapshot().getDatabase())) {
                if (!diffResult.getComparisonSnapshot().getDatabase().isLiquibaseObject(object) && !diffResult.getComparisonSnapshot().getDatabase().isSystemObject(object)) {
                    Change[] changes = changeGeneratorFactory.fixUnexpected(object, diffOutputControl, diffResult.getReferenceSnapshot().getDatabase(), diffResult.getComparisonSnapshot().getDatabase());
                    addToChangeSets(changes, deleteChangeSets, quotingStrategy, created);
                }
            }
        }

        List<ChangeSet> changeSets = new ArrayList<ChangeSet>();
        changeSets.addAll(createChangeSets);
        changeSets.addAll(deleteChangeSets);
        changeSets.addAll(updateChangeSets);
        return changeSets;
    }

    private List<DatabaseObject> sortUnexpectedObjects(Collection<? extends DatabaseObject> unexpectedObjects, Database database) {
        return sortObjects("unexpected", (Collection<DatabaseObject>) unexpectedObjects, database);
    }

    private List<DatabaseObject> sortMissingObjects(Collection<DatabaseObject> missingObjects, Database database) {
        return sortObjects("missing", (Collection<DatabaseObject>) missingObjects, database);
    }

    private List<DatabaseObject> sortObjects(final String type, Collection<DatabaseObject> objects, Database database) {

        if ((diffOutputControl.getSchemaComparisons() != null) && !objects.isEmpty() && supportsSortingObjects
            (database) && (database.getConnection() != null) && !(database.getConnection() instanceof OfflineConnection)) {
            List<String> schemas = new ArrayList<>();
            CompareControl.SchemaComparison[] schemaComparisons = this.diffOutputControl.getSchemaComparisons();
            if (schemaComparisons != null) {
                for (CompareControl.SchemaComparison comparison : schemaComparisons) {
                    String schemaName = comparison.getReferenceSchema().getSchemaName();
                    if (schemaName == null) {
                        schemaName = database.getDefaultSchemaName();
                    }
                    schemas.add(schemaName);
                }
            }

            if (schemas.isEmpty()) {
                schemas.add(database.getDefaultSchemaName());
            }

            try {
                final List<String> dependencyOrder = new ArrayList<>();
                DependencyUtil.NodeValueListener<String> nameListener = new DependencyUtil.NodeValueListener<String>() {
                    @Override
                    public void evaluating(String nodeValue) {
                        dependencyOrder.add(nodeValue);
                    }
                };

                DependencyUtil.DependencyGraph graph = new DependencyUtil.DependencyGraph(nameListener);
                addDependencies(graph, schemas, database);
                graph.computeDependencies();

                if (!dependencyOrder.isEmpty()) {

                    final List<DatabaseObject> toSort = new ArrayList<>();
                    final List<DatabaseObject> toNotSort = new ArrayList<>();

                    for (DatabaseObject obj : objects) {
                        if (!(obj instanceof Column)) {
                            String schemaName = null;
                            if (obj.getSchema() != null) {
                                schemaName = obj.getSchema().getName();
                            }

                            String name = schemaName + "." + obj.getName();
                            if (dependencyOrder.contains(name)) {
                                toSort.add(obj);
                            } else {
                                toNotSort.add(obj);
                            }
                        } else {
                            toNotSort.add(obj);
                        }
                    }

                    Collections.sort(toSort, new Comparator<DatabaseObject>() {
                        @Override
                        public int compare(DatabaseObject o1, DatabaseObject o2) {
                            String o1Schema = null;
                            if (o1.getSchema() != null) {
                                o1Schema = o1.getSchema().getName();
                            }

                            String o2Schema = null;
                            if (o2.getSchema() != null) {
                                o2Schema = o2.getSchema().getName();
                            }

                            Integer o1Order = dependencyOrder.indexOf(o1Schema + "." + o1.getName());
                            int o2Order = dependencyOrder.indexOf(o2Schema + "." + o2.getName());

                            int order = o1Order.compareTo(o2Order);
                            if ("unexpected".equals(type)) {
                                order = order * -1;
                            }
                            return order;
                        }
                    });

                    toSort.addAll(toNotSort);
                    return toSort;
                }
            } catch (DatabaseException e) {
                LogService.getLog(getClass()).debug(LogType.LOG, "Cannot get object dependencies: " + e.getMessage());
            }
        }

        return new ArrayList<>(objects);
    }

    private List<Map<String, ?>> queryForDependencies(Executor executor, List<String> schemas)
        throws DatabaseException {
        List<Map<String, ?>> rs = null;
        try {
            if (tryDbaDependencies) {
                rs = executor.queryForList(new RawSqlStatement("select OWNER, NAME, REFERENCED_OWNER, REFERENCED_NAME from DBA_DEPENDENCIES where REFERENCED_OWNER != 'SYS' AND NOT(NAME LIKE 'BIN$%') AND NOT(OWNER = REFERENCED_OWNER AND NAME = REFERENCED_NAME) AND (" + StringUtils.join(schemas, " OR ", new StringUtils.StringUtilsFormatter<String>() {
                            @Override
                            public String toString(String obj) {
                                return "OWNER='" + obj + "'";
                            }
                        }
                    ) + ")"));
            }
            else {
                rs = executor.queryForList(new RawSqlStatement("select NAME, REFERENCED_OWNER, REFERENCED_NAME from USER_DEPENDENCIES where REFERENCED_OWNER != 'SYS' AND NOT(NAME LIKE 'BIN$%') AND NOT(NAME = REFERENCED_NAME) AND (" + StringUtils.join(schemas, " OR ", new StringUtils.StringUtilsFormatter<String>() {
                                @Override
                                public String toString(String obj) {
                                    return "REFERENCED_OWNER='" + obj + "'";
                                }
                            }
                ) + ")"));
            }
        }
        catch (DatabaseException dbe) {
            //
            // If our exception is for something other than a missing table/view
            // then we just re-throw the exception
            // else if we can't see USER_DEPENDENCIES then we also re-throw
            //   to stop the recursion
            //
            String message = dbe.getMessage();
            if (! message.contains("ORA-00942: table or view does not exist")) {
              throw new DatabaseException(dbe);
            }
            else if (! tryDbaDependencies) {
              throw new DatabaseException(dbe);
            }
            logger.warning("Unable to query DBA_DEPENDENCIES table. Switching to USER_DEPENDENCIES");
            tryDbaDependencies = false;
            return queryForDependencies(executor, schemas);
        }
        return rs;
    }

    /**
     * Used by {@link #sortMissingObjects(Collection, Database)} to determine whether to go into the sorting logic.
     */
    protected boolean supportsSortingObjects(Database database) {
<<<<<<< HEAD
        return (database instanceof DB2Database) || (database instanceof MSSQLDatabase) || (database instanceof
            OracleDatabase);
=======
        return database instanceof AbstractDb2Database || database instanceof MSSQLDatabase || database instanceof OracleDatabase;
>>>>>>> fd1c7e1f
    }

    /**
     * Adds dependencies to the graph as schema.object_name.
     */
    protected void addDependencies(DependencyUtil.DependencyGraph<String> graph, List<String> schemas, Database database) throws DatabaseException {
        if (database instanceof DB2Database) {
            Executor executor = ExecutorService.getInstance().getExecutor(database);
            List<Map<String, ?>> rs = executor.queryForList(new RawSqlStatement("select TABSCHEMA, TABNAME, BSCHEMA, BNAME from syscat.tabdep where (" + StringUtils.join(schemas, " OR ", new StringUtils.StringUtilsFormatter<String>() {
                        @Override
                        public String toString(String obj) {
                            return "TABSCHEMA='" + obj + "'";
                        }
                    }
            ) + ")"));
            for (Map<String, ?> row : rs) {
                String tabName = StringUtils.trimToNull((String) row.get("TABSCHEMA")) + "." + StringUtils.trimToNull((String) row.get("TABNAME"));
                String bName = StringUtils.trimToNull((String) row.get("BSCHEMA")) + "." + StringUtils.trimToNull((String) row.get("BNAME"));

                graph.add(bName, tabName);
            }
        } else if (database instanceof Db2zDatabase) {
            Executor executor = ExecutorService.getInstance().getExecutor(database);
            String db2ZosSql = "SELECT DSCHEMA AS TABSCHEMA, DNAME AS TABNAME, BSCHEMA, BNAME FROM SYSIBM.SYSDEPENDENCIES WHERE (" + StringUtils.join(schemas, " OR ", new StringUtils.StringUtilsFormatter<String>() {
                        @Override
                        public String toString(String obj) {
                            return "DSCHEMA='" + obj + "'";
                        }
                    }
            ) + ")";
            List<Map<String, ?>> rs = executor.queryForList(new RawSqlStatement(db2ZosSql));
            for (Map<String, ?> row : rs) {
                String tabName = StringUtils.trimToNull((String) row.get("TABSCHEMA")) + "." + StringUtils.trimToNull((String) row.get("TABNAME"));
                String bName = StringUtils.trimToNull((String) row.get("BSCHEMA")) + "." + StringUtils.trimToNull((String) row.get("BNAME"));

                graph.add(bName, tabName);
            }
        } else if (database instanceof OracleDatabase) {
            Executor executor = ExecutorService.getInstance().getExecutor(database);
            List<Map<String, ?>> rs = queryForDependencies(executor, schemas);
            for (Map<String, ?> row : rs) {
                String tabName = null;
                if (tryDbaDependencies) {
                    tabName =
                        StringUtils.trimToNull((String) row.get("OWNER")) + "." +
                        StringUtils.trimToNull((String) row.get("NAME"));
                }
                else {
                    tabName =
                        StringUtils.trimToNull((String) row.get("REFERENCED_OWNER")) + "." +
                        StringUtils.trimToNull((String) row.get("NAME"));
                }
                String bName =
                    StringUtils.trimToNull((String) row.get("REFERENCED_OWNER")) + "." +
                    StringUtils.trimToNull((String) row.get("REFERENCED_NAME"));

                graph.add(bName, tabName);
            }
        } else if (database instanceof MSSQLDatabase) {
            Executor executor = ExecutorService.getInstance().getExecutor(database);
            String sql = "select object_schema_name(referencing_id) as referencing_schema_name, object_name(referencing_id) as referencing_name, object_name(referenced_id) as referenced_name, object_schema_name(referenced_id) as referenced_schema_name  from sys.sql_expression_dependencies depz where (" + StringUtils.join(schemas, " OR ", new StringUtils.StringUtilsFormatter<String>() {
                        @Override
                        public String toString(String obj) {
                            return "object_schema_name(referenced_id)='" + obj + "'";
                        }
                    }
            ) + ")";
            sql += " UNION select object_schema_name(object_id) as referencing_schema_name, object_name(object_id) as referencing_name, object_name(parent_object_id) as referenced_name, object_schema_name(parent_object_id) as referenced_schema_name " +
                    "from sys.objects " +
                    "where parent_object_id > 0 " +
                    "and is_ms_shipped=0 " +
                    "and (" + StringUtils.join(schemas, " OR ", new StringUtils.StringUtilsFormatter<String>() {
                        @Override
                        public String toString(String obj) {
                            return "object_schema_name(object_id)='" + obj + "'";
                        }
                    }
            ) + ")";

            sql += " UNION select object_schema_name(fk.object_id) as referencing_schema_name, fk.name as referencing_name, i.name as referenced_name, object_schema_name(i.object_id) as referenced_schema_name " +
                    "from sys.foreign_keys fk " +
                    "join sys.indexes i on fk.referenced_object_id=i.object_id and fk.key_index_id=i.index_id " +
                    "where fk.is_ms_shipped=0 " +
                    "and (" + StringUtils.join(schemas, " OR ", new StringUtils.StringUtilsFormatter<String>() {
                        @Override
                        public String toString(String obj) {
                            return "object_schema_name(fk.object_id)='" + obj + "'";
                        }
                    }
            ) + ")";

            sql += " UNION select object_schema_name(i.object_id) as referencing_schema_name, object_name(i.object_id) as referencing_name, s.name as referenced_name, null as referenced_schema_name " +
                    "from sys.indexes i " +
                    "join sys.partition_schemes s on i.data_space_id = s.data_space_id";

            sql += " UNION select null as referencing_schema_name, s.name as referencing_name, f.name as referenced_name, null as referenced_schema_name from sys.partition_functions f " +
                    "join sys.partition_schemes s on s.function_id=f.function_id";

            sql += " UNION select null as referencing_schema_name, s.name as referencing_name, fg.name as referenced_name, null as referenced_schema_name from sys.partition_schemes s " +
                    "join sys.destination_data_spaces ds on s.data_space_id=ds.partition_scheme_id " +
                    "join sys.filegroups fg on ds.data_space_id=fg.data_space_id";

            //get data file -> filegroup dependencies
            sql += " UNION select distinct null as referencing_schema_name, f.name as referencing_name, ds.name as referenced_name, null as referenced_schema_name from sys.database_files f " +
                    "join sys.data_spaces ds on f.data_space_id=ds.data_space_id " +
                    "where f.data_space_id > 1";

            //get table -> filestream dependencies
            sql += " UNION select object_schema_name(t.object_id) as referencing_schema_name, t.name as referencing_name, ds.name as referenced_name, null as referenced_schema_name from sys.tables t " +
                    "join sys.data_spaces ds on t.filestream_data_space_id=ds.data_space_id " +
                    "where t.filestream_data_space_id > 1";

            //get table -> filestream dependencies
            sql += " UNION select object_schema_name(t.object_id) as referencing_schema_name, t.name as referencing_name, ds.name as referenced_name, null as referenced_schema_name from sys.tables t " +
                    "join sys.data_spaces ds on t.lob_data_space_id=ds.data_space_id " +
                    "where t.lob_data_space_id > 1";

            //get index -> filegroup dependencies
            sql += " UNION select object_schema_name(i.object_id) as referencing_schema_name, i.name as referencing_name, ds.name as referenced_name, null as referenced_schema_name from sys.indexes i " +
                    "join sys.data_spaces ds on i.data_space_id=ds.data_space_id " +
                    "where i.data_space_id > 1";

            //get index -> table dependencies
            sql += " UNION select object_schema_name(i.object_id) as referencing_schema_name, i.name as referencing_name, object_name(i.object_id) as referenced_name, object_schema_name(i.object_id) as referenced_schema_name from sys.indexes i " +
                    "where " + StringUtils.join(schemas, " OR ", new StringUtils.StringUtilsFormatter<String>() {
                @Override
                public String toString(String obj) {
                    return "object_schema_name(i.object_id)='" + obj + "'";
                }
            });

            //get schema -> base object dependencies
            sql += " UNION SELECT SCHEMA_NAME(SCHEMA_ID) as referencing_schema_name, name as referencing_name, PARSENAME(BASE_OBJECT_NAME,1) AS referenced_name, (CASE WHEN PARSENAME(BASE_OBJECT_NAME,2) IS NULL THEN schema_name(schema_id) else PARSENAME(BASE_OBJECT_NAME,2) END) AS referenced_schema_name FROM SYS.SYNONYMS WHERE is_ms_shipped='false' AND " + StringUtils.join(schemas, " OR ", new StringUtils.StringUtilsFormatter<String>() {
                @Override
                public String toString(String obj) {
                    return "SCHEMA_NAME(SCHEMA_ID)='" + obj + "'";
                }
            });

            //get non-clustered indexes -> unique clustered indexes on views dependencies
            sql += " UNION select object_schema_name(c.object_id) as referencing_schema_name, c.name as referencing_name, object_schema_name(nc.object_id) as referenced_schema_name, nc.name as referenced_name from sys.indexes c join sys.indexes nc on c.object_id=nc.object_id JOIN sys.objects o ON c.object_id = o.object_id where  c.index_id != nc.index_id and c.type_desc='CLUSTERED' and c.is_unique='true' and (not(nc.type_desc='CLUSTERED') OR nc.is_unique='false') AND o.type_desc='VIEW' AND o.name='AR_DETAIL_OPEN'";

            List<Map<String, ?>> rs = executor.queryForList(new RawSqlStatement(sql));
            if (!rs.isEmpty()) {
                for (Map<String, ?> row : rs) {
                    String bName = StringUtils.trimToNull((String) row.get("REFERENCED_SCHEMA_NAME")) + "." + StringUtils.trimToNull((String) row.get("REFERENCED_NAME"));
                    String tabName = StringUtils.trimToNull((String) row.get("REFERENCING_SCHEMA_NAME")) + "." + StringUtils.trimToNull((String) row.get("REFERENCING_NAME"));

                    if (!bName.equals(tabName)) {
                        graph.add(bName, tabName);
                    }
                }
            }
        }
    }

    protected List<Class<? extends DatabaseObject>> getOrderedOutputTypes(Class<? extends ChangeGenerator> generatorType) {

        Database comparisonDatabase = diffResult.getComparisonSnapshot().getDatabase();
        DependencyGraph graph = new DependencyGraph();
        for (Class<? extends DatabaseObject> type : diffResult.getReferenceSnapshot().getSnapshotControl().getTypesToInclude()) {
            graph.addType(type);
        }
        List<Class<? extends DatabaseObject>> types = graph.sort(comparisonDatabase, generatorType);

        if (!loggedOrderFor.contains(generatorType)) {
            String log = generatorType.getSimpleName() + " type order: ";
            for (Class<? extends DatabaseObject> type : types) {
                log += "    " + type.getName();
            }
            LogService.getLog(getClass()).debug(LogType.LOG, log);
            loggedOrderFor.add(generatorType);
        }

        return types;
    }

    private void addToChangeSets(Change[] changes, List<ChangeSet> changeSets, ObjectQuotingStrategy quotingStrategy, String created) {
        if (changes != null) {
            String csContext = this.changeSetContext;
            
            if (diffOutputControl.getContext() != null) {
                csContext = diffOutputControl.getContext().toString().replaceFirst("^\\(", "")
                .replaceFirst("\\)$", "");
            }
            ChangeSet changeSet = new ChangeSet(generateId(changes), getChangeSetAuthor(), false, false, this.changeSetPath, csContext,
                    null, false, quotingStrategy, null);
            changeSet.setCreated(created);
            if (diffOutputControl.getLabels() != null) {
                changeSet.setLabels(diffOutputControl.getLabels());
            }
            for (Change change : changes) {
                changeSet.addChange(change);
            }
            changeSets.add(changeSet);
        }
    }

    protected String getChangeSetAuthor() {
        if (changeSetAuthor != null) {
            return changeSetAuthor;
        }
        String author = System.getProperty("user.name");
        if (StringUtils.trimToNull(author) == null) {
            return "diff-generated";
        } else {
            return author + " (generated)";
        }
    }

    public void setChangeSetAuthor(String changeSetAuthor) {
        this.changeSetAuthor = changeSetAuthor;
    }

    public String getChangeSetPath() {
        return changeSetPath;
    }

    public void setChangeSetPath(String changeSetPath) {
        this.changeSetPath = changeSetPath;
    }

    public void setIdRoot(String idRoot) {
        this.idRoot = idRoot;
        this.overriddenIdRoot = true;
    }

    protected String generateId(Change[] changes) {
        String desc = "";

        if (LiquibaseConfiguration.getInstance().getConfiguration(GlobalConfiguration.class).getGeneratedChangeSetIdsContainDescription()) {
            if (!overriddenIdRoot) { //switch timestamp to a shorter string (last 4 digits in base 36 format). Still mostly unique, but shorter since we also now have mostly-unique descriptions of the changes
                this.idRoot = Long.toString(Long.decode(idRoot), 36);
                idRoot = idRoot.substring(idRoot.length() - 4);
                this.overriddenIdRoot = true;
            }

             if ((changes != null) && (changes.length > 0)) {
                 desc = " ("+StringUtils.join(changes, " :: ", new StringUtils.StringUtilsFormatter<Change>() {
                     @Override
                     public String toString(Change obj) {
                         return obj.getDescription();
                     }
                 })+")";
             }

            if (desc.length() > 150) {
                desc = desc.substring(0, 146) + "...)";
            }
        }

        return idRoot + "-" + changeNumber++ + desc;
    }

    private static class DependencyGraph {

        private Map<Class<? extends DatabaseObject>, Node> allNodes = new HashMap<>();

        private void addType(Class<? extends DatabaseObject> type) {
            allNodes.put(type, new Node(type));
        }

        public List<Class<? extends DatabaseObject>> sort(Database database, Class<? extends ChangeGenerator> generatorType) {
            ChangeGeneratorFactory changeGeneratorFactory = ChangeGeneratorFactory.getInstance();
            for (Class<? extends DatabaseObject> type : allNodes.keySet()) {
                for (Class<? extends DatabaseObject> afterType : changeGeneratorFactory.runBeforeTypes(type, database, generatorType)) {
                    getNode(type).addEdge(getNode(afterType));
                }

                for (Class<? extends DatabaseObject> beforeType : changeGeneratorFactory.runAfterTypes(type, database, generatorType)) {
                    getNode(beforeType).addEdge(getNode(type));
                }
            }


            ArrayList<Node> returnNodes = new ArrayList<>();

            SortedSet<Node> nodesWithNoIncomingEdges = new TreeSet<>(new Comparator<Node>() {
                @Override
                public int compare(Node o1, Node o2) {
                    return o1.type.getName().compareTo(o2.type.getName());
                }
            });
            for (Node n : allNodes.values()) {
                if (n.inEdges.isEmpty()) {
                    nodesWithNoIncomingEdges.add(n);
                }
            }

            while (!nodesWithNoIncomingEdges.isEmpty()) {
                Node node = nodesWithNoIncomingEdges.iterator().next();
                nodesWithNoIncomingEdges.remove(node);

                returnNodes.add(node);

                for (Iterator<Edge> it = node.outEdges.iterator(); it.hasNext(); ) {
                    //remove edge e from the graph
                    Edge edge = it.next();
                    Node nodePointedTo = edge.to;
                    it.remove();//Remove edge from node
                    nodePointedTo.inEdges.remove(edge);//Remove edge from nodePointedTo

                    //if nodePointedTo has no other incoming edges then insert nodePointedTo into nodesWithNoIncomingEdges
                    if (nodePointedTo.inEdges.isEmpty()) {
                        nodesWithNoIncomingEdges.add(nodePointedTo);
                    }
                }
            }
            checkForCycleInDependencies(generatorType);
    
    
            List<Class<? extends DatabaseObject>> returnList = new ArrayList<>();
            for (Node node : returnNodes) {
                returnList.add(node.type);
            }
            return returnList;
        }
    
        private void checkForCycleInDependencies(Class<? extends ChangeGenerator> generatorType) {
            //Check to see if all edges are removed
            for (Node n : allNodes.values()) {
                if (!n.inEdges.isEmpty()) {
                    String message = "Could not resolve " + generatorType.getSimpleName() + " dependencies due " +
                     "to dependency cycle. Dependencies: \n";
                     
                    for (Node node : allNodes.values()) {
                        SortedSet<String> fromTypes = new TreeSet<>();
                        SortedSet<String> toTypes = new TreeSet<>();
                        for (Edge edge : node.inEdges) {
                            fromTypes.add(edge.from.type.getSimpleName());
                        }
                        for (Edge edge : node.outEdges) {
                            toTypes.add(edge.to.type.getSimpleName());
                        }
                        String from = StringUtils.join(fromTypes, ",");
                        String to = StringUtils.join(toTypes, ",");
                        message += "    [" + from + "] -> " + node.type.getSimpleName() + " -> [" + to + "]\n";
                    }

                    throw new UnexpectedLiquibaseException(message);
                }
            }
        }
    
    
        private Node getNode(Class<? extends DatabaseObject> type) {
            Node node = allNodes.get(type);
            if (node == null) {
                node = new Node(type);
            }
            return node;
        }


        static class Node {
            public final Class<? extends DatabaseObject> type;
            public final HashSet<Edge> inEdges;
            public final HashSet<Edge> outEdges;

            public Node(Class<? extends DatabaseObject> type) {
                this.type = type;
                inEdges = new HashSet<>();
                outEdges = new HashSet<>();
            }

            public Node addEdge(Node node) {
                Edge e = new Edge(this, node);
                outEdges.add(e);
                node.inEdges.add(e);
                return this;
            }

            @Override
            public String toString() {
                return type.getName();
            }
        }

        static class Edge {
            public final Node from;
            public final Node to;

            public Edge(Node from, Node to) {
                this.from = from;
                this.to = to;
            }

            @Override
            public boolean equals(Object obj) {
                if (obj == null) {
                    return false;
                }
                if (!(obj instanceof Edge)) {
                    return false;
                }
                Edge e = (Edge) obj;
                return (e.from == from) && (e.to == to);
            }

            @Override
            public int hashCode() {
                return (this.from.toString() + "." + this.to.toString()).hashCode();
            }
        }
    }
}<|MERGE_RESOLUTION|>--- conflicted
+++ resolved
@@ -41,13 +41,10 @@
 import liquibase.exception.UnexpectedLiquibaseException;
 import liquibase.executor.Executor;
 import liquibase.executor.ExecutorService;
-<<<<<<< HEAD
+import liquibase.logging.LogFactory;
+import liquibase.logging.Logger;
 import liquibase.logging.LogService;
 import liquibase.logging.LogType;
-=======
-import liquibase.logging.LogFactory;
-import liquibase.logging.Logger;
->>>>>>> fd1c7e1f
 import liquibase.serializer.ChangeLogSerializer;
 import liquibase.serializer.ChangeLogSerializerFactory;
 import liquibase.statement.core.RawSqlStatement;
@@ -58,15 +55,12 @@
 import liquibase.util.StringUtils;
 
 public class DiffToChangeLog {
-<<<<<<< HEAD
-    
+
+    private static final Logger logger = new LogFactory().getLog("DiffToChangeLog");
+
     public static final String ORDER_ATTRIBUTE = "order";
     public static final String DATABASE_CHANGE_LOG_CLOSING_XML_TAG = "</databaseChangeLog>";
-=======
-
-    private static final Logger logger = new LogFactory().getLog("DiffToChangeLog");
-
->>>>>>> fd1c7e1f
+
     private String idRoot = String.valueOf(new Date().getTime());
     private boolean overriddenIdRoot;
 
@@ -130,9 +124,9 @@
                 LogService.getLog(getClass()).info(LogType.LOG, "No changes found, nothing to do");
                 return;
             }
-    
+
             try (RandomAccessFile randomAccessFile = new RandomAccessFile(file, "rw")) {
-        
+
                 String line;
                 long offset = 0;
                 boolean foundEndTag = false;
@@ -145,10 +139,10 @@
                         offset = randomAccessFile.getFilePointer();
                     }
                 }
-        
+
                 String lineSeparator = LiquibaseConfiguration.getInstance().getConfiguration(GlobalConfiguration
                 .class).getOutputLineSeparator();
-        
+
                 if (foundEndTag) {
                     randomAccessFile.seek(offset);
                     randomAccessFile.writeBytes("    ");
@@ -163,7 +157,7 @@
                 }
                 randomAccessFile.close();
             }
-            
+
         }
     }
 
@@ -189,12 +183,6 @@
             created = new SimpleDateFormat("yyyy-MM-dd HH:mmZ").format(new Date());
         }
 
-<<<<<<< HEAD
-        List<ChangeSet> changeSets = new ArrayList<>();
-        List<Class<? extends DatabaseObject>> types = getOrderedOutputTypes(MissingObjectChangeGenerator.class);
-
-        List<DatabaseObject> missingObjects = new ArrayList<>();
-=======
         List<Class<? extends DatabaseObject>> types = getOrderedOutputTypes(ChangedObjectChangeGenerator.class);
         List<ChangeSet> updateChangeSets = new ArrayList<ChangeSet>();
 
@@ -210,7 +198,6 @@
 
         types = getOrderedOutputTypes(MissingObjectChangeGenerator.class);
         List<DatabaseObject> missingObjects = new ArrayList<DatabaseObject>();
->>>>>>> fd1c7e1f
         for (Class<? extends DatabaseObject> type : types) {
             for (DatabaseObject object : diffResult.getMissingObjects(type, new DatabaseObjectComparator() {
                 @Override
@@ -411,12 +398,8 @@
      * Used by {@link #sortMissingObjects(Collection, Database)} to determine whether to go into the sorting logic.
      */
     protected boolean supportsSortingObjects(Database database) {
-<<<<<<< HEAD
-        return (database instanceof DB2Database) || (database instanceof MSSQLDatabase) || (database instanceof
+        return (database instanceof AbstractDb2Database) || (database instanceof MSSQLDatabase) || (database instanceof
             OracleDatabase);
-=======
-        return database instanceof AbstractDb2Database || database instanceof MSSQLDatabase || database instanceof OracleDatabase;
->>>>>>> fd1c7e1f
     }
 
     /**
@@ -597,7 +580,7 @@
     private void addToChangeSets(Change[] changes, List<ChangeSet> changeSets, ObjectQuotingStrategy quotingStrategy, String created) {
         if (changes != null) {
             String csContext = this.changeSetContext;
-            
+
             if (diffOutputControl.getContext() != null) {
                 csContext = diffOutputControl.getContext().toString().replaceFirst("^\\(", "")
                 .replaceFirst("\\)$", "");
@@ -726,22 +709,22 @@
                 }
             }
             checkForCycleInDependencies(generatorType);
-    
-    
+
+
             List<Class<? extends DatabaseObject>> returnList = new ArrayList<>();
             for (Node node : returnNodes) {
                 returnList.add(node.type);
             }
             return returnList;
         }
-    
+
         private void checkForCycleInDependencies(Class<? extends ChangeGenerator> generatorType) {
             //Check to see if all edges are removed
             for (Node n : allNodes.values()) {
                 if (!n.inEdges.isEmpty()) {
                     String message = "Could not resolve " + generatorType.getSimpleName() + " dependencies due " +
                      "to dependency cycle. Dependencies: \n";
-                     
+
                     for (Node node : allNodes.values()) {
                         SortedSet<String> fromTypes = new TreeSet<>();
                         SortedSet<String> toTypes = new TreeSet<>();
@@ -760,8 +743,8 @@
                 }
             }
         }
-    
-    
+
+
         private Node getNode(Class<? extends DatabaseObject> type) {
             Node node = allNodes.get(type);
             if (node == null) {
