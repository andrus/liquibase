<?xml version="1.0" encoding="UTF-8"?>
<xsd:schema xmlns:xsd="http://www.w3.org/2001/XMLSchema"
            targetNamespace="http://www.liquibase.org/xml/ns/dbchangelog"
            xmlns="http://www.liquibase.org/xml/ns/dbchangelog"
            elementFormDefault="qualified">

    <xsd:simpleType name="propertyExpression" id="propertyExpression">
        <xsd:restriction base="xsd:string">
            <xsd:pattern value="$\{[\w\.]+\}"/>
        </xsd:restriction>
    </xsd:simpleType>

    <xsd:simpleType name="booleanExp" id="booleanExp">
        <xsd:annotation>
            <xsd:appinfo>
                <xsd:documentation>Extension to standard XSD boolean type to allow ${} parameters</xsd:documentation>
            </xsd:appinfo>
        </xsd:annotation>
        <xsd:union>
            <xsd:simpleType>
                <xsd:restriction base="xsd:boolean"/>
            </xsd:simpleType>
            <xsd:simpleType>
                <xsd:restriction base="propertyExpression"/>
            </xsd:simpleType>
        </xsd:union>
    </xsd:simpleType>

    <xsd:simpleType name="integerExp" id="integerExp">
        <xsd:annotation>
            <xsd:appinfo>
                <xsd:documentation>Extension to standard XSD integer type to allow ${} parameters</xsd:documentation>
            </xsd:appinfo>
        </xsd:annotation>
        <xsd:union>
            <xsd:simpleType>
                <xsd:restriction base="xsd:integer"/>
            </xsd:simpleType>
            <xsd:simpleType>
                <xsd:restriction base="propertyExpression"/>
            </xsd:simpleType>
        </xsd:union>
    </xsd:simpleType>

    <xsd:simpleType name="onChangeSetPreconditionErrorOrFail">
        <xsd:restriction base="xsd:string">
            <xsd:enumeration value="HALT"/>
            <xsd:enumeration value="WARN"/>
            <xsd:enumeration value="CONTINUE"/>
            <xsd:enumeration value="MARK_RAN"/>
        </xsd:restriction>
    </xsd:simpleType>

    <xsd:simpleType name="onChangeLogPreconditionErrorOrFail">
        <xsd:restriction base="xsd:string">
            <xsd:enumeration value="HALT"/>
            <xsd:enumeration value="WARN"/>
        </xsd:restriction>
    </xsd:simpleType>

    <xsd:simpleType name="onChangeLogPreconditionOnSqlOutput">
        <xsd:restriction base="xsd:string">
            <xsd:enumeration value="TEST"/>
            <xsd:enumeration value="FAIL"/>
            <xsd:enumeration value="IGNORE"/>
        </xsd:restriction>
    </xsd:simpleType>

    <xsd:simpleType name="onChangeSetValidationFail">
        <xsd:restriction base="xsd:string">
            <xsd:enumeration value="HALT"/>
            <xsd:enumeration value="MARK_RAN"/>
        </xsd:restriction>
    </xsd:simpleType>

    <xsd:simpleType name="objectQuotingStrategy">
        <xsd:restriction base="xsd:string">
            <xsd:enumeration value="LEGACY"/>
            <xsd:enumeration value="QUOTE_ALL_OBJECTS"/>
            <xsd:enumeration value="QUOTE_ONLY_RESERVED_WORDS"/>
        </xsd:restriction>
    </xsd:simpleType>

    <!-- This is the main (root) part of the xsd -->
    <xsd:element name="databaseChangeLog">
        <xsd:complexType>
            <xsd:sequence>
                <xsd:element name="property" minOccurs="0" maxOccurs="unbounded">
                    <xsd:complexType>
                        <xsd:attribute name="file" type="xsd:string"/>
                        <xsd:attribute name="name" type="xsd:string"/>
                        <xsd:attribute name="value" type="xsd:string"/>
                        <xsd:attribute name="dbms" type="xsd:string"/>
                        <xsd:attribute name="context" type="xsd:string"/>
                        <xsd:attribute name="labels" type="xsd:string"/>
                        <xsd:attribute name="global" type="xsd:boolean"/>
                    </xsd:complexType>
                </xsd:element>

                <xsd:element name="preConditions" minOccurs="0" maxOccurs="1">
                    <xsd:complexType>
                        <xsd:choice>
                            <xsd:group ref="PreConditionChildren" maxOccurs="unbounded"/>
                        </xsd:choice>
                        <xsd:attribute name="onFailMessage" type="xsd:string"/>
                        <xsd:attribute name="onErrorMessage" type="xsd:string"/>
                        <xsd:attribute name="onFail" type="onChangeLogPreconditionErrorOrFail"/>
                        <xsd:attribute name="onError" type="onChangeLogPreconditionErrorOrFail"/>
                        <xsd:attribute name="onSqlOutput" type="onChangeLogPreconditionOnSqlOutput"/>
                    </xsd:complexType>
                </xsd:element>

                <xsd:choice minOccurs="0" maxOccurs="unbounded">
                    <xsd:element name="changeSet" minOccurs="0" maxOccurs="unbounded">
                        <xsd:complexType>
                            <xsd:sequence>
                                <xsd:element name="validCheckSum" minOccurs="0" maxOccurs="unbounded">
                                    <xsd:complexType mixed="true">
                                        <xsd:sequence>
                                            <xsd:element ref="comment" minOccurs="0" maxOccurs="1"/>
                                        </xsd:sequence>
                                    </xsd:complexType>
                                </xsd:element>
                                <xsd:element name="preConditions" minOccurs="0" maxOccurs="1">
                                    <xsd:annotation>
                                        <xsd:appinfo>
                                            <xsd:documentation>onChangeLogPreconditionOnSqlOutput determines what should happen when evaluating this precondition in updateSQL mode. TEST: Run precondition, FAIL: Fail precondition,
                                                IGNORE: Skip precondition check [DEFAULT]</xsd:documentation>
                                        </xsd:appinfo>
                                    </xsd:annotation>
                                    <xsd:complexType>
                                        <xsd:choice>
                                            <xsd:group ref="PreConditionChildren" maxOccurs="unbounded"/>
                                        </xsd:choice>
                                        <xsd:attribute name="onFailMessage" type="xsd:string"/>
                                        <xsd:attribute name="onErrorMessage" type="xsd:string"/>
                                        <xsd:attribute name="onFail" type="onChangeSetPreconditionErrorOrFail"/>
                                        <xsd:attribute name="onError" type="onChangeSetPreconditionErrorOrFail"/>
                                        <xsd:attribute name="onSqlOutput" type="onChangeLogPreconditionOnSqlOutput"/>
                                    </xsd:complexType>
                                </xsd:element>
                                <xsd:choice>
                                    <xsd:element ref="tagDatabase" maxOccurs="1"/>
                                    <xsd:group ref="changeSetChildren" minOccurs="0" maxOccurs="unbounded"/>
                                </xsd:choice>

                                <xsd:element name="modifySql" minOccurs="0" maxOccurs="unbounded">
                                    <xsd:complexType>
                                        <xsd:choice>
                                            <xsd:group ref="modifySqlChildren" minOccurs="1" maxOccurs="unbounded"/>
                                        </xsd:choice>
                                        <xsd:attribute name="dbms" type="xsd:string"/>
                                        <xsd:attribute name="context" type="xsd:string"/>
                                        <xsd:attribute name="labels" type="xsd:string"/>
                                        <xsd:attribute name="applyToRollback" type="booleanExp"/>
                                    </xsd:complexType>
                                </xsd:element>

                            </xsd:sequence>
                            <xsd:attributeGroup ref="changeSetAttributes"/>
                            <xsd:anyAttribute namespace="##other" processContents="lax"/>
                        </xsd:complexType>
                    </xsd:element>

                    <!-- include -->
                    <xsd:element name="include" minOccurs="0" maxOccurs="unbounded">
                        <xsd:complexType>
                            <xsd:attribute name="file" type="xsd:string" use="required"/>
                            <xsd:attribute name="relativeToChangelogFile" type="booleanExp"/>
                            <xsd:anyAttribute namespace="##other" processContents="lax"/>
                        </xsd:complexType>
                    </xsd:element>
                    <xsd:element name="includeAll" minOccurs="0" maxOccurs="unbounded">
                        <xsd:complexType>
                            <xsd:attribute name="path" type="xsd:string" use="required"/>
                            <xsd:attribute name="errorIfMissingOrEmpty" type="booleanExp" default="false"/>
                            <xsd:attribute name="relativeToChangelogFile" type="booleanExp"/>
                            <xsd:attribute name="resourceFilter" type="xsd:string"/>
                            <xsd:anyAttribute namespace="##other" processContents="lax"/>
                        </xsd:complexType>
                    </xsd:element>
                </xsd:choice>
            </xsd:sequence>
            <xsd:attributeGroup ref="changeLogAttributes"/>
            <xsd:anyAttribute namespace="##other" processContents="lax"/>
        </xsd:complexType>
    </xsd:element>

    <xsd:group name="modifySqlChildren">
        <xsd:choice>
            <xsd:element name="replace" minOccurs="0" maxOccurs="unbounded">
                <xsd:complexType>
                    <xsd:attribute name="replace" type="xsd:string" use="required"/>
                    <xsd:attribute name="with" type="xsd:string" use="required"/>
                </xsd:complexType>
            </xsd:element>
            <xsd:element name="regExpReplace" minOccurs="0" maxOccurs="unbounded">
                <xsd:complexType>
                    <xsd:attribute name="replace" type="xsd:string" use="required"/>
                    <xsd:attribute name="with" type="xsd:string" use="required"/>
                </xsd:complexType>
            </xsd:element>
            <xsd:element name="prepend" minOccurs="0" maxOccurs="unbounded">
                <xsd:complexType>
                    <xsd:attribute name="value" type="xsd:string" use="required"/>
                </xsd:complexType>
            </xsd:element>
            <xsd:element name="append" minOccurs="0" maxOccurs="unbounded">
                <xsd:complexType>
                    <xsd:attribute name="value" type="xsd:string" use="required"/>
                </xsd:complexType>
            </xsd:element>
        </xsd:choice>
    </xsd:group>

    <!-- Attributes for DatabaseInfo -->
    <xsd:attributeGroup name="DatabaseInfoAttributes">
        <xsd:attribute name="type" type="xsd:string"/>
        <xsd:attribute name="version" type="xsd:string"/>
        <xsd:attribute name="username" type="xsd:string"/>
        <xsd:attribute name="password" type="xsd:string"/>
        <xsd:attribute name="port" type="integerExp"/>
        <xsd:attribute name="host" type="xsd:string"/>
        <xsd:attribute name="schemaName" type="xsd:string"/>
        <xsd:attribute name="driverName" type="xsd:string"/>
    </xsd:attributeGroup>

    <!-- Attributes for changeSet -->
    <xsd:attributeGroup name="changeLogAttributes">
        <xsd:attribute name="logicalFilePath" type="xsd:string"/>
        <xsd:attribute name="objectQuotingStrategy" type="objectQuotingStrategy" default="LEGACY"/>
    </xsd:attributeGroup>

    <!-- Attributes for changeSet -->
    <xsd:attributeGroup name="changeSetAttributes">
        <xsd:attribute name="id" type="xsd:string" use="required"/>
        <xsd:attribute name="author" type="xsd:string" use="required"/>
        <xsd:attribute name="context" type="xsd:string"/>
        <xsd:attribute name="labels" type="xsd:string"/>
        <xsd:attribute name="dbms" type="xsd:string"/>
        <xsd:attribute name="runOnChange" type="booleanExp"/>
        <xsd:attribute name="runAlways" type="booleanExp"/>
        <xsd:attribute name="failOnError" type="booleanExp"/>
        <xsd:attribute name="onValidationFail" type="onChangeSetValidationFail"/>
        <xsd:attribute name="runInTransaction" type="booleanExp" default="true"/>
        <xsd:attribute name="logicalFilePath" type="xsd:string"/>
        <xsd:attribute name="objectQuotingStrategy" type="objectQuotingStrategy"/>
    </xsd:attributeGroup>

    <!-- Attributes for constraints -->
    <xsd:attributeGroup name="constraintsAttributes">
        <xsd:attribute name="nullable" type="booleanExp"/>
        <xsd:attribute name="primaryKey" type="booleanExp"/>
        <xsd:attribute name="primaryKeyName" type="xsd:string"/>
        <xsd:attribute name="primaryKeyTablespace" type="xsd:string"/>
        <xsd:attribute name="unique" type="booleanExp"/>
        <xsd:attribute name="uniqueConstraintName" type="xsd:string"/>
        <xsd:attribute name="references" type="xsd:string"/>
        <xsd:attribute name="referencedTableName" type="xsd:string"/>
        <xsd:attribute name="referencedColumnNames" type="xsd:string"/>
        <xsd:attribute name="foreignKeyName" type="xsd:string"/>
        <xsd:attribute name="deleteCascade" type="booleanExp"/>
        <xsd:attribute name="deferrable" type="booleanExp"/>
        <xsd:attribute name="initiallyDeferred" type="booleanExp"/>
        <xsd:attribute name="checkConstraint" type="xsd:string"/>
    </xsd:attributeGroup>

    <xsd:attributeGroup name="column">
        <xsd:attribute name="name" type="xsd:string"/>
        <xsd:attribute name="computed" type="booleanExp"/>
        <xsd:attribute name="type" type="xsd:string"/>
        <xsd:attribute name="value" type="xsd:string"/>
        <xsd:attribute name="valueNumeric" type="xsd:string"/>
        <xsd:attribute name="valueBoolean" type="xsd:string"/>
        <xsd:attribute name="valueDate" type="xsd:string"/>
        <xsd:attribute name="valueComputed" type="xsd:string"/>
        <xsd:attribute name="valueSequenceCurrent" type="xsd:string"/>
        <xsd:attribute name="valueSequenceNext" type="xsd:string"/>
        <xsd:attribute name="valueBlobFile" type="xsd:string"/>
        <xsd:attribute name="valueClobFile" type="xsd:string"/>
        <xsd:attribute name="defaultValue" type="xsd:string"/>
        <xsd:attribute name="defaultValueNumeric" type="xsd:string"/>
        <xsd:attribute name="defaultValueDate" type="xsd:string"/>
        <xsd:attribute name="defaultValueBoolean" type="booleanExp"/>
        <xsd:attribute name="defaultValueComputed" type="xsd:string"/>
        <xsd:attribute name="defaultValueSequenceCurrent" type="xsd:string"/>
        <xsd:attribute name="defaultValueSequenceNext" type="xsd:string"/>
        <xsd:attribute name="autoIncrement" type="booleanExp"/>
        <xsd:attribute name="startWith" type="xsd:long"/>
        <xsd:attribute name="incrementBy" type="xsd:long"/>
        <xsd:attribute name="remarks" type="xsd:string"/>
        <xsd:attribute name="encoding" type="xsd:string">
            <xsd:annotation>
                <xsd:appinfo>
                    <xsd:documentation>
                        Used with valueClobFile to specify file encoding explicitly.
                    </xsd:documentation>
                </xsd:appinfo>
            </xsd:annotation>
        </xsd:attribute>
        <xsd:attribute name="descending" type="booleanExp"/>
        <xsd:anyAttribute namespace="##other" processContents="lax"/>
    </xsd:attributeGroup>

    <xsd:complexType name="columnType" mixed="true">
        <xsd:sequence>
            <xsd:element ref="constraints" minOccurs="0"/>
        </xsd:sequence>
        <xsd:attributeGroup ref="column"/>
        <xsd:anyAttribute namespace="##other" processContents="lax"/>
    </xsd:complexType>

    <xsd:attributeGroup name="param">
        <xsd:attribute name="name" type="xsd:string"/>
        <xsd:attribute name="value" type="xsd:string"/>
        <xsd:attribute name="valueNumeric" type="xsd:string"/>
        <xsd:attribute name="valueBoolean" type="xsd:string"/>
        <xsd:attribute name="valueDate" type="xsd:string"/>
        <xsd:attribute name="valueComputed" type="xsd:string"/>
        <xsd:attribute name="valueSequenceNext" type="xsd:string"/>
        <xsd:attribute name="valueSequenceCurrent" type="xsd:string"/>
    </xsd:attributeGroup>

    <xsd:attributeGroup name="tableNameAttribute">
        <xsd:attribute name="catalogName" type="xsd:string"/>
        <xsd:attribute name="schemaName" type="xsd:string"/>
        <xsd:attribute name="tableName" type="xsd:string" use="required"/>
    </xsd:attributeGroup>

    <xsd:attributeGroup name="dropTableAttributes">
        <xsd:attributeGroup ref="tableNameAttribute"/>
        <xsd:attribute name="cascadeConstraints" type="booleanExp"/>
    </xsd:attributeGroup>

    <xsd:attributeGroup name="renameTableAttributes">
        <xsd:attribute name="catalogName" type="xsd:string"/>
        <xsd:attribute name="schemaName" type="xsd:string"/>
        <xsd:attribute name="oldTableName" type="xsd:string" use="required"/>
        <xsd:attribute name="newTableName" type="xsd:string" use="required"/>
    </xsd:attributeGroup>

    <xsd:attributeGroup name="renameViewAttributes">
        <xsd:attribute name="catalogName" type="xsd:string"/>
        <xsd:attribute name="schemaName" type="xsd:string"/>
        <xsd:attribute name="oldViewName" type="xsd:string" use="required"/>
        <xsd:attribute name="newViewName" type="xsd:string" use="required"/>
    </xsd:attributeGroup>

    <xsd:attributeGroup name="renameColumnAttributes">
        <xsd:attributeGroup ref="tableNameAttribute"/>
        <xsd:attribute name="oldColumnName" type="xsd:string" use="required"/>
        <xsd:attribute name="newColumnName" type="xsd:string" use="required"/>
        <xsd:attribute name="columnDataType" type="xsd:string"/>
        <xsd:attribute name="remarks" type="xsd:string"/>
    </xsd:attributeGroup>

    <xsd:attributeGroup name="dropColumnAttributes">
        <xsd:attributeGroup ref="tableNameAttribute"/>
        <xsd:attribute name="columnName" type="xsd:string"/>
    </xsd:attributeGroup>

    <xsd:attributeGroup name="sequenceAttributes">
        <xsd:attribute name="catalogName" type="xsd:string"/>
        <xsd:attribute name="schemaName" type="xsd:string"/>
        <xsd:attribute name="sequenceName" type="xsd:string" use="required"/>
        <xsd:attribute name="startValue" type="xsd:string"/>
        <xsd:attribute name="incrementBy" type="xsd:string"/>
        <xsd:attribute name="maxValue" type="xsd:string"/>
        <xsd:attribute name="minValue" type="xsd:string"/>
        <xsd:attribute name="ordered" type="booleanExp"/>
        <xsd:attribute name="cacheSize" type="xsd:nonNegativeInteger"/>
    </xsd:attributeGroup>

    <xsd:attributeGroup name="renameSequenceAttributes">
        <xsd:attribute name="catalogName" type="xsd:string"/>
        <xsd:attribute name="schemaName" type="xsd:string"/>
        <xsd:attribute name="oldSequenceName" type="xsd:string" use="required"/>
        <xsd:attribute name="newSequenceName" type="xsd:string" use="required"/>
    </xsd:attributeGroup>

    <xsd:attributeGroup name="indexName">
        <xsd:attribute name="indexName" type="xsd:string" use="required"/>
    </xsd:attributeGroup>

    <xsd:attributeGroup name="createIndex">
        <xsd:attributeGroup ref="tableNameAttribute"/>
        <xsd:attributeGroup ref="indexName"/>
        <xsd:attribute name="associatedWith" type="xsd:string" use="optional"/>
        <xsd:attribute name="unique" type="booleanExp"/>
        <xsd:attribute name="clustered" type="booleanExp"/>
        <xsd:attribute name="tablespace" type="xsd:string"/>
    </xsd:attributeGroup>


    <xsd:element name="addPrimaryKey">
        <xsd:complexType>
            <xsd:attributeGroup ref="tableNameAttribute"/>
            <xsd:attribute name="columnNames" type="xsd:string" use="required"/>
            <xsd:attribute name="constraintName" type="xsd:string"/>
            <xsd:attribute name="tablespace" type="xsd:string"/>
            <xsd:attribute name="clustered" type="booleanExp"/>
            <xsd:attribute name="forIndexCatalogName" type="xsd:string"/>
            <xsd:attribute name="forIndexSchemaName" type="xsd:string"/>
            <xsd:attribute name="forIndexName" type="xsd:string"/>
        </xsd:complexType>
    </xsd:element>

    <xsd:element name="dropPrimaryKey">
        <xsd:complexType>
            <xsd:attributeGroup ref="tableNameAttribute"/>
            <xsd:attribute name="constraintName" type="xsd:string"/>
        </xsd:complexType>
    </xsd:element>

    <xsd:element name="addUniqueConstraint">
        <xsd:complexType>
            <xsd:attributeGroup ref="tableNameAttribute"/>
            <xsd:attribute name="columnNames" type="xsd:string" use="required"/>
            <xsd:attribute name="constraintName" type="xsd:string"/>
            <xsd:attribute name="tablespace" type="xsd:string"/>
            <xsd:attribute name="disabled" type="booleanExp"/>
            <xsd:attribute name="deferrable" type="booleanExp"/>
            <xsd:attribute name="initiallyDeferred" type="booleanExp"/>
            <xsd:attribute name="forIndexCatalogName" type="xsd:string"/>
            <xsd:attribute name="forIndexSchemaName" type="xsd:string"/>
            <xsd:attribute name="forIndexName" type="xsd:string"/>
        </xsd:complexType>
    </xsd:element>

    <xsd:element name="dropUniqueConstraint">
        <xsd:complexType>
            <xsd:attributeGroup ref="tableNameAttribute"/>
            <xsd:attribute name="constraintName" type="xsd:string"/>
            <xsd:attribute name="uniqueColumns" type="xsd:string"/>
        </xsd:complexType>
    </xsd:element>

    <xsd:element name="modifyDataType">
        <xsd:complexType>
            <xsd:attributeGroup ref="tableNameAttribute"/>
            <xsd:attribute name="columnName" type="xsd:string" use="required"/>
            <xsd:attribute name="newDataType" type="xsd:string" use="required"/>
        </xsd:complexType>
    </xsd:element>

    <xsd:element name="addLookupTable">
        <xsd:complexType>
            <xsd:attribute name="existingTableCatalogName" type="xsd:string"/>
            <xsd:attribute name="existingTableSchemaName" type="xsd:string"/>
            <xsd:attribute name="existingTableName" type="xsd:string" use="required"/>
            <xsd:attribute name="existingColumnName" type="xsd:string" use="required"/>
            <xsd:attribute name="newTableCatalogName" type="xsd:string"/>
            <xsd:attribute name="newTableSchemaName" type="xsd:string"/>
            <xsd:attribute name="newTableName" type="xsd:string" use="required"/>
            <xsd:attribute name="newColumnName" type="xsd:string" use="required"/>
            <xsd:attribute name="newColumnDataType" type="xsd:string"/>
            <xsd:attribute name="constraintName" type="xsd:string"/>
        </xsd:complexType>
    </xsd:element>

    <xsd:element name="addAutoIncrement">
        <xsd:complexType>
            <xsd:attributeGroup ref="tableNameAttribute"/>
            <xsd:attribute name="columnName" type="xsd:string" use="required"/>
            <xsd:attribute name="columnDataType" type="xsd:string"/>
            <xsd:attribute name="startWith" type="xsd:long"/>
            <xsd:attribute name="incrementBy" type="xsd:long"/>
        </xsd:complexType>
    </xsd:element>

    <xsd:element name="addDefaultValue">
        <xsd:complexType>
            <xsd:attributeGroup ref="tableNameAttribute"/>
            <xsd:attribute name="columnName" type="xsd:string" use="required"/>
            <xsd:attribute name="columnDataType" type="xsd:string"/>
            <xsd:attribute name="defaultValue" type="xsd:string"/>
            <xsd:attribute name="defaultValueNumeric" type="xsd:string"/>
            <xsd:attribute name="defaultValueDate" type="xsd:string"/>
            <xsd:attribute name="defaultValueBoolean" type="xsd:string"/>
            <xsd:attribute name="defaultValueComputed" type="xsd:string"/>
            <xsd:attribute name="defaultValueSequenceNext" type="xsd:string"/>
        </xsd:complexType>
    </xsd:element>

    <xsd:element name="dropDefaultValue">
        <xsd:complexType>
            <xsd:attributeGroup ref="tableNameAttribute"/>
            <xsd:attribute name="columnName" type="xsd:string" use="required"/>
            <xsd:attribute name="columnDataType" type="xsd:string"/>
        </xsd:complexType>
    </xsd:element>

    <xsd:element name="loadData">
        <xsd:complexType mixed="true">
            <xsd:sequence>
                <xsd:element name="column" minOccurs="0" maxOccurs="unbounded">
                    <xsd:complexType>
                        <xsd:attribute name="index" type="integerExp"/>
                        <xsd:attribute name="header" type="xsd:string"/>
                        <xsd:attribute name="name" type="xsd:string"/>
                        <xsd:attribute name="type" type="xsd:string"/>
                        <xsd:attribute name="defaultValue" type="xsd:string"/>
                        <xsd:attribute name="defaultValueNumeric" type="xsd:string"/>
                        <xsd:attribute name="defaultValueDate" type="xsd:string"/>
                        <xsd:attribute name="defaultValueBoolean" type="booleanExp"/>
                        <xsd:attribute name="defaultValueComputed" type="xsd:string"/>
                    </xsd:complexType>
                </xsd:element>
            </xsd:sequence>
            <xsd:attributeGroup ref="tableNameAttribute"/>
            <xsd:attribute name="file" type="xsd:string"/>
            <xsd:attribute name="relativeToChangelogFile" type="booleanExp"/>
            <xsd:attribute name="encoding" type="xsd:string" default="UTF-8"/>
            <xsd:attribute name="separator" type="xsd:string" default=","/>
            <xsd:attribute name="quotchar" type="xsd:string" default="&quot;"/>
        </xsd:complexType>
    </xsd:element>

    <xsd:element name="loadUpdateData">
        <xsd:complexType mixed="true">
            <xsd:sequence>
                <xsd:element name="column" minOccurs="0" maxOccurs="unbounded">
                    <xsd:complexType>
                        <xsd:attribute name="index" type="integerExp"/>
                        <xsd:attribute name="header" type="xsd:string"/>
                        <xsd:attribute name="name" type="xsd:string"/>
                        <xsd:attribute name="type" type="xsd:string"/>
                        <xsd:attribute name="defaultValue" type="xsd:string"/>
                        <xsd:attribute name="defaultValueNumeric" type="xsd:string"/>
                        <xsd:attribute name="defaultValueDate" type="xsd:string"/>
                        <xsd:attribute name="defaultValueBoolean" type="booleanExp"/>
                        <xsd:attribute name="defaultValueComputed" type="xsd:string"/>
                    </xsd:complexType>
                </xsd:element>
            </xsd:sequence>
            <xsd:attributeGroup ref="tableNameAttribute"/>
            <xsd:attribute name="file" type="xsd:string"/>
            <xsd:attribute name="relativeToChangelogFile" type="booleanExp"/>
            <xsd:attribute name="encoding" type="xsd:string" default="UTF-8"/>
            <xsd:attribute name="primaryKey" type="xsd:string" use="required"/>
            <xsd:attribute name="onlyUpdate" type="xsd:boolean" default="false"/>
            <xsd:attribute name="separator" type="xsd:string" default=","/>
            <xsd:attribute name="quotchar" type="xsd:string" default="&quot;"/>
        </xsd:complexType>
    </xsd:element>

    <xsd:simpleType name="fkCascadeActionOptions">
        <xsd:restriction base="xsd:token">
            <xsd:enumeration value="CASCADE"></xsd:enumeration>
            <xsd:enumeration value="SET NULL"></xsd:enumeration>
            <xsd:enumeration value="SET DEFAULT"></xsd:enumeration>
            <xsd:enumeration value="RESTRICT"></xsd:enumeration>
            <xsd:enumeration value="NO ACTION"></xsd:enumeration>
        </xsd:restriction>
    </xsd:simpleType>

    <xsd:attributeGroup name="addForeignKeyConstraintAttrib">
        <xsd:attribute name="baseTableCatalogName" type="xsd:string"/>
        <xsd:attribute name="baseTableSchemaName" type="xsd:string"/>
        <xsd:attribute name="baseTableName" type="xsd:string" use="required"/>
        <xsd:attribute name="baseColumnNames" type="xsd:string" use="required"/>
        <xsd:attribute name="constraintName" type="xsd:string" use="required"/>
        <xsd:attribute name="referencedTableCatalogName" type="xsd:string"/>
        <xsd:attribute name="referencedTableSchemaName" type="xsd:string"/>
        <xsd:attribute name="referencedTableName" type="xsd:string" use="required"/>
        <xsd:attribute name="referencedColumnNames" type="xsd:string" use="required"/>
        <xsd:attribute name="deferrable" type="booleanExp"/>
        <xsd:attribute name="initiallyDeferred" type="booleanExp"/>
        <xsd:attribute name="deleteCascade" type="booleanExp"/>
        <xsd:attribute name="onDelete" type="fkCascadeActionOptions"/>
        <xsd:attribute name="onUpdate" type="fkCascadeActionOptions"/>
        <xsd:attribute name="referencesUniqueColumn" type="booleanExp"/>
    </xsd:attributeGroup>

    <xsd:attributeGroup name="addNotNullConstraintAttrib">
        <xsd:attributeGroup ref="tableNameAttribute"/>
        <xsd:attribute name="columnName" type="xsd:string" use="required"/>
        <xsd:attribute name="defaultNullValue" type="xsd:string"/>
        <xsd:attribute name="columnDataType" type="xsd:string"/>
        <xsd:attribute name="constraintName" type="xsd:string" />
    </xsd:attributeGroup>


    <xsd:element name="addNotNullConstraint">
        <xsd:complexType>
            <xsd:attributeGroup ref="addNotNullConstraintAttrib"/>
        </xsd:complexType>
    </xsd:element>

    <xsd:element name="addForeignKeyConstraint">
        <xsd:complexType>
            <xsd:attributeGroup ref="addForeignKeyConstraintAttrib"/>
        </xsd:complexType>
    </xsd:element>

    <xsd:attributeGroup name="dbmsAttrib">
        <xsd:attribute name="type" type="xsd:string" use="required"/>
    </xsd:attributeGroup>

    <xsd:element name="dbms">
        <xsd:complexType>
            <xsd:attributeGroup ref="dbmsAttrib"/>
        </xsd:complexType>
    </xsd:element>

    <xsd:element name="changeSetExecuted">
        <xsd:complexType>
            <xsd:attribute name="id" type="xsd:string" use="required"/>
            <xsd:attribute name="author" type="xsd:string" use="required"/>
            <xsd:attribute name="changeLogFile" type="xsd:string" use="required"/>
        </xsd:complexType>
    </xsd:element>

    <xsd:element name="tableExists">
        <xsd:complexType>
            <xsd:attribute name="catalogName" type="xsd:string"/>
            <xsd:attribute name="schemaName" type="xsd:string"/>
            <xsd:attribute name="tableName" type="xsd:string" use="required"/>
        </xsd:complexType>
    </xsd:element>

    <xsd:element name="columnExists">
        <xsd:complexType>
            <xsd:attribute name="catalogName" type="xsd:string"/>
            <xsd:attribute name="schemaName" type="xsd:string"/>
            <xsd:attribute name="tableName" type="xsd:string" use="required"/>
            <xsd:attribute name="columnName" type="xsd:string" use="required"/>
        </xsd:complexType>
    </xsd:element>

    <xsd:element name="sequenceExists">
        <xsd:complexType>
            <xsd:attribute name="catalogName" type="xsd:string"/>
            <xsd:attribute name="schemaName" type="xsd:string"/>
            <xsd:attribute name="sequenceName" type="xsd:string" use="required"/>
        </xsd:complexType>
    </xsd:element>

    <xsd:element name="foreignKeyConstraintExists">
        <xsd:complexType>
            <xsd:attribute name="catalogName" type="xsd:string"/>
            <xsd:attribute name="schemaName" type="xsd:string"/>
            <xsd:attribute name="foreignKeyTableName" type="xsd:string"/>
            <xsd:attribute name="foreignKeyName" type="xsd:string"/>
        </xsd:complexType>
    </xsd:element>

    <xsd:element name="indexExists">
        <xsd:complexType>
            <xsd:attribute name="catalogName" type="xsd:string"/>
            <xsd:attribute name="schemaName" type="xsd:string"/>
            <xsd:attribute name="indexName" type="xsd:string"/>
            <xsd:attribute name="tableName" type="xsd:string"/>
            <xsd:attribute name="columnNames" type="xsd:string"/>
        </xsd:complexType>
    </xsd:element>

    <xsd:element name="rowCount">
        <xsd:complexType>
            <xsd:attribute name="catalogName" type="xsd:string"/>
            <xsd:attribute name="schemaName" type="xsd:string"/>
            <xsd:attribute name="tableName" type="xsd:string"/>
            <xsd:attribute name="expectedRows" type="xsd:int"/>
        </xsd:complexType>
    </xsd:element>

    <xsd:element name="tableIsEmpty">
        <xsd:complexType>
            <xsd:attribute name="catalogName" type="xsd:string"/>
            <xsd:attribute name="schemaName" type="xsd:string"/>
            <xsd:attribute name="tableName" type="xsd:string"/>
        </xsd:complexType>
    </xsd:element>

    <xsd:element name="changeLogPropertyDefined">
        <xsd:complexType>
            <xsd:attribute name="property" type="xsd:string" use="required"/>
            <xsd:attribute name="value" type="xsd:string"/>
        </xsd:complexType>
    </xsd:element>

    <xsd:element name="primaryKeyExists">
        <xsd:complexType>
            <xsd:attribute name="catalogName" type="xsd:string"/>
            <xsd:attribute name="schemaName" type="xsd:string"/>
            <xsd:attribute name="primaryKeyName" type="xsd:string"/>
            <xsd:attribute name="tableName" type="xsd:string"/>
        </xsd:complexType>
    </xsd:element>

    <xsd:element name="viewExists">
        <xsd:complexType>
            <xsd:attribute name="catalogName" type="xsd:string"/>
            <xsd:attribute name="schemaName" type="xsd:string"/>
            <xsd:attribute name="viewName" type="xsd:string" use="required"/>
        </xsd:complexType>
    </xsd:element>

    <xsd:element name="sqlCheck">
        <xsd:complexType mixed="true">
            <xsd:attribute name="expectedResult" type="xsd:string" use="required"/>
        </xsd:complexType>
    </xsd:element>

    <xsd:element name="customPrecondition">
        <xsd:complexType>
            <xsd:sequence>
                <xsd:element name="param" minOccurs="0" maxOccurs="unbounded">
                    <xsd:complexType>
                        <xsd:attribute name="name" type="xsd:string" use="required"/>
                        <xsd:attribute name="value" type="xsd:string" use="required"/>
                    </xsd:complexType>
                </xsd:element>
            </xsd:sequence>
            <xsd:attribute name="className" type="xsd:string" use="required"/>
        </xsd:complexType>
    </xsd:element>

    <xsd:element name="and">
        <xsd:complexType>
            <xsd:choice>
                <xsd:group ref="PreConditionChildren" minOccurs="1" maxOccurs="unbounded"/>
            </xsd:choice>
        </xsd:complexType>
    </xsd:element>

    <xsd:element name="or">
        <xsd:complexType>
            <xsd:choice>
                <xsd:group ref="PreConditionChildren" minOccurs="1" maxOccurs="unbounded"/>
            </xsd:choice>
        </xsd:complexType>
    </xsd:element>

    <xsd:element name="not">
        <xsd:complexType>
            <xsd:choice>
                <xsd:group ref="PreConditionChildren" minOccurs="1" maxOccurs="unbounded"/>
            </xsd:choice>
        </xsd:complexType>
    </xsd:element>

    <xsd:attributeGroup name="runningAsAttrib">
        <xsd:attribute name="username" type="xsd:string" use="required"/>
    </xsd:attributeGroup>

    <xsd:element name="runningAs">
        <xsd:complexType>
            <xsd:attributeGroup ref="runningAsAttrib"/>
        </xsd:complexType>
    </xsd:element>

    <xsd:attributeGroup name="objectQuotingStrategyAttrib">
        <xsd:attribute name="strategy" type="xsd:string" use="required"/>
    </xsd:attributeGroup>

    <xsd:element name="expectedQuotingStrategy">
        <xsd:complexType>
<<<<<<< HEAD
            <xsd:attributeGroup ref="objectQuotingStrategyAttrib"/>
        </xsd:complexType>
    </xsd:element>

    <xsd:attributeGroup name="dropForeignKeyConstraintAttrib">
        <xsd:attribute name="baseTableCatalogName" type="xsd:string"/>
        <xsd:attribute name="baseTableSchemaName" type="xsd:string"/>
        <xsd:attribute name="baseTableName" type="xsd:string" use="required"/>
        <xsd:attribute name="constraintName" type="xsd:string"/>
    </xsd:attributeGroup>

    <xsd:element name="dropForeignKeyConstraint">
        <xsd:complexType>
            <xsd:attributeGroup ref="dropForeignKeyConstraintAttrib"/>
        </xsd:complexType>
    </xsd:element>

    <xsd:attributeGroup name="dropAllForeignKeyConstraintsAttrib">
        <xsd:attribute name="baseTableCatalogName" type="xsd:string"/>
        <xsd:attribute name="baseTableSchemaName" type="xsd:string"/>
        <xsd:attribute name="baseTableName" type="xsd:string" use="required"/>
    </xsd:attributeGroup>

    <xsd:element name="dropAllForeignKeyConstraints">
        <xsd:complexType>
            <xsd:attributeGroup ref="dropAllForeignKeyConstraintsAttrib"/>
        </xsd:complexType>
    </xsd:element>

    <xsd:element name="dropNotNullConstraint">
        <xsd:complexType>
            <xsd:attribute name="catalogName" type="xsd:string"/>
            <xsd:attribute name="schemaName" type="xsd:string"/>
            <xsd:attribute name="tableName" type="xsd:string" use="required"/>
            <xsd:attribute name="columnName" type="xsd:string" use="required"/>
            <xsd:attribute name="columnDataType" type="xsd:string"/>
        </xsd:complexType>
    </xsd:element>


    <xsd:element name="constraints">
        <xsd:complexType>
            <xsd:attributeGroup ref="constraintsAttributes"/>
        </xsd:complexType>
    </xsd:element>


    <xsd:element name="column">
        <xsd:complexType mixed="true">
            <xsd:sequence>
                <xsd:element ref="constraints" minOccurs="0"/>
            </xsd:sequence>
            <xsd:attributeGroup ref="column"/>
            <xsd:anyAttribute namespace="##other" processContents="lax"/>
        </xsd:complexType>
    </xsd:element>
=======
            <xsd:attributeGroup ref="objectQuotingStrategyAttrib" />
        </xsd:complexType>
    </xsd:element>

	<xsd:attributeGroup name="dropForeignKeyConstraintAttrib">
        <xsd:attribute name="baseTableCatalogName" type="xsd:string" />
		<xsd:attribute name="baseTableSchemaName" type="xsd:string" />
		<xsd:attribute name="baseTableName" type="xsd:string"
			use="required" />
		<xsd:attribute name="constraintName" type="xsd:string" />
	</xsd:attributeGroup>

	<xsd:element name="dropForeignKeyConstraint">
		<xsd:complexType>
			<xsd:attributeGroup ref="dropForeignKeyConstraintAttrib" />
		</xsd:complexType>
	</xsd:element>

	<xsd:attributeGroup name="dropAllForeignKeyConstraintsAttrib">
        <xsd:attribute name="baseTableCatalogName" type="xsd:string" />
		<xsd:attribute name="baseTableSchemaName" type="xsd:string" />
		<xsd:attribute name="baseTableName" type="xsd:string"
			use="required" />
	</xsd:attributeGroup>

	<xsd:element name="dropAllForeignKeyConstraints">
		<xsd:complexType>
			<xsd:attributeGroup ref="dropAllForeignKeyConstraintsAttrib" />
		</xsd:complexType>
	</xsd:element>

	<xsd:element name="dropNotNullConstraint">
		<xsd:complexType>
            <xsd:attribute name="catalogName" type="xsd:string" />
			<xsd:attribute name="schemaName" type="xsd:string" />
			<xsd:attribute name="tableName" type="xsd:string" use="required" />
			<xsd:attribute name="columnName" type="xsd:string" use="required" />
			<xsd:attribute name="columnDataType" type="xsd:string" />
		</xsd:complexType>
	</xsd:element>

	<xsd:element name="setTableRemarks">
		<xsd:complexType>
			<xsd:attribute name="catalogName" type="xsd:string" />
			<xsd:attribute name="schemaName" type="xsd:string" />
			<xsd:attribute name="tableName" type="xsd:string" use="required" />
			<xsd:attribute name="remarks" type="xsd:string"/>
		</xsd:complexType>
	</xsd:element>

	<xsd:element name="setColumnRemarks">
		<xsd:complexType>
			<xsd:attribute name="catalogName" type="xsd:string" />
			<xsd:attribute name="schemaName" type="xsd:string" />
			<xsd:attribute name="tableName" type="xsd:string" use="required" />
			<xsd:attribute name="columnName" type="xsd:string" use="required" />
			<xsd:attribute name="remarks" type="xsd:string"/>
		</xsd:complexType>
	</xsd:element>

	<xsd:element name="constraints">
		<xsd:complexType>
			<xsd:attributeGroup ref="constraintsAttributes" />
		</xsd:complexType>
	</xsd:element>


	<xsd:element name="column">
		<xsd:complexType mixed="true">
			<xsd:sequence>
				<xsd:element ref="constraints" minOccurs="0" />
			</xsd:sequence>
			<xsd:attributeGroup ref="column" />
			<xsd:anyAttribute namespace="##other" processContents="lax" />
		</xsd:complexType>
	</xsd:element>
>>>>>>> 4aa5887b

    <xsd:element name="param">
        <xsd:complexType>
            <xsd:attributeGroup ref="param"/>
        </xsd:complexType>
    </xsd:element>

    <!-- Children for createTable -->
    <xsd:element name="createTable">
        <xsd:complexType>
            <xsd:choice maxOccurs="unbounded">
                <xsd:element ref="column" minOccurs="1" maxOccurs="unbounded"/>
                <xsd:any namespace="##other" processContents="lax" minOccurs="0" maxOccurs="unbounded"/>
            </xsd:choice>
            <xsd:attributeGroup ref="tableNameAttribute"/>
            <xsd:attribute name="tablespace" type="xsd:string"/>
            <xsd:attribute name="remarks" type="xsd:string"/>
            <xsd:anyAttribute namespace="##other" processContents="lax"/>
        </xsd:complexType>
    </xsd:element>

    <!-- Children for createView -->
    <xsd:element name="createView">
        <xsd:complexType>
            <xsd:simpleContent>
                <xsd:extension base="xsd:string">
                    <xsd:attribute name="catalogName" type="xsd:string"/>
                    <xsd:attribute name="schemaName" type="xsd:string"/>
                    <xsd:attribute name="viewName" type="xsd:string" use="required"/>
                    <xsd:attribute name="replaceIfExists" type="booleanExp"/>
                    <xsd:attribute name="fullDefinition" type="booleanExp"/>
                </xsd:extension>
            </xsd:simpleContent>
        </xsd:complexType>
    </xsd:element>

    <!-- Children for insert -->
    <xsd:element name="insert">
        <xsd:complexType>
            <xsd:sequence>
                <xsd:element ref="column" maxOccurs="unbounded"/>
            </xsd:sequence>
            <xsd:attributeGroup ref="tableNameAttribute"/>
            <xsd:attribute name="dbms" type="xsd:string"/>
        </xsd:complexType>
    </xsd:element>

    <xsd:element name="update">
        <xsd:complexType mixed="true">
            <xsd:sequence>
                <xsd:element ref="column" minOccurs="1" maxOccurs="unbounded"/>
                <xsd:element name="where" minOccurs="0" maxOccurs="1"/>
                <xsd:element ref="whereParams" minOccurs="0" maxOccurs="1"/>
            </xsd:sequence>
            <xsd:attributeGroup ref="tableNameAttribute"/>
        </xsd:complexType>
    </xsd:element>

    <xsd:element name="whereParams">
        <xsd:complexType mixed="true">
            <xsd:sequence>
                <xsd:element ref="param" minOccurs="1" maxOccurs="unbounded"/>
            </xsd:sequence>
        </xsd:complexType>
    </xsd:element>

    <xsd:element name="delete">
        <xsd:complexType mixed="true">
            <xsd:sequence>
                <xsd:element name="where" minOccurs="0" maxOccurs="1"/>
                <xsd:element ref="whereParams" minOccurs="0" maxOccurs="1"/>
            </xsd:sequence>
            <xsd:attributeGroup ref="tableNameAttribute"/>
        </xsd:complexType>
    </xsd:element>

    <!-- Children for addColum -->
    <xsd:element name="addColumn">
        <xsd:complexType>
            <xsd:sequence>
                <xsd:element name="column" minOccurs="1" maxOccurs="unbounded">
                    <xsd:complexType>
                        <xsd:complexContent mixed="true">
                            <xsd:extension base="columnType">
                                <xsd:attribute name="beforeColumn" type="xsd:string"/>
                                <xsd:attribute name="afterColumn" type="xsd:string"/>
                                <xsd:attribute name="position" type="xsd:integer"/>
                            </xsd:extension>
                        </xsd:complexContent>
                    </xsd:complexType>
                </xsd:element>
            </xsd:sequence>
            <xsd:attributeGroup ref="tableNameAttribute"/>
        </xsd:complexType>
    </xsd:element>

    <xsd:element name="rollback">
        <xsd:complexType mixed="true">
            <xsd:choice>
                <xsd:group ref="changeSetChildren" minOccurs="0" maxOccurs="unbounded"/>
            </xsd:choice>
            <xsd:attribute name="changeSetPath" type="xsd:string"/>
            <xsd:attribute name="changeSetAuthor" type="xsd:string"/>
            <xsd:attribute name="changeSetId" type="xsd:string"/>
        </xsd:complexType>
    </xsd:element>

    <!-- comment -->
    <xsd:element name="comment" type="xsd:string"/>

    <!-- sql -->
    <xsd:element name="sql">
        <xsd:complexType mixed="true">
            <xsd:sequence>
                <xsd:element ref="comment" minOccurs="0" maxOccurs="1"/>
            </xsd:sequence>
            <xsd:attribute name="stripComments" type="booleanExp"/>
            <xsd:attribute name="splitStatements" type="booleanExp"/>
            <xsd:attribute name="endDelimiter" type="xsd:string"/>
            <xsd:attribute name="dbms" type="xsd:string"/>
        </xsd:complexType>
    </xsd:element>

    <xsd:element name="createProcedure">
        <xsd:complexType mixed="true">
            <xsd:sequence>
                <xsd:element ref="comment" minOccurs="0" maxOccurs="1"/>
            </xsd:sequence>
            <xsd:attribute name="catalogName" type="xsd:string"/>
            <xsd:attribute name="schemaName" type="xsd:string"/>
            <xsd:attribute name="procedureName" type="xsd:string"/>
            <xsd:attribute name="path" type="xsd:string"/>
            <xsd:attribute name="encoding" type="xsd:string"/>
            <xsd:attribute name="relativeToChangelogFile" type="booleanExp"/>
            <xsd:attribute name="dbms" type="xsd:string"/>
            <xsd:attribute name="replaceIfExists" type="xsd:boolean"/>
        </xsd:complexType>
    </xsd:element>

    <xsd:element name="executeCommand">
        <xsd:complexType>
            <xsd:sequence>
                <xsd:element name="arg" minOccurs="0" maxOccurs="unbounded">
                    <xsd:complexType>
                        <xsd:attribute name="value" type="xsd:string" use="required"/>
                    </xsd:complexType>
                </xsd:element>
            </xsd:sequence>
            <xsd:attribute name="executable" type="xsd:string" use="required"/>
            <xsd:attribute name="os" type="xsd:string"/>
        </xsd:complexType>
    </xsd:element>

    <xsd:element name="sqlFile">
        <xsd:complexType>
            <xsd:attribute name="path" type="xsd:string" use="required"/>
            <xsd:attribute name="stripComments" type="booleanExp"/>
            <xsd:attribute name="splitStatements" type="booleanExp"/>
            <xsd:attribute name="encoding" type="xsd:string" default="UTF-8"/>
            <xsd:attribute name="endDelimiter" type="xsd:string"/>
            <xsd:attribute name="relativeToChangelogFile" type="booleanExp"/>
            <xsd:attribute name="dbms" type="xsd:string"/>
        </xsd:complexType>
    </xsd:element>

    <xsd:element name="tagDatabase">
        <xsd:complexType>
            <xsd:attribute name="tag" type="xsd:string" use="required"/>
            <xsd:anyAttribute namespace="##other" processContents="lax"/>
        </xsd:complexType>
    </xsd:element>

    <xsd:element name="stop">
        <xsd:complexType mixed="true"/>
    </xsd:element>

    <xsd:element name="empty"/>

    <xsd:element name="output">
        <xsd:complexType mixed="true">
            <xsd:attribute name="target" type="xsd:string"/>
        </xsd:complexType>

    </xsd:element>

    <!-- renameTable -->
    <xsd:element name="renameTable">
        <xsd:complexType>
            <xsd:attributeGroup ref="renameTableAttributes"/>
        </xsd:complexType>
    </xsd:element>

    <xsd:element name="renameView">
        <xsd:complexType>
            <xsd:attributeGroup ref="renameViewAttributes"/>
        </xsd:complexType>
    </xsd:element>

    <!-- dropTable -->
    <xsd:element name="dropTable">
        <xsd:complexType>
            <xsd:attributeGroup ref="dropTableAttributes"/>
        </xsd:complexType>
    </xsd:element>

    <xsd:element name="dropView">
        <xsd:complexType>
            <xsd:attribute name="viewName" type="xsd:string" use="required"/>
            <xsd:attribute name="catalogName" type="xsd:string"/>
            <xsd:attribute name="schemaName" type="xsd:string"/>
        </xsd:complexType>
    </xsd:element>

    <xsd:element name="dropProcedure">
        <xsd:complexType>
            <xsd:attribute name="procedureName" type="xsd:string" use="required"/>
            <xsd:attribute name="catalogName" type="xsd:string"/>
            <xsd:attribute name="schemaName" type="xsd:string"/>
        </xsd:complexType>
    </xsd:element>

    <!-- renameColumn -->
    <xsd:element name="renameColumn">
        <xsd:complexType>
            <xsd:attributeGroup ref="renameColumnAttributes"/>
        </xsd:complexType>
    </xsd:element>

    <xsd:element name="dropColumn">
        <xsd:complexType>
            <xsd:sequence>
                <xsd:element name="column" minOccurs="0" maxOccurs="unbounded" type="columnType"/>
            </xsd:sequence>
            <xsd:attributeGroup ref="dropColumnAttributes"/>
        </xsd:complexType>
    </xsd:element>

    <xsd:element name="mergeColumns">
        <xsd:complexType>
            <xsd:attributeGroup ref="tableNameAttribute"/>
            <xsd:attribute name="column1Name" type="xsd:string" use="required"/>
            <xsd:attribute name="joinString" type="xsd:string" use="required"/>
            <xsd:attribute name="column2Name" type="xsd:string" use="required"/>
            <xsd:attribute name="finalColumnName" type="xsd:string" use="required"/>
            <xsd:attribute name="finalColumnType" type="xsd:string" use="required"/>
        </xsd:complexType>
    </xsd:element>

    <xsd:element name="createSequence">
        <xsd:complexType>
            <xsd:attributeGroup ref="sequenceAttributes"/>
            <xsd:attribute name="cycle" type="booleanExp">
                <xsd:annotation>
                    <xsd:documentation>
                        true for a cycling sequence, false for a non-cycling sequence.
                        Default is false.
                    </xsd:documentation>
                </xsd:annotation>
            </xsd:attribute>
        </xsd:complexType>
    </xsd:element>

    <xsd:element name="alterSequence">
        <xsd:complexType>
            <xsd:attributeGroup ref="sequenceAttributes"/>
        </xsd:complexType>
    </xsd:element>

    <xsd:element name="dropSequence">
        <xsd:complexType>
            <xsd:attributeGroup ref="sequenceAttributes"/>
        </xsd:complexType>
    </xsd:element>

    <xsd:element name="renameSequence">
        <xsd:complexType>
            <xsd:attributeGroup ref="renameSequenceAttributes"/>
        </xsd:complexType>
    </xsd:element>

    <xsd:element name="createIndex">
        <xsd:complexType>
            <xsd:choice maxOccurs="unbounded">
                <xsd:element ref="column" maxOccurs="unbounded"/>
                <xsd:any namespace="##other" processContents="lax" minOccurs="0" maxOccurs="unbounded"/>
            </xsd:choice>
            <xsd:attributeGroup ref="createIndex"/>
        </xsd:complexType>
    </xsd:element>

    <xsd:element name="dropIndex">
        <xsd:complexType>
            <xsd:attributeGroup ref="tableNameAttribute"/>
            <xsd:attributeGroup ref="indexName"/>
            <xsd:attribute name="associatedWith" type="xsd:string" use="optional"/>
        </xsd:complexType>
    </xsd:element>

    <xsd:element name="customChange">
        <xsd:complexType>
            <xsd:sequence>
                <xsd:element name="param" minOccurs="0" maxOccurs="unbounded">
                    <xsd:complexType mixed="true">
                        <xsd:attribute name="name" type="xsd:string" use="required"/>
                        <xsd:attribute name="value" type="xsd:string"/>
                    </xsd:complexType>
                </xsd:element>
            </xsd:sequence>
            <xsd:attribute name="class" type="xsd:string" use="required"/>
            <xsd:anyAttribute processContents="lax"/>
        </xsd:complexType>
    </xsd:element>


    <!-- Children for changeSet -->
    <xsd:group name="changeSetChildren">
        <xsd:choice>
            <xsd:element ref="comment" maxOccurs="1"/>
            <xsd:element ref="createTable" maxOccurs="unbounded"/>
            <xsd:element ref="dropTable" maxOccurs="unbounded"/>
            <xsd:element ref="createView" maxOccurs="unbounded"/>
            <xsd:element ref="renameView" maxOccurs="unbounded"/>
            <xsd:element ref="dropView" maxOccurs="unbounded"/>
            <xsd:element ref="insert" maxOccurs="unbounded"/>
            <xsd:element ref="addColumn" maxOccurs="unbounded"/>
            <xsd:element ref="sql" maxOccurs="unbounded"/>
            <xsd:element ref="createProcedure" maxOccurs="unbounded"/>
            <xsd:element ref="dropProcedure" maxOccurs="unbounded"/>
            <xsd:element ref="sqlFile" maxOccurs="unbounded"/>
            <xsd:element ref="renameTable" maxOccurs="unbounded"/>
            <xsd:element ref="renameColumn" maxOccurs="unbounded"/>
            <xsd:element ref="dropColumn" maxOccurs="unbounded"/>
            <xsd:element ref="mergeColumns" maxOccurs="unbounded"/>
            <xsd:element ref="modifyDataType" maxOccurs="unbounded"/>
            <xsd:element ref="createSequence" maxOccurs="unbounded"/>
            <xsd:element ref="alterSequence" maxOccurs="unbounded"/>
            <xsd:element ref="dropSequence" maxOccurs="unbounded"/>
            <xsd:element ref="renameSequence" maxOccurs="unbounded"/>
            <xsd:element ref="createIndex" maxOccurs="unbounded"/>
            <xsd:element ref="dropIndex" maxOccurs="unbounded"/>
            <xsd:element ref="addNotNullConstraint" maxOccurs="unbounded"/>
            <xsd:element ref="dropNotNullConstraint" maxOccurs="unbounded"/>
            <xsd:element ref="addForeignKeyConstraint" maxOccurs="unbounded"/>
            <xsd:element ref="dropForeignKeyConstraint" maxOccurs="unbounded"/>
            <xsd:element ref="dropAllForeignKeyConstraints" maxOccurs="unbounded"/>
            <xsd:element ref="addPrimaryKey" maxOccurs="unbounded"/>
            <xsd:element ref="dropPrimaryKey" maxOccurs="unbounded"/>
            <xsd:element ref="addLookupTable" maxOccurs="unbounded"/>
            <xsd:element ref="addAutoIncrement" maxOccurs="unbounded"/>
            <xsd:element ref="addDefaultValue" maxOccurs="unbounded"/>
            <xsd:element ref="dropDefaultValue" maxOccurs="unbounded"/>
            <xsd:element ref="addUniqueConstraint" maxOccurs="unbounded"/>
            <xsd:element ref="dropUniqueConstraint" maxOccurs="unbounded"/>
            <xsd:element ref="customChange" maxOccurs="unbounded"/>
            <xsd:element ref="update" maxOccurs="unbounded"/>
            <xsd:element ref="delete" maxOccurs="unbounded"/>
            <xsd:element ref="loadData" maxOccurs="unbounded"/>
            <xsd:element ref="loadUpdateData" maxOccurs="unbounded"/>
            <xsd:element ref="executeCommand" maxOccurs="unbounded"/>
            <xsd:element ref="stop" maxOccurs="unbounded"/>
            <xsd:element ref="output" maxOccurs="unbounded"/>
            <xsd:element ref="empty" maxOccurs="unbounded"/>
            <xsd:element ref="rollback" maxOccurs="1"/>
            <xsd:any namespace="##other" processContents="lax" minOccurs="0" maxOccurs="unbounded"/>
        </xsd:choice>
    </xsd:group>

    <!-- Children for Precondition -->
    <xsd:group name="PreConditionChildren">
        <xsd:sequence>
            <xsd:choice>
                <xsd:element ref="and" maxOccurs="unbounded"/>
                <xsd:element ref="or" maxOccurs="unbounded"/>
                <xsd:element ref="not" maxOccurs="unbounded"/>
                <xsd:element ref="dbms" maxOccurs="unbounded"/>
                <xsd:element ref="runningAs" maxOccurs="unbounded"/>
                <xsd:element ref="changeSetExecuted" maxOccurs="unbounded"/>
                <xsd:element ref="tableExists" maxOccurs="unbounded"/>
                <xsd:element ref="columnExists" maxOccurs="unbounded"/>
                <xsd:element ref="sequenceExists" maxOccurs="unbounded"/>
                <xsd:element ref="foreignKeyConstraintExists" maxOccurs="unbounded"/>
                <xsd:element ref="indexExists" maxOccurs="unbounded"/>
                <xsd:element ref="primaryKeyExists" maxOccurs="unbounded"/>
                <xsd:element ref="viewExists" maxOccurs="unbounded"/>
                <xsd:element ref="tableIsEmpty" maxOccurs="unbounded"/>
                <xsd:element ref="rowCount" maxOccurs="unbounded"/>
                <xsd:element ref="sqlCheck" maxOccurs="unbounded"/>
                <xsd:element ref="changeLogPropertyDefined" maxOccurs="unbounded"/>
                <xsd:element ref="expectedQuotingStrategy" maxOccurs="unbounded"/>
                <xsd:element ref="customPrecondition" maxOccurs="unbounded"/>
                <xsd:any namespace="##other" processContents="lax" minOccurs="0" maxOccurs="unbounded"/>
            </xsd:choice>
<<<<<<< HEAD
        </xsd:sequence>
    </xsd:group>

=======
			<xsd:attributeGroup ref="createIndex" />
		</xsd:complexType>
	</xsd:element>

	<xsd:element name="dropIndex">
		<xsd:complexType>
			<xsd:attributeGroup ref="tableNameAttribute" />
			<xsd:attributeGroup ref="indexName" />
            <xsd:attribute name="associatedWith" type="xsd:string" use="optional" />            
		</xsd:complexType>
	</xsd:element>

	<xsd:element name="customChange">
		<xsd:complexType>
			<xsd:sequence>
				<xsd:element name="param" minOccurs="0" maxOccurs="unbounded">
					<xsd:complexType mixed="true">
						<xsd:attribute name="name" type="xsd:string" use="required" />
						<xsd:attribute name="value" type="xsd:string" />
					</xsd:complexType>
				</xsd:element>
			</xsd:sequence>
			<xsd:attribute name="class" type="xsd:string" use="required" />
			<xsd:anyAttribute processContents="lax" />
		</xsd:complexType>
	</xsd:element>


	<!-- Children for changeSet -->
	<xsd:group name="changeSetChildren">
		<xsd:choice>
			<xsd:element ref="comment" maxOccurs="1" />
			<xsd:element ref="createTable" maxOccurs="unbounded" />
			<xsd:element ref="dropTable" maxOccurs="unbounded" />
			<xsd:element ref="createView" maxOccurs="unbounded" />
			<xsd:element ref="renameView" maxOccurs="unbounded" />
			<xsd:element ref="dropView" maxOccurs="unbounded" />
			<xsd:element ref="insert" maxOccurs="unbounded" />
			<xsd:element ref="addColumn" maxOccurs="unbounded" />
			<xsd:element ref="sql" maxOccurs="unbounded" />
			<xsd:element ref="createProcedure" maxOccurs="unbounded" />
            <xsd:element ref="dropProcedure" maxOccurs="unbounded" />
			<xsd:element ref="sqlFile" maxOccurs="unbounded" />
			<xsd:element ref="renameTable" maxOccurs="unbounded" />
			<xsd:element ref="renameColumn" maxOccurs="unbounded" />
			<xsd:element ref="dropColumn" maxOccurs="unbounded" />
			<xsd:element ref="mergeColumns" maxOccurs="unbounded" />
			<xsd:element ref="modifyDataType" maxOccurs="unbounded" />
			<xsd:element ref="createSequence" maxOccurs="unbounded" />
			<xsd:element ref="alterSequence" maxOccurs="unbounded" />
			<xsd:element ref="dropSequence" maxOccurs="unbounded" />
			<xsd:element ref="renameSequence" maxOccurs="unbounded" />
			<xsd:element ref="createIndex" maxOccurs="unbounded" />
			<xsd:element ref="dropIndex" maxOccurs="unbounded" />
			<xsd:element ref="addNotNullConstraint" maxOccurs="unbounded" />
			<xsd:element ref="dropNotNullConstraint" maxOccurs="unbounded" />
			<xsd:element ref="addForeignKeyConstraint" maxOccurs="unbounded" />
			<xsd:element ref="dropForeignKeyConstraint" maxOccurs="unbounded" />
			<xsd:element ref="dropAllForeignKeyConstraints"
				maxOccurs="unbounded" />
			<xsd:element ref="addPrimaryKey" maxOccurs="unbounded" />
			<xsd:element ref="dropPrimaryKey" maxOccurs="unbounded" />
			<xsd:element ref="addLookupTable" maxOccurs="unbounded" />
			<xsd:element ref="addAutoIncrement" maxOccurs="unbounded" />
			<xsd:element ref="addDefaultValue" maxOccurs="unbounded" />
			<xsd:element ref="dropDefaultValue" maxOccurs="unbounded" />
			<xsd:element ref="addUniqueConstraint" maxOccurs="unbounded" />
			<xsd:element ref="dropUniqueConstraint" maxOccurs="unbounded" />
			<xsd:element ref="setTableRemarks" maxOccurs="unbounded" />
			<xsd:element ref="setColumnRemarks" maxOccurs="unbounded" />
			<xsd:element ref="customChange" maxOccurs="unbounded" />
			<xsd:element ref="update" maxOccurs="unbounded" />
			<xsd:element ref="delete" maxOccurs="unbounded" />
			<xsd:element ref="loadData" maxOccurs="unbounded" />
			<xsd:element ref="loadUpdateData" maxOccurs="unbounded" />
			<xsd:element ref="executeCommand" maxOccurs="unbounded" />
			<xsd:element ref="stop" maxOccurs="unbounded" />
            <xsd:element ref="output" maxOccurs="unbounded" />
            <xsd:element ref="empty" maxOccurs="unbounded" />
			<xsd:element ref="rollback" maxOccurs="1" />
			<xsd:any namespace="##other" processContents="lax" minOccurs="0"
				maxOccurs="unbounded" />
		</xsd:choice>
	</xsd:group>

	<!-- Children for Precondition -->
	<xsd:group name="PreConditionChildren">
		<xsd:sequence>
			<xsd:choice>
				<xsd:element ref="and" maxOccurs="unbounded" />
				<xsd:element ref="or" maxOccurs="unbounded" />
				<xsd:element ref="not" maxOccurs="unbounded" />
				<xsd:element ref="dbms" maxOccurs="unbounded" />
				<xsd:element ref="runningAs" maxOccurs="unbounded" />
				<xsd:element ref="changeSetExecuted" maxOccurs="unbounded" />
				<xsd:element ref="tableExists" maxOccurs="unbounded" />
				<xsd:element ref="columnExists" maxOccurs="unbounded" />
				<xsd:element ref="sequenceExists" maxOccurs="unbounded" />
				<xsd:element ref="foreignKeyConstraintExists" maxOccurs="unbounded" />
				<xsd:element ref="indexExists" maxOccurs="unbounded" />
				<xsd:element ref="primaryKeyExists" maxOccurs="unbounded" />
				<xsd:element ref="viewExists" maxOccurs="unbounded" />
                <xsd:element ref="tableIsEmpty" maxOccurs="unbounded" />
                <xsd:element ref="rowCount" maxOccurs="unbounded" />
				<xsd:element ref="sqlCheck" maxOccurs="unbounded" />
				<xsd:element ref="changeLogPropertyDefined" maxOccurs="unbounded" />
                <xsd:element ref="expectedQuotingStrategy" maxOccurs="unbounded" />
				<xsd:element ref="customPrecondition" maxOccurs="unbounded" />
				<xsd:any namespace="##other" processContents="lax" minOccurs="0"
					maxOccurs="unbounded" />
			</xsd:choice>
		</xsd:sequence>

	</xsd:group>
>>>>>>> 4aa5887b
</xsd:schema><|MERGE_RESOLUTION|>--- conflicted
+++ resolved
@@ -756,7 +756,6 @@
 
     <xsd:element name="expectedQuotingStrategy">
         <xsd:complexType>
-<<<<<<< HEAD
             <xsd:attributeGroup ref="objectQuotingStrategyAttrib"/>
         </xsd:complexType>
     </xsd:element>
@@ -795,65 +794,6 @@
             <xsd:attribute name="columnDataType" type="xsd:string"/>
         </xsd:complexType>
     </xsd:element>
-
-
-    <xsd:element name="constraints">
-        <xsd:complexType>
-            <xsd:attributeGroup ref="constraintsAttributes"/>
-        </xsd:complexType>
-    </xsd:element>
-
-
-    <xsd:element name="column">
-        <xsd:complexType mixed="true">
-            <xsd:sequence>
-                <xsd:element ref="constraints" minOccurs="0"/>
-            </xsd:sequence>
-            <xsd:attributeGroup ref="column"/>
-            <xsd:anyAttribute namespace="##other" processContents="lax"/>
-        </xsd:complexType>
-    </xsd:element>
-=======
-            <xsd:attributeGroup ref="objectQuotingStrategyAttrib" />
-        </xsd:complexType>
-    </xsd:element>
-
-	<xsd:attributeGroup name="dropForeignKeyConstraintAttrib">
-        <xsd:attribute name="baseTableCatalogName" type="xsd:string" />
-		<xsd:attribute name="baseTableSchemaName" type="xsd:string" />
-		<xsd:attribute name="baseTableName" type="xsd:string"
-			use="required" />
-		<xsd:attribute name="constraintName" type="xsd:string" />
-	</xsd:attributeGroup>
-
-	<xsd:element name="dropForeignKeyConstraint">
-		<xsd:complexType>
-			<xsd:attributeGroup ref="dropForeignKeyConstraintAttrib" />
-		</xsd:complexType>
-	</xsd:element>
-
-	<xsd:attributeGroup name="dropAllForeignKeyConstraintsAttrib">
-        <xsd:attribute name="baseTableCatalogName" type="xsd:string" />
-		<xsd:attribute name="baseTableSchemaName" type="xsd:string" />
-		<xsd:attribute name="baseTableName" type="xsd:string"
-			use="required" />
-	</xsd:attributeGroup>
-
-	<xsd:element name="dropAllForeignKeyConstraints">
-		<xsd:complexType>
-			<xsd:attributeGroup ref="dropAllForeignKeyConstraintsAttrib" />
-		</xsd:complexType>
-	</xsd:element>
-
-	<xsd:element name="dropNotNullConstraint">
-		<xsd:complexType>
-            <xsd:attribute name="catalogName" type="xsd:string" />
-			<xsd:attribute name="schemaName" type="xsd:string" />
-			<xsd:attribute name="tableName" type="xsd:string" use="required" />
-			<xsd:attribute name="columnName" type="xsd:string" use="required" />
-			<xsd:attribute name="columnDataType" type="xsd:string" />
-		</xsd:complexType>
-	</xsd:element>
 
 	<xsd:element name="setTableRemarks">
 		<xsd:complexType>
@@ -881,16 +821,15 @@
 	</xsd:element>
 
 
-	<xsd:element name="column">
-		<xsd:complexType mixed="true">
-			<xsd:sequence>
-				<xsd:element ref="constraints" minOccurs="0" />
-			</xsd:sequence>
-			<xsd:attributeGroup ref="column" />
-			<xsd:anyAttribute namespace="##other" processContents="lax" />
-		</xsd:complexType>
-	</xsd:element>
->>>>>>> 4aa5887b
+    <xsd:element name="column">
+        <xsd:complexType mixed="true">
+            <xsd:sequence>
+                <xsd:element ref="constraints" minOccurs="0"/>
+            </xsd:sequence>
+            <xsd:attributeGroup ref="column"/>
+            <xsd:anyAttribute namespace="##other" processContents="lax"/>
+        </xsd:complexType>
+    </xsd:element>
 
     <xsd:element name="param">
         <xsd:complexType>
@@ -1203,117 +1142,6 @@
             <xsd:anyAttribute processContents="lax"/>
         </xsd:complexType>
     </xsd:element>
-
-
-    <!-- Children for changeSet -->
-    <xsd:group name="changeSetChildren">
-        <xsd:choice>
-            <xsd:element ref="comment" maxOccurs="1"/>
-            <xsd:element ref="createTable" maxOccurs="unbounded"/>
-            <xsd:element ref="dropTable" maxOccurs="unbounded"/>
-            <xsd:element ref="createView" maxOccurs="unbounded"/>
-            <xsd:element ref="renameView" maxOccurs="unbounded"/>
-            <xsd:element ref="dropView" maxOccurs="unbounded"/>
-            <xsd:element ref="insert" maxOccurs="unbounded"/>
-            <xsd:element ref="addColumn" maxOccurs="unbounded"/>
-            <xsd:element ref="sql" maxOccurs="unbounded"/>
-            <xsd:element ref="createProcedure" maxOccurs="unbounded"/>
-            <xsd:element ref="dropProcedure" maxOccurs="unbounded"/>
-            <xsd:element ref="sqlFile" maxOccurs="unbounded"/>
-            <xsd:element ref="renameTable" maxOccurs="unbounded"/>
-            <xsd:element ref="renameColumn" maxOccurs="unbounded"/>
-            <xsd:element ref="dropColumn" maxOccurs="unbounded"/>
-            <xsd:element ref="mergeColumns" maxOccurs="unbounded"/>
-            <xsd:element ref="modifyDataType" maxOccurs="unbounded"/>
-            <xsd:element ref="createSequence" maxOccurs="unbounded"/>
-            <xsd:element ref="alterSequence" maxOccurs="unbounded"/>
-            <xsd:element ref="dropSequence" maxOccurs="unbounded"/>
-            <xsd:element ref="renameSequence" maxOccurs="unbounded"/>
-            <xsd:element ref="createIndex" maxOccurs="unbounded"/>
-            <xsd:element ref="dropIndex" maxOccurs="unbounded"/>
-            <xsd:element ref="addNotNullConstraint" maxOccurs="unbounded"/>
-            <xsd:element ref="dropNotNullConstraint" maxOccurs="unbounded"/>
-            <xsd:element ref="addForeignKeyConstraint" maxOccurs="unbounded"/>
-            <xsd:element ref="dropForeignKeyConstraint" maxOccurs="unbounded"/>
-            <xsd:element ref="dropAllForeignKeyConstraints" maxOccurs="unbounded"/>
-            <xsd:element ref="addPrimaryKey" maxOccurs="unbounded"/>
-            <xsd:element ref="dropPrimaryKey" maxOccurs="unbounded"/>
-            <xsd:element ref="addLookupTable" maxOccurs="unbounded"/>
-            <xsd:element ref="addAutoIncrement" maxOccurs="unbounded"/>
-            <xsd:element ref="addDefaultValue" maxOccurs="unbounded"/>
-            <xsd:element ref="dropDefaultValue" maxOccurs="unbounded"/>
-            <xsd:element ref="addUniqueConstraint" maxOccurs="unbounded"/>
-            <xsd:element ref="dropUniqueConstraint" maxOccurs="unbounded"/>
-            <xsd:element ref="customChange" maxOccurs="unbounded"/>
-            <xsd:element ref="update" maxOccurs="unbounded"/>
-            <xsd:element ref="delete" maxOccurs="unbounded"/>
-            <xsd:element ref="loadData" maxOccurs="unbounded"/>
-            <xsd:element ref="loadUpdateData" maxOccurs="unbounded"/>
-            <xsd:element ref="executeCommand" maxOccurs="unbounded"/>
-            <xsd:element ref="stop" maxOccurs="unbounded"/>
-            <xsd:element ref="output" maxOccurs="unbounded"/>
-            <xsd:element ref="empty" maxOccurs="unbounded"/>
-            <xsd:element ref="rollback" maxOccurs="1"/>
-            <xsd:any namespace="##other" processContents="lax" minOccurs="0" maxOccurs="unbounded"/>
-        </xsd:choice>
-    </xsd:group>
-
-    <!-- Children for Precondition -->
-    <xsd:group name="PreConditionChildren">
-        <xsd:sequence>
-            <xsd:choice>
-                <xsd:element ref="and" maxOccurs="unbounded"/>
-                <xsd:element ref="or" maxOccurs="unbounded"/>
-                <xsd:element ref="not" maxOccurs="unbounded"/>
-                <xsd:element ref="dbms" maxOccurs="unbounded"/>
-                <xsd:element ref="runningAs" maxOccurs="unbounded"/>
-                <xsd:element ref="changeSetExecuted" maxOccurs="unbounded"/>
-                <xsd:element ref="tableExists" maxOccurs="unbounded"/>
-                <xsd:element ref="columnExists" maxOccurs="unbounded"/>
-                <xsd:element ref="sequenceExists" maxOccurs="unbounded"/>
-                <xsd:element ref="foreignKeyConstraintExists" maxOccurs="unbounded"/>
-                <xsd:element ref="indexExists" maxOccurs="unbounded"/>
-                <xsd:element ref="primaryKeyExists" maxOccurs="unbounded"/>
-                <xsd:element ref="viewExists" maxOccurs="unbounded"/>
-                <xsd:element ref="tableIsEmpty" maxOccurs="unbounded"/>
-                <xsd:element ref="rowCount" maxOccurs="unbounded"/>
-                <xsd:element ref="sqlCheck" maxOccurs="unbounded"/>
-                <xsd:element ref="changeLogPropertyDefined" maxOccurs="unbounded"/>
-                <xsd:element ref="expectedQuotingStrategy" maxOccurs="unbounded"/>
-                <xsd:element ref="customPrecondition" maxOccurs="unbounded"/>
-                <xsd:any namespace="##other" processContents="lax" minOccurs="0" maxOccurs="unbounded"/>
-            </xsd:choice>
-<<<<<<< HEAD
-        </xsd:sequence>
-    </xsd:group>
-
-=======
-			<xsd:attributeGroup ref="createIndex" />
-		</xsd:complexType>
-	</xsd:element>
-
-	<xsd:element name="dropIndex">
-		<xsd:complexType>
-			<xsd:attributeGroup ref="tableNameAttribute" />
-			<xsd:attributeGroup ref="indexName" />
-            <xsd:attribute name="associatedWith" type="xsd:string" use="optional" />            
-		</xsd:complexType>
-	</xsd:element>
-
-	<xsd:element name="customChange">
-		<xsd:complexType>
-			<xsd:sequence>
-				<xsd:element name="param" minOccurs="0" maxOccurs="unbounded">
-					<xsd:complexType mixed="true">
-						<xsd:attribute name="name" type="xsd:string" use="required" />
-						<xsd:attribute name="value" type="xsd:string" />
-					</xsd:complexType>
-				</xsd:element>
-			</xsd:sequence>
-			<xsd:attribute name="class" type="xsd:string" use="required" />
-			<xsd:anyAttribute processContents="lax" />
-		</xsd:complexType>
-	</xsd:element>
 
 
 	<!-- Children for changeSet -->
@@ -1373,34 +1201,32 @@
 		</xsd:choice>
 	</xsd:group>
 
-	<!-- Children for Precondition -->
-	<xsd:group name="PreConditionChildren">
-		<xsd:sequence>
-			<xsd:choice>
-				<xsd:element ref="and" maxOccurs="unbounded" />
-				<xsd:element ref="or" maxOccurs="unbounded" />
-				<xsd:element ref="not" maxOccurs="unbounded" />
-				<xsd:element ref="dbms" maxOccurs="unbounded" />
-				<xsd:element ref="runningAs" maxOccurs="unbounded" />
-				<xsd:element ref="changeSetExecuted" maxOccurs="unbounded" />
-				<xsd:element ref="tableExists" maxOccurs="unbounded" />
-				<xsd:element ref="columnExists" maxOccurs="unbounded" />
-				<xsd:element ref="sequenceExists" maxOccurs="unbounded" />
-				<xsd:element ref="foreignKeyConstraintExists" maxOccurs="unbounded" />
-				<xsd:element ref="indexExists" maxOccurs="unbounded" />
-				<xsd:element ref="primaryKeyExists" maxOccurs="unbounded" />
-				<xsd:element ref="viewExists" maxOccurs="unbounded" />
-                <xsd:element ref="tableIsEmpty" maxOccurs="unbounded" />
-                <xsd:element ref="rowCount" maxOccurs="unbounded" />
-				<xsd:element ref="sqlCheck" maxOccurs="unbounded" />
-				<xsd:element ref="changeLogPropertyDefined" maxOccurs="unbounded" />
-                <xsd:element ref="expectedQuotingStrategy" maxOccurs="unbounded" />
-				<xsd:element ref="customPrecondition" maxOccurs="unbounded" />
-				<xsd:any namespace="##other" processContents="lax" minOccurs="0"
-					maxOccurs="unbounded" />
-			</xsd:choice>
-		</xsd:sequence>
-
-	</xsd:group>
->>>>>>> 4aa5887b
+    <!-- Children for Precondition -->
+    <xsd:group name="PreConditionChildren">
+        <xsd:sequence>
+            <xsd:choice>
+                <xsd:element ref="and" maxOccurs="unbounded"/>
+                <xsd:element ref="or" maxOccurs="unbounded"/>
+                <xsd:element ref="not" maxOccurs="unbounded"/>
+                <xsd:element ref="dbms" maxOccurs="unbounded"/>
+                <xsd:element ref="runningAs" maxOccurs="unbounded"/>
+                <xsd:element ref="changeSetExecuted" maxOccurs="unbounded"/>
+                <xsd:element ref="tableExists" maxOccurs="unbounded"/>
+                <xsd:element ref="columnExists" maxOccurs="unbounded"/>
+                <xsd:element ref="sequenceExists" maxOccurs="unbounded"/>
+                <xsd:element ref="foreignKeyConstraintExists" maxOccurs="unbounded"/>
+                <xsd:element ref="indexExists" maxOccurs="unbounded"/>
+                <xsd:element ref="primaryKeyExists" maxOccurs="unbounded"/>
+                <xsd:element ref="viewExists" maxOccurs="unbounded"/>
+                <xsd:element ref="tableIsEmpty" maxOccurs="unbounded"/>
+                <xsd:element ref="rowCount" maxOccurs="unbounded"/>
+                <xsd:element ref="sqlCheck" maxOccurs="unbounded"/>
+                <xsd:element ref="changeLogPropertyDefined" maxOccurs="unbounded"/>
+                <xsd:element ref="expectedQuotingStrategy" maxOccurs="unbounded"/>
+                <xsd:element ref="customPrecondition" maxOccurs="unbounded"/>
+                <xsd:any namespace="##other" processContents="lax" minOccurs="0" maxOccurs="unbounded"/>
+            </xsd:choice>
+        </xsd:sequence>
+    </xsd:group>
+
 </xsd:schema>