package liquibase.changelog

import liquibase.ContextExpression
import liquibase.LabelExpression
import liquibase.Labels
import liquibase.Scope
import liquibase.change.core.CreateTableChange
import liquibase.change.core.RawSQLChange
import liquibase.exception.SetupException
import liquibase.exception.UnexpectedLiquibaseException
import liquibase.logging.core.BufferedLogService
import liquibase.parser.ChangeLogParserConfiguration
import liquibase.parser.core.ParsedNode
import liquibase.precondition.core.OrPrecondition
import liquibase.precondition.core.PreconditionContainer
import liquibase.precondition.core.RunningAsPrecondition
import liquibase.resource.Resource
import liquibase.resource.ResourceAccessor
import liquibase.sdk.resource.MockResourceAccessor
import liquibase.sdk.supplier.resource.ResourceSupplier
import liquibase.util.FileUtil
import spock.lang.Shared
import spock.lang.Specification
import spock.lang.Unroll

import java.util.logging.Level

class DatabaseChangeLogTest extends Specification {

    @Shared
            resourceSupplier = new ResourceSupplier()
    def test1Xml = '''<databaseChangeLog
        xmlns="http://www.liquibase.org/xml/ns/dbchangelog"
        xmlns:xsi="http://www.w3.org/2001/XMLSchema-instance"
        xsi:schemaLocation="http://www.liquibase.org/xml/ns/dbchangelog http://www.liquibase.org/xml/ns/dbchangelog/dbchangelog-3.4.xsd">

    <preConditions>
        <runningAs username="${loginUser}"/>
        <or>
            <dbms type="mssql"/>
            <dbms type="mysql"/>
        </or>
    </preConditions>

    <changeSet id="1" author="nvoxland">
        <createTable tableName="person">
            <column name="id" type="int">
                <constraints primaryKey="true" nullable="false"/>
            </column>
            <column name="firstname" type="varchar(50)"/>
            <column name="lastname" type="varchar(50)">
                <constraints nullable="false"/>
            </column>
        </createTable>
    </changeSet>
</databaseChangeLog>'''

    def test2Xml = '''<databaseChangeLog xmlns="http://www.liquibase.org/xml/ns/dbchangelog"
                   xmlns:xsi="http://www.w3.org/2001/XMLSchema-instance"
                   xmlns:pro="http://www.liquibase.org/xml/ns/pro" xsi:schemaLocation="http://www.liquibase.org/xml/ns/dbchangelog http://www.liquibase.org/xml/ns/dbchangelog/dbchangelog-latest.xsd
    http://www.liquibase.org/xml/ns/pro http://www.liquibase.org/xml/ns/pro/liquibase-latest.xsd ">       

    <changeSet id="1" author="mallod">
        <createTable tableName="city">
            <column name="id" type="int">
                <constraints primaryKey="true" nullable="false"/>
            </column>
            <column name="name" type="varchar(50)"/>
            <column name="zipcode" type="varchar(50)">
                <constraints nullable="false"/>
            </column>
        </createTable>
    </changeSet>
</databaseChangeLog>'''

    def testSql = '''-- an included raw sql file
create table sql_table (id int);
create view sql_view as select * from sql_table;'''

    def testProperties = '''context: test'''

    def "getChangeSet passing id, author and file"() {
        def path = "com/example/path.xml"
        def path2 = "com/example/path2.xml"
        when:
        def changeLog = new DatabaseChangeLog(path)
        changeLog.addChangeSet(new ChangeSet("1", "auth", false, false, path, null, null, changeLog))
        changeLog.addChangeSet(new ChangeSet("2", "auth", false, false, path, null, null, changeLog))
        changeLog.addChangeSet(new ChangeSet("1", "other-auth", false, false, path, null, null, changeLog))
        changeLog.addChangeSet(new ChangeSet("1", "auth", false, false, path2, null, null, changeLog)) //path 2
        changeLog.addChangeSet(new ChangeSet("with-dbms", "auth", false, false, path, null, "mock, oracle", changeLog))
        changeLog.addChangeSet(new ChangeSet("with-context", "auth", false, false, path, "test, live", null, changeLog))
        changeLog.addChangeSet(new ChangeSet("with-dbms-and-context", "auth", false, false, path, "test, live", "mock, oracle", changeLog))

        then:
        changeLog.getChangeSet(path, "auth", "1").id == "1"
        changeLog.getChangeSet(path, "other-auth", "1").id == "1"
        changeLog.getChangeSet(path2, "auth", "1").id == "1"
        changeLog.getChangeSet(path, "auth", "2").id == "2"
        changeLog.getChangeSet(path, "auth", "with-dbms").id == "with-dbms"
        changeLog.getChangeSet(path, "auth", "with-context").id == "with-context"
        changeLog.getChangeSet(path, "auth", "with-dbms-and-context").id == "with-dbms-and-context"

        when: "changeLog has properties but no database set"
        changeLog.setChangeLogParameters(new ChangeLogParameters())
        then:
        changeLog.getChangeSet(path, "auth", "with-dbms-and-context").id == "with-dbms-and-context"

        when: "dbms attribute matches database"
        changeLog.getChangeLogParameters().set("database.typeName", "mock")
        then:
        changeLog.getChangeSet(path, "auth", "with-dbms-and-context").id == "with-dbms-and-context"

        when: "dbms attribute does not match database"
        changeLog.setChangeLogParameters(new ChangeLogParameters())
        changeLog.getChangeLogParameters().set("database.typeName", "mysql")
        then:
        changeLog.getChangeSet(path, "auth", "with-dbms-and-context") == null
    }

    def "load handles both changes and preconditions"() {
        when:
        def children = [
                new ParsedNode(null, "preConditions").setValue([[runningAs: [username: "user1"]], [runningAs: [username: "user2"]]]),
                new ParsedNode(null, "changeSet").addChildren([id: "1", author: "nvoxland", createTable: [tableName: "my_table"]]),
                new ParsedNode(null, "changeSet").addChildren([id: "2", author: "nvoxland", createTable: [tableName: "my_other_table"]]),
        ]
        def nodeWithChildren = new ParsedNode(null, "databaseChangeLog").addChildren([logicalFilePath: "com/example/logical.xml"])
        for (child in children) {
            nodeWithChildren.addChild(child)
        }
        def nodeWithValue = new ParsedNode(null, "databaseChangeLog").addChildren([logicalFilePath: "com/example/logical.xml"]).setValue(children)

        def changeLogFromChildren = new DatabaseChangeLog()
        def changeLogFromValue = new DatabaseChangeLog()

        changeLogFromValue.load(nodeWithChildren, resourceSupplier.simpleResourceAccessor)
        changeLogFromChildren.load(nodeWithValue, resourceSupplier.simpleResourceAccessor)

        then:
        changeLogFromChildren.preconditions.nestedPreconditions[0].nestedPreconditions.size() == 2
        changeLogFromValue.preconditions.nestedPreconditions[0].nestedPreconditions.size() == 2

        ((RunningAsPrecondition) changeLogFromChildren.preconditions.nestedPreconditions[0].nestedPreconditions[0]).username == "user1"
        ((RunningAsPrecondition) changeLogFromValue.preconditions.nestedPreconditions[0].nestedPreconditions[0]).username == "user1"

        ((RunningAsPrecondition) changeLogFromChildren.preconditions.nestedPreconditions[0].nestedPreconditions[1]).username == "user2"
        ((RunningAsPrecondition) changeLogFromValue.preconditions.nestedPreconditions[0].nestedPreconditions[1]).username == "user2"

        changeLogFromChildren.changeSets.size() == 2
        changeLogFromValue.changeSets.size() == 2

        ((CreateTableChange) changeLogFromChildren.changeSets[0].changes[0]).tableName == "my_table"
        ((CreateTableChange) changeLogFromValue.changeSets[0].changes[0]).tableName == "my_table"

        ((CreateTableChange) changeLogFromChildren.changeSets[1].changes[0]).tableName == "my_other_table"
        ((CreateTableChange) changeLogFromValue.changeSets[1].changes[0]).tableName == "my_other_table"
    }

    def "included changelog files have their preconditions and changes included in root changelog"() {
        when:
        def resourceAccessor = new MockResourceAccessor(["com/example/test1.xml": test1Xml, "com/example/test2.xml": test1Xml.replace("\${loginUser}", "otherUser").replace("person", "person2")])

        def rootChangeLog = new DatabaseChangeLog("com/example/root.xml")
        rootChangeLog.setChangeLogParameters(new ChangeLogParameters())
        rootChangeLog.getChangeLogParameters().set("loginUser", "testUser")

        rootChangeLog.load(new ParsedNode(null, "databaseChangeLog")
                .addChild(new ParsedNode(null, "preConditions").addChildren([runningAs: [username: "user1"]]))
                .addChildren([changeSet: [id: "1", author: "nvoxland", createTable: [tableName: "test_table", schemaName: "test_schema"]]])
                .addChildren([include: [file: "com/example/test1.xml"]])
                .addChildren([include: [file: "com/example/test2.xml"]])
                , resourceAccessor)


        then:
        rootChangeLog.preconditions.nestedPreconditions.size() == 3
        ((RunningAsPrecondition) rootChangeLog.preconditions.nestedPreconditions[0].nestedPreconditions[0]).username == "user1"

        ((PreconditionContainer) rootChangeLog.preconditions.nestedPreconditions[1]).nestedPreconditions.nestedPreconditions[0].size() == 2
        ((RunningAsPrecondition) ((PreconditionContainer) rootChangeLog.preconditions.nestedPreconditions[1]).nestedPreconditions[0].nestedPreconditions[0]).username == "testUser"
        ((OrPrecondition) ((PreconditionContainer) rootChangeLog.preconditions.nestedPreconditions[1]).nestedPreconditions[0].nestedPreconditions[1]).nestedPreconditions.size() == 2

        ((PreconditionContainer) rootChangeLog.preconditions.nestedPreconditions[2]).nestedPreconditions.nestedPreconditions[0].size() == 2
        ((RunningAsPrecondition) ((PreconditionContainer) rootChangeLog.preconditions.nestedPreconditions[2]).nestedPreconditions[0].nestedPreconditions[0]).username == "otherUser"
        ((OrPrecondition) ((PreconditionContainer) rootChangeLog.preconditions.nestedPreconditions[2]).nestedPreconditions[0].nestedPreconditions[1]).nestedPreconditions.size() == 2

        rootChangeLog.changeSets.size() == 3
        ((CreateTableChange) rootChangeLog.getChangeSet("com/example/root.xml", "nvoxland", "1").changes[0]).tableName == "test_table"
        ((CreateTableChange) rootChangeLog.getChangeSet("com/example/test1.xml", "nvoxland", "1").changes[0]).tableName == "person"
        ((CreateTableChange) rootChangeLog.getChangeSet("com/example/test2.xml", "nvoxland", "1").changes[0]).tableName == "person2"
    }

    def "included changelog files inside modifyChangeSets set runWith"() {
        when:
        def resourceAccessor =
           new MockResourceAccessor(["com/example/test1.xml": test1Xml, "com/example/test2.xml": test1Xml
                   .replace("\${loginUser}", "otherUser")
                   .replace("person", "person2")])

        def rootChangeLog = new DatabaseChangeLog("com/example/root.xml")
        rootChangeLog.setChangeLogParameters(new ChangeLogParameters())
        rootChangeLog.getChangeLogParameters().set("loginUser", "testUser")


        def topLevel =
                new ParsedNode(null, "databaseChangeLog")
                    .addChildren([changeSet: [id: "1", author: "nvoxland", createTable: [tableName: "test_table", schemaName: "test_schema"]]])
        def modifyNode =
                new ParsedNode(null, "modifyChangeSets").addChildren([runWith: "psql"])
        modifyNode
           .addChildren([include: [file: "com/example/test1.xml"]])
           .addChildren([include: [file: "com/example/test2.xml"]])
        topLevel.addChild(modifyNode)
        rootChangeLog.load(topLevel, resourceAccessor)


        then:

        rootChangeLog.changeSets.size() == 3
        ((CreateTableChange) rootChangeLog.getChangeSet("com/example/root.xml", "nvoxland", "1").changes[0]).tableName == "test_table"
        rootChangeLog.getChangeSet("com/example/test1.xml", "nvoxland", "1").getRunWith() == "psql"
        rootChangeLog.getChangeSet("com/example/test2.xml", "nvoxland", "1").getRunWith() == "psql"
    }

    def "includeAll files have preconditions and changeSets loaded"() {
        when:
        def resourceAccessor = new MockResourceAccessor([
                "com/example/test1.xml": test1Xml,
                "com/example/test2.xml": test1Xml.replace("\${loginUser}", "otherUser").replace("person", "person2"),
                "com/example/test.sql" : testSql
        ])

        def rootChangeLog = new DatabaseChangeLog("com/example/root.xml")
        rootChangeLog.setChangeLogParameters(new ChangeLogParameters())
        rootChangeLog.getChangeLogParameters().set("loginUser", "testUser")
        rootChangeLog.load(new ParsedNode(null, "databaseChangeLog")
                .addChild(new ParsedNode(null, "preConditions").addChildren([runningAs: [username: "user1"]]))
                .addChildren([changeSet: [id: "1", author: "nvoxland", createTable: [tableName: "test_table", schemaName: "test_schema"]]])
                .addChildren([includeAll: [path: "com/example", resourceComparator: "liquibase.changelog.ReversedChangeLogNamesComparator"]])
                , resourceAccessor)

        then:
        rootChangeLog.preconditions.nestedPreconditions.size() == 4
        ((RunningAsPrecondition) rootChangeLog.preconditions.nestedPreconditions[0].nestedPreconditions[0]).username == "user1"

        ((PreconditionContainer) rootChangeLog.preconditions.nestedPreconditions[1]).nestedPreconditions[0].nestedPreconditions.size() == 2

        ((PreconditionContainer) rootChangeLog.preconditions.nestedPreconditions[2]).nestedPreconditions[0].nestedPreconditions.size() == 2
        ((RunningAsPrecondition) ((PreconditionContainer) rootChangeLog.preconditions.nestedPreconditions[2]).nestedPreconditions[0].nestedPreconditions[0]).username == "testUser"
        ((OrPrecondition) ((PreconditionContainer) rootChangeLog.preconditions.nestedPreconditions[2]).nestedPreconditions[0].nestedPreconditions[1]).nestedPreconditions.size() == 2

        ((PreconditionContainer) rootChangeLog.preconditions.nestedPreconditions[3]).nestedPreconditions.size() == 0

        rootChangeLog.changeSets.size() == 4
        ((CreateTableChange) rootChangeLog.getChangeSet("com/example/root.xml", "nvoxland", "1").changes[0]).tableName == "test_table"
        ((CreateTableChange) rootChangeLog.getChangeSet("com/example/test1.xml", "nvoxland", "1").changes[0]).tableName == "person"
        ((CreateTableChange) rootChangeLog.getChangeSet("com/example/test2.xml", "nvoxland", "1").changes[0]).tableName == "person2"
        ((RawSQLChange) rootChangeLog.getChangeSet("com/example/test.sql", "includeAll", "raw").changes[0]).sql == testSql

        // assert reversed order
        ((CreateTableChange) rootChangeLog.getChangeSets().get(0).changes[0]).tableName == "test_table"
        ((CreateTableChange) rootChangeLog.getChangeSets().get(2).changes[0]).tableName == "person"
        ((CreateTableChange) rootChangeLog.getChangeSets().get(1).changes[0]).tableName == "person2"
        ((RawSQLChange) rootChangeLog.getChangeSets().get(3).changes[0]).sql == testSql
    }

    def "includeAll files inside modifyChangeSets set runWith"() {
        when:
        def resourceAccessor = new MockResourceAccessor([
                "com/example/test1.xml": test1Xml,
                "com/example/test2.xml": test1Xml.replace("\${loginUser}", "otherUser").replace("person", "person2"),
                "com/example/test.sql" : testSql
        ])

        def rootChangeLog = new DatabaseChangeLog("com/example/root.xml")
        rootChangeLog.setChangeLogParameters(new ChangeLogParameters())
        rootChangeLog.getChangeLogParameters().set("loginUser", "testUser")
        def topLevel =
                new ParsedNode(null, "databaseChangeLog")
                        .addChildren([changeSet: [id: "1", author: "nvoxland", createTable: [tableName: "test_table", schemaName: "test_schema"]]])
        def modifyNode =
                new ParsedNode(null, "modifyChangeSets").addChildren([runWith: "psql"])
        modifyNode
                .addChildren([includeAll: [path: "com/example", resourceComparator: "liquibase.changelog.ReversedChangeLogNamesComparator"]])
        topLevel.addChild(modifyNode)
        rootChangeLog.load(topLevel, resourceAccessor)

        then:

        rootChangeLog.changeSets.size() == 4
        ((CreateTableChange) rootChangeLog.getChangeSet("com/example/root.xml", "nvoxland", "1").changes[0]).tableName == "test_table"
        ((CreateTableChange) rootChangeLog.getChangeSet("com/example/test1.xml", "nvoxland", "1").changes[0]).tableName == "person"
        ((CreateTableChange) rootChangeLog.getChangeSet("com/example/test2.xml", "nvoxland", "1").changes[0]).tableName == "person2"
        rootChangeLog.getChangeSet("com/example/test1.xml", "nvoxland", "1").getRunWith() == "psql"
        rootChangeLog.getChangeSet("com/example/test2.xml", "nvoxland", "1").getRunWith() == "psql"
        ((RawSQLChange) rootChangeLog.getChangeSet("com/example/test.sql", "includeAll", "raw").changes[0]).sql == testSql

        // assert reversed order
        ((CreateTableChange) rootChangeLog.getChangeSets().get(0).changes[0]).tableName == "test_table"
        ((CreateTableChange) rootChangeLog.getChangeSets().get(2).changes[0]).tableName == "person"
        ((CreateTableChange) rootChangeLog.getChangeSets().get(1).changes[0]).tableName == "person2"
        ((RawSQLChange) rootChangeLog.getChangeSets().get(3).changes[0]).sql == testSql
    }

    def "included changelogs inherit contexts, labels, and ignores via load()"() {
        when:
        def resourceAccessor = new MockResourceAccessor(["com/example/test1.xml": test1Xml, "com/example/test2.xml": test1Xml.replace("testUser", "otherUser").replace("person", "person2")])

        def rootChangeLog = new DatabaseChangeLog("com/example/root.xml")
        rootChangeLog.load(new ParsedNode(null, "databaseChangeLog")
                .addChild(new ParsedNode(null, "preConditions").addChildren([runningAs: [username: "user1"]]))
                .addChildren([changeSet: [id: "1", author: "nvoxland", createTable: [tableName: "test_table", schemaName: "test_schema"]]])
                .addChildren([include: [file: "com/example/test1.xml", context: "context1", labels: "label1"]])
                .addChildren([include: [file: "com/example/test2.xml", context: "context2", labels: "label2", ignore: true]])
                , resourceAccessor)

        def test1ChangeLog = rootChangeLog.getChangeSet("com/example/test1.xml", "nvoxland", "1").getChangeLog()
        def test2ChangeLog = rootChangeLog.getChangeSet("com/example/test2.xml", "nvoxland", "1").getChangeLog()

        then:
        test1ChangeLog.getIncludeLabels().getLabels().size() == 1
        test1ChangeLog.getIncludeLabels().getLabels()[0] == "label1"
        test1ChangeLog.getIncludeContextFilter().getContexts().size() == 1
        test1ChangeLog.getIncludeContextFilter().getContexts()[0] == "context1"
        test1ChangeLog.isIncludeIgnore() == false

        test2ChangeLog.getIncludeLabels().getLabels().size() == 1
        test2ChangeLog.getIncludeLabels().getLabels()[0] == "label2"
        test2ChangeLog.getIncludeContextFilter().getContexts().size() == 1
        test2ChangeLog.getIncludeContextFilter().getContexts()[0] == "context2"
        test2ChangeLog.isIncludeIgnore() == true

    }

    def "included changelogs inherit contexts, labels, and ignores via include()"() {
        when:
        def resourceAccessor = new MockResourceAccessor([
                "com/example/test1.xml": test1Xml,
                "com/example/test2.xml": test1Xml.replace("testUser", "otherUser").replace("person", "person2")
        ])

        def rootChangeLog = new DatabaseChangeLog("com/example/root.xml")
        rootChangeLog.include("com/example/test1.xml", false, true, resourceAccessor, new ContextExpression("context1"), new Labels("label1"), false, false)
        rootChangeLog.include("com/example/test2.xml", false, true, resourceAccessor, new ContextExpression("context2"), new Labels("label2"), true, false)

        def test1ChangeLog = rootChangeLog.getChangeSet("com/example/test1.xml", "nvoxland", "1").getChangeLog()
        def test2ChangeLog = rootChangeLog.getChangeSet("com/example/test2.xml", "nvoxland", "1").getChangeLog()

        then:
        test1ChangeLog.getIncludeLabels().getLabels().size() == 1
        test1ChangeLog.getIncludeLabels().getLabels()[0] == "label1"
        test1ChangeLog.getIncludeContextFilter().getContexts().size() == 1
        test1ChangeLog.getIncludeContextFilter().getContexts()[0] == "context1"
        test1ChangeLog.isIncludeIgnore() == false

        test2ChangeLog.getIncludeLabels().getLabels().size() == 1
        test2ChangeLog.getIncludeLabels().getLabels()[0] == "label2"
        test2ChangeLog.getIncludeContextFilter().getContexts().size() == 1
        test2ChangeLog.getIncludeContextFilter().getContexts()[0] == "context2"
        test2ChangeLog.isIncludeIgnore() == true
    }

    def "includeAll executes include in alphabetical order"() {
        when:
        def resourceAccessor = new MockResourceAccessor([
                "com/example/children/file2.sql": "file 2",
                "com/example/children/file3.sql": "file 3",
                "com/example/children/file1.sql": "file 1",
                "com/example/not/fileX.sql"     : "file X",
        ])
        def changeLogFile = new DatabaseChangeLog("com/example/root.xml")
        changeLogFile.includeAll("com/example/children",
                false, null,
                true,
                changeLogFile.getStandardChangeLogComparator(),
                resourceAccessor, new ContextExpression(), new LabelExpression(), false)

        then:
        changeLogFile.changeSets.collect { it.filePath } == ["com/example/children/file1.sql",
                                                             "com/example/children/file2.sql",
                                                             "com/example/children/file3.sql"]
    }

    def "includeAll empty relative path"() {
        when:
        def resourceAccessor = new MockResourceAccessor([
                "com/example/children/file2.sql": "file 2",
                "com/example/children/file3.sql": "file 3",
                "com/example/children/file1.sql": "file 1",
                "com/example/not/fileX.sql"          : "file X",
        ]) {
            private callingPath

            @Override
            List<Resource> search(String path, ResourceAccessor.SearchOptions searchOption) throws IOException {
                callingPath = path
                return super.search(path, searchOption.getRecursive())
            }
        }
        def changeLogFile = new DatabaseChangeLog("com/example/children/root.xml")
        changeLogFile.includeAll("", true, { r -> r != changeLogFile.physicalFilePath}, true, changeLogFile.getStandardChangeLogComparator(), resourceAccessor, new ContextExpression(), new LabelExpression(), false)

        then:
        resourceAccessor.callingPath == "com/example/children/"
    }

    @Unroll("#featureName: #changeSets")
    def "addChangeSet works with first/last combinations"() {
        when:
        def changeLog = new DatabaseChangeLog()
        for (def changeSetDef : changeSets) {
            def changeSet = new ChangeSet(changeSetDef["id"], "test", false, false, "path.txt", null, null, true, changeLog)
            changeSet.runOrder = changeSetDef["runOrder"]
            changeLog.addChangeSet(changeSet)
        }

        then:
        changeLog.getChangeSets()*.getId() == order

        where:
        changeSets                                                                                                                                              | order
        [[id: "1"], [id: "2"], [id: "3"]]                                                                                                                       | ["1", "2", "3"]
        [[id: "1", runOrder: "first"]]                                                                                                                          | ["1"]
        [[id: "1", runOrder: "first"], [id: "2"]]                                                                                                               | ["1", "2"]
        [[id: "1"], [id: "2", runOrder: "first"]]                                                                                                               | ["2", "1"]
        [[id: "1"], [id: "2", runOrder: "first"], [id: "3"]]                                                                                                    | ["2", "1", "3"]
        [[id: "1"], [id: "2", runOrder: "first"], [id: "3", runOrder: "first"], [id: "4"]]                                                                      | ["2", "3", "1", "4"]
        [[id: "1"], [id: "2", runOrder: "first"], [id: "3"], [id: "4", runOrder: "first"], [id: "5"]]                                                           | ["2", "4", "1", "3", "5"]
        [[id: "1", runOrder: "last"]]                                                                                                                           | ["1"]
        [[id: "1", runOrder: "last"], [id: "2"]]                                                                                                                | ["2", "1"]
        [[id: "1", runOrder: "last"], [id: "2"]]                                                                                                                | ["2", "1"]
        [[id: "1"], [id: "2", runOrder: "last"]]                                                                                                                | ["1", "2"]
        [[id: "1", runOrder: "last"], [id: "2"], [id: "3", runOrder: "last"], [id: "4"]]                                                                        | ["2", "4", "1", "3"]
        [[id: "1", runOrder: "last"], [id: "2"], [id: "3", runOrder: "first"], [id: "4"], [id: "5", runOrder: "last"], [id: "6"], [id: "7", runOrder: "first"]] | ["3", "7", "2", "4", "6", "1", "5"]
    }

    def "includeAll throws exception when directory not found"() {
        when:
        def resourceAccessor = new MockResourceAccessor([
                "com/example/children/file2.sql": "file 2",
                "com/example/children/file3.sql": "file 3",
                "com/example/children/file1.sql": "file 1",
                "com/example/not/fileX.sql"     : "file X",
        ])
        def changeLogFile = new DatabaseChangeLog("com/example/root.xml")
        changeLogFile.includeAll("com/example/missing", false, null, true, changeLogFile.getStandardChangeLogComparator(), resourceAccessor, new ContextExpression(), new LabelExpression(), false)

        then:
        SetupException e = thrown()
        assert e.getMessage().startsWith("Could not find directory or directory was empty for includeAll '")

    }

    def "includeAll throws exception when circular reference is detected"() {
        when:
        def changelogText = """<?xml version="1.1" encoding="UTF-8" standalone="no"?>
<databaseChangeLog xmlns="http://www.liquibase.org/xml/ns/dbchangelog" 
xmlns:ext="http://www.liquibase.org/xml/ns/dbchangelog-ext" 
xmlns:pro="http://www.liquibase.org/xml/ns/pro" 
xmlns:xsi="http://www.w3.org/2001/XMLSchema-instance" 
xsi:schemaLocation="http://www.liquibase.org/xml/ns/dbchangelog-ext 
http://www.liquibase.org/xml/ns/dbchangelog/dbchangelog-ext.xsd 
http://www.liquibase.org/xml/ns/pro http://www.liquibase.org/xml/ns/pro/liquibase-pro-latest.xsd
http://www.liquibase.org/xml/ns/dbchangelog http://www.liquibase.org/xml/ns/dbchangelog/dbchangelog-latest.xsd">

        <includeAll path="include-all-dir" labels="none" context="none"/>

</databaseChangeLog>
""".trim()

        def resourceAccessor = new MockResourceAccessor([
                "include-all.xml": changelogText,
                "include-all-dir/include-all.xml": changelogText,
        ])
        def changeLogFile = new DatabaseChangeLog("com/example/root.xml")
        changeLogFile.includeAll("include-all-dir", false, null, true, changeLogFile.getStandardChangeLogComparator(), resourceAccessor, new ContextExpression(), new LabelExpression(), false)

        then:
        SetupException e = thrown()
        assert e.getMessage().startsWith("liquibase.exception.SetupException: Circular reference detected in 'include-all-dir/'. Set liquibase.errorOnCircularIncludeAll if you'd like to ignore this error.")
    }

    def "includeAll throws no exception when directory not found and errorIfMissingOrEmpty is false"() {
        when:
        def resourceAccessor = new MockResourceAccessor([
                "com/example/children/file2.sql": "file 2",
                "com/example/children/file3.sql": "file 3",
                "com/example/children/file1.sql": "file 1",
                "com/example/not/fileX.sql"     : "file X",
        ])
        def changeLogFile = new DatabaseChangeLog("com/example/root.xml")
        changeLogFile.includeAll("com/example/missing", false, null, false, changeLogFile.getStandardChangeLogComparator(), resourceAccessor, new ContextExpression(), new LabelExpression(), false)
        then:
        changeLogFile.changeSets.collect { it.filePath } == []

    }

    def "include fails if no parser supports the file"() {
        when:
        def resourceAccessor = new MockResourceAccessor(["com/example/test1.invalid": test1Xml])

        def rootChangeLog = new DatabaseChangeLog("com/example/root.xml")

        rootChangeLog.load(new ParsedNode(null, "databaseChangeLog")
                .addChild(new ParsedNode(null, "preConditions").addChildren([runningAs: [username: "user1"]]))
                .addChildren([changeSet: [id: "1", author: "nvoxland", createTable: [tableName: "test_table", schemaName: "test_schema"]]])
                .addChildren([include: [file: "com/example/test1.invalid"]])
                , resourceAccessor)


        then:
        def e = thrown(SetupException)
        e.message == "Cannot find parser that supports com/example/test1.invalid"
    }

    def "include fails if file does not exist"() {
        when:
        def resourceAccessor = new MockResourceAccessor(["com/example/test1.xml": test1Xml])

        def rootChangeLog = new DatabaseChangeLog("com/example/root.xml")

        rootChangeLog.load(new ParsedNode(null, "databaseChangeLog")
                .addChild(new ParsedNode(null, "preConditions").addChildren([runningAs: [username: "user1"]]))
                .addChildren([changeSet: [id: "1", author: "nvoxland", createTable: [tableName: "test_table", schemaName: "test_schema"]]])
                .addChildren([include: [file: "com/example/invalid.xml"]])
                , resourceAccessor)


        then:
        ChangeLogParserConfiguration.ON_MISSING_INCLUDE_CHANGELOG.getCurrentValue() == ChangeLogParserConfiguration.MissingIncludeConfiguration.FAIL
        def e = thrown(SetupException)
        e.message.startsWith("The file com/example/invalid.xml was not found in")
    }

    def "properties values are correctly loaded and stored when properties file is relative to changelog"() {
        when:
        def propertiesResourceAccessor = new MockResourceAccessor(["com/example/file.properties": testProperties])

        def rootChangeLog = new DatabaseChangeLog("com/example/root.xml")
        rootChangeLog.setChangeLogParameters(new ChangeLogParameters())

        rootChangeLog.load(new ParsedNode(null, "databaseChangeLog")
                .addChildren([changeSet: [id: "1", author: "nvoxland", createTable: [tableName: "test_table", schemaName: "test_schema"]]])
                .addChildren([property: [file: "file.properties", relativeToChangelogFile: "true", errorIfMissingOrEmpty: "true"]]),
                propertiesResourceAccessor)

        then:
        rootChangeLog.getChangeLogParameters().hasValue("context", rootChangeLog)
        rootChangeLog.getChangeLogParameters().getValue("context", rootChangeLog) == "test"
    }

    def "properties values are not loaded and stored when file it's not relative to changelog"() {
        when:
        def propertiesResourceAccessor = new MockResourceAccessor(["com/example/file.properties": testProperties])

        def rootChangeLog = new DatabaseChangeLog("com/example/root.xml")
        rootChangeLog.setChangeLogParameters(new ChangeLogParameters())

        rootChangeLog.load(new ParsedNode(null, "databaseChangeLog")
                .addChildren([changeSet: [id: "1", author: "nvoxland", createTable: [tableName: "test_table", schemaName: "test_schema"]]])
                .addChildren([property: [file: "file.properties", errorIfMissingOrEmpty: "false"]]),
                propertiesResourceAccessor)

        then:
        rootChangeLog.getChangeLogParameters().hasValue("context", rootChangeLog) == false
    }

    @Unroll
    def "an error is thrown when properties file is not found and is set to error"() {
        when:
        def propertiesResourceAccessor = new MockResourceAccessor(["com/example/file.properties": testProperties])

        def rootChangeLog = new DatabaseChangeLog("com/example/root.xml")
        rootChangeLog.setChangeLogParameters(new ChangeLogParameters())

        rootChangeLog.load(new ParsedNode(null, "databaseChangeLog")
                .addChildren([changeSet: [id: "1", author: "nvoxland", createTable: [tableName: "test_table", schemaName: "test_schema"]]])
                .addChildren([property: [errorIfMissingOrEmpty: errorIfMissingOrEmptyDef, relativeToChangelogFile: relativeToChangelogFileDef, file: fileDef]]),
                propertiesResourceAccessor)

        then:
        def e = thrown(UnexpectedLiquibaseException)
        assert e.getMessage() == FileUtil.getFileNotFoundMessage(fileDef)

        where:
        errorIfMissingOrEmptyDef    | relativeToChangelogFileDef    | fileDef
        null                        | null                          | "file.properties"
        null                        | false                         | "file.properties"
        null                        | true                          | "com/example/file.properties"
        true                        | null                          | "file.properties"
        true                        | false                         | "file.properties"
        true                        | true                          | "com/example/file.properties"
    }

    @Unroll
    def "no error is thrown when properties file is not found and is set to not error and property is not set"() {
        when:
        def propertiesResourceAccessor = new MockResourceAccessor(["com/example/file.properties": testProperties])

        def rootChangeLog = new DatabaseChangeLog("com/example/root.xml")
        rootChangeLog.setChangeLogParameters(new ChangeLogParameters())

        rootChangeLog.load(new ParsedNode(null, "databaseChangeLog")
                .addChildren([changeSet: [id: "1", author: "nvoxland", createTable: [tableName: "test_table", schemaName: "test_schema"]]])
                .addChildren([property: [errorIfMissingOrEmpty: errorIfMissingOrEmptyDef, relativeToChangelogFile: relativeToChangelogFileDef, file: fileDef]]),
                propertiesResourceAccessor)

        then:
        rootChangeLog.getChangeLogParameters().hasValue("context", rootChangeLog) == false

        where:
        errorIfMissingOrEmptyDef    | relativeToChangelogFileDef    | fileDef
        false                       | null                          | "file.properties"
        false                       | false                         | "file.properties"
        false                       | true                          | "com/example/file.properties"
    }

    @Unroll
    def "no error is thrown when properties file is not found and is set to not error and property is not set"() {
        when:
        def propertiesResourceAccessor = new MockResourceAccessor(["com/example/file.properties": testProperties])

        def rootChangeLog = new DatabaseChangeLog("com/example/root.xml")
        rootChangeLog.setChangeLogParameters(new ChangeLogParameters())

        rootChangeLog.load(new ParsedNode(null, "databaseChangeLog")
                .addChildren([changeSet: [id: "1", author: "nvoxland", createTable: [tableName: "test_table", schemaName: "test_schema"]]])
                .addChildren([property: [errorIfMissingOrEmpty: errorIfMissingOrEmptyDef, relativeToChangelogFile: relativeToChangelogFileDef, file: fileDef]]),
                propertiesResourceAccessor)

        then:
        rootChangeLog.getChangeLogParameters().hasValue("context", rootChangeLog)
        rootChangeLog.getChangeLogParameters().getValue("context", rootChangeLog) == "test"

        where:
        errorIfMissingOrEmptyDef    | relativeToChangelogFileDef    | fileDef
        null                        | null                          | "com/example/file.properties"
        null                        | false                         | "com/example/file.properties"
        null                        | true                          | "file.properties"
        true                        | null                          | "com/example/file.properties"
        true                        | false                         | "com/example/file.properties"
        true                        | true                          | "file.properties"
        false                       | null                          | "com/example/file.properties"
        false                       | false                         | "com/example/file.properties"
        false                       | true                          | "file.properties"
    }

    @Unroll
    def "normalizePath: #path"() {
        expect:
        DatabaseChangeLog.normalizePath(path) == expected

        where:
        path                                  | expected
        "changelog.xml"                       | "changelog.xml"
        "path/to/changelog.xml"               | "path/to/changelog.xml"
        "/path/to/changelog.xml"              | "path/to/changelog.xml"
        "./path/to/changelog.xml"             | "path/to/changelog.xml"
        "classpath:./path/to/changelog.xml"   | "path/to/changelog.xml"
        "classpath:path/to/changelog.xml"     | "path/to/changelog.xml"
        "classpath:/path/to/changelog.xml"    | "path/to/changelog.xml"
        "\\path\\to\\changelog.xml"           | "path/to/changelog.xml"
        ".\\path\\to\\changelog.xml"          | "path/to/changelog.xml"
        "path\\to\\changelog.xml"             | "path/to/changelog.xml"
        "path\\.\\to\\.\\changelog.xml"       | "path/to/changelog.xml"
        "c:\\path\\to\\changelog.xml"         | "path/to/changelog.xml"
        "c:/path/to/changelog.xml"            | "path/to/changelog.xml"
        "D:\\a\\liquibase\\DBDocTaskTest.xml" | "a/liquibase/DBDocTaskTest.xml"
    }

    def "warning message is logged when changelog include fails because file does not exist"() {
        when:
        def rootChangeLogPath = "com/example/root.xml"
        def includedChangeLogPath = "com/example/test1.xml"
        def resourceAccessor = new MockResourceAccessor([(rootChangeLogPath): test1Xml])

        def rootChangeLog = new DatabaseChangeLog(rootChangeLogPath)
        rootChangeLog.load(new ParsedNode(null, "databaseChangeLog"), resourceAccessor)

        BufferedLogService bufferLog = new BufferedLogService()

        Scope.child([
                (Scope.Attr.logService.name())                                      : bufferLog,
                (ChangeLogParserConfiguration.ON_MISSING_INCLUDE_CHANGELOG.getKey()): ChangeLogParserConfiguration.MissingIncludeConfiguration.WARN,
        ], new Scope.ScopedRunner() {
            @Override
            void run() throws Exception {
                    rootChangeLog
                            .include(includedChangeLogPath, false, true, resourceAccessor, null, null, false, null, null);
            }
        })

        then:
        bufferLog.getLogAsString(Level.WARNING).contains(FileUtil.getFileNotFoundMessage(includedChangeLogPath));
    }

<<<<<<< HEAD
    @Unroll
    def "includeAll finds all expected changelogs with MinDepth: #minDepth and MaxDepth: #maxDepth"() {
        when:
        def rootChangeLogPath = "com/example/root.xml"
        def includedAllChangeLogPath = "changelogs"
        def resourceAccessor = new MockResourceAccessor(["com/example/root.xml": "",
                                                         "changelogs/changelog-1.xml": test2Xml,
                                                         "changelogs/morechangelogs/changelog-2.xml": test2Xml,
                                                         "changelogs/morechangelogs/withMore/changelog-3.xml": test2Xml,
                                                         "changelogs/morechangelogs/AndMore/changelog-4.xml": test2Xml])

        def rootChangeLog = new DatabaseChangeLog(rootChangeLogPath)
        rootChangeLog.load(new ParsedNode(null, "databaseChangeLog")
                .addChildren([includeAll: [path: includedAllChangeLogPath, minDepth:minDepth, maxDepth:maxDepth, errorIfMissingOrEmpty:false]]), resourceAccessor)

        then:
        rootChangeLog.getChangeSets().size() == expectedIncludeAllChangesetsToDeploy

        where:
        minDepth | maxDepth | expectedIncludeAllChangesetsToDeploy
        0        | 0        | 0
        0        | 1        | 1
        1        | 1        | 1
        1        | 3        | 4
        0        | 2        | 2
        0        | Integer.MAX_VALUE | 4
=======
    def "warning message is logged when changelog include fails because file does not exist and not set to error"() {
        when:
        def rootChangeLogPath = "com/example/root.xml"
        def includedChangeLogPath = "com/example/test1.xml"
        def resourceAccessor = new MockResourceAccessor([(rootChangeLogPath): test1Xml])

        def rootChangeLog = new DatabaseChangeLog(rootChangeLogPath)
        rootChangeLog.load(new ParsedNode(null, "databaseChangeLog"), resourceAccessor)

        BufferedLogService bufferLog = new BufferedLogService()

        Scope.child([
                (Scope.Attr.logService.name())                                 : bufferLog,
                (ChangeLogParserConfiguration.ON_MISSING_INCLUDE_FILE.getKey()): ChangeLogParserConfiguration.MissingIncludeConfiguration.FAIL,
        ], new Scope.ScopedRunner() {
            @Override
            void run() throws Exception {
                rootChangeLog
                        .include(includedChangeLogPath, false, false, resourceAccessor, null, null, false, null, null);
            }
        })

        then:
        bufferLog.getLogAsString(Level.WARNING).contains(FileUtil.getFileNotFoundMessage(includedChangeLogPath));
    }

    def "warning message is logged when changelog include fails because file does not exist and not set to error"() {
        when:
        def rootChangeLogPath = "com/example"
        def rootChangeLogFile = rootChangeLogPath + "/root.xml"
        def includedChangeLogFile = "test1.xml"
        def resourceAccessor = new MockResourceAccessor([(rootChangeLogFile): test1Xml])

        def rootChangeLog = new DatabaseChangeLog(rootChangeLogFile)
        rootChangeLog.load(new ParsedNode(null, "databaseChangeLog"), resourceAccessor)

        BufferedLogService bufferLog = new BufferedLogService()

        Scope.child([
                (Scope.Attr.logService.name())                                 : bufferLog,
                (ChangeLogParserConfiguration.ON_MISSING_INCLUDE_FILE.getKey()): ChangeLogParserConfiguration.MissingIncludeConfiguration.FAIL,
        ], new Scope.ScopedRunner() {
            @Override
            void run() throws Exception {
                rootChangeLog
                        .include(includedChangeLogFile, true, false, resourceAccessor, null, null, false, null, null);
            }
        })

        then:
        bufferLog.getLogAsString(Level.WARNING).contains(FileUtil.getFileNotFoundMessage(rootChangeLogPath + "/" + includedChangeLogFile));
>>>>>>> e3b73887
    }

}<|MERGE_RESOLUTION|>--- conflicted
+++ resolved
@@ -370,11 +370,7 @@
                 "com/example/not/fileX.sql"     : "file X",
         ])
         def changeLogFile = new DatabaseChangeLog("com/example/root.xml")
-        changeLogFile.includeAll("com/example/children",
-                false, null,
-                true,
-                changeLogFile.getStandardChangeLogComparator(),
-                resourceAccessor, new ContextExpression(), new LabelExpression(), false)
+        changeLogFile.includeAll("com/example/children", false, null, true, changeLogFile.getStandardChangeLogComparator(), resourceAccessor, new ContextExpression(), new Labels(), false)
 
         then:
         changeLogFile.changeSets.collect { it.filePath } == ["com/example/children/file1.sql",
@@ -444,7 +440,7 @@
                 "com/example/not/fileX.sql"     : "file X",
         ])
         def changeLogFile = new DatabaseChangeLog("com/example/root.xml")
-        changeLogFile.includeAll("com/example/missing", false, null, true, changeLogFile.getStandardChangeLogComparator(), resourceAccessor, new ContextExpression(), new LabelExpression(), false)
+        changeLogFile.includeAll("com/example/missing", false, null, true, changeLogFile.getStandardChangeLogComparator(), resourceAccessor, new ContextExpression(), new Labels(), false)
 
         then:
         SetupException e = thrown()
@@ -474,7 +470,7 @@
                 "include-all-dir/include-all.xml": changelogText,
         ])
         def changeLogFile = new DatabaseChangeLog("com/example/root.xml")
-        changeLogFile.includeAll("include-all-dir", false, null, true, changeLogFile.getStandardChangeLogComparator(), resourceAccessor, new ContextExpression(), new LabelExpression(), false)
+        changeLogFile.includeAll("include-all-dir", false, null, true, changeLogFile.getStandardChangeLogComparator(), resourceAccessor, new ContextExpression(), new Labels(), false)
 
         then:
         SetupException e = thrown()
@@ -490,7 +486,7 @@
                 "com/example/not/fileX.sql"     : "file X",
         ])
         def changeLogFile = new DatabaseChangeLog("com/example/root.xml")
-        changeLogFile.includeAll("com/example/missing", false, null, false, changeLogFile.getStandardChangeLogComparator(), resourceAccessor, new ContextExpression(), new LabelExpression(), false)
+        changeLogFile.includeAll("com/example/missing", false, null, false, changeLogFile.getStandardChangeLogComparator(), resourceAccessor, new ContextExpression(), new Labels(), false)
         then:
         changeLogFile.changeSets.collect { it.filePath } == []
 
@@ -695,7 +691,6 @@
         bufferLog.getLogAsString(Level.WARNING).contains(FileUtil.getFileNotFoundMessage(includedChangeLogPath));
     }
 
-<<<<<<< HEAD
     @Unroll
     def "includeAll finds all expected changelogs with MinDepth: #minDepth and MaxDepth: #maxDepth"() {
         when:
@@ -722,59 +717,6 @@
         1        | 3        | 4
         0        | 2        | 2
         0        | Integer.MAX_VALUE | 4
-=======
-    def "warning message is logged when changelog include fails because file does not exist and not set to error"() {
-        when:
-        def rootChangeLogPath = "com/example/root.xml"
-        def includedChangeLogPath = "com/example/test1.xml"
-        def resourceAccessor = new MockResourceAccessor([(rootChangeLogPath): test1Xml])
-
-        def rootChangeLog = new DatabaseChangeLog(rootChangeLogPath)
-        rootChangeLog.load(new ParsedNode(null, "databaseChangeLog"), resourceAccessor)
-
-        BufferedLogService bufferLog = new BufferedLogService()
-
-        Scope.child([
-                (Scope.Attr.logService.name())                                 : bufferLog,
-                (ChangeLogParserConfiguration.ON_MISSING_INCLUDE_FILE.getKey()): ChangeLogParserConfiguration.MissingIncludeConfiguration.FAIL,
-        ], new Scope.ScopedRunner() {
-            @Override
-            void run() throws Exception {
-                rootChangeLog
-                        .include(includedChangeLogPath, false, false, resourceAccessor, null, null, false, null, null);
-            }
-        })
-
-        then:
-        bufferLog.getLogAsString(Level.WARNING).contains(FileUtil.getFileNotFoundMessage(includedChangeLogPath));
-    }
-
-    def "warning message is logged when changelog include fails because file does not exist and not set to error"() {
-        when:
-        def rootChangeLogPath = "com/example"
-        def rootChangeLogFile = rootChangeLogPath + "/root.xml"
-        def includedChangeLogFile = "test1.xml"
-        def resourceAccessor = new MockResourceAccessor([(rootChangeLogFile): test1Xml])
-
-        def rootChangeLog = new DatabaseChangeLog(rootChangeLogFile)
-        rootChangeLog.load(new ParsedNode(null, "databaseChangeLog"), resourceAccessor)
-
-        BufferedLogService bufferLog = new BufferedLogService()
-
-        Scope.child([
-                (Scope.Attr.logService.name())                                 : bufferLog,
-                (ChangeLogParserConfiguration.ON_MISSING_INCLUDE_FILE.getKey()): ChangeLogParserConfiguration.MissingIncludeConfiguration.FAIL,
-        ], new Scope.ScopedRunner() {
-            @Override
-            void run() throws Exception {
-                rootChangeLog
-                        .include(includedChangeLogFile, true, false, resourceAccessor, null, null, false, null, null);
-            }
-        })
-
-        then:
-        bufferLog.getLogAsString(Level.WARNING).contains(FileUtil.getFileNotFoundMessage(rootChangeLogPath + "/" + includedChangeLogFile));
->>>>>>> e3b73887
     }
 
 }