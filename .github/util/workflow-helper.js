// -----------------------------------------------------------------
// THIS FILE SHOULD BE MANUALLY COPY/PASTED ACROSS ALL THE USED REPOSITORIES ON CHANGES SO THEY STAY IN SYNC
// -----------------------------------------------------------------

module.exports = ({github, context}) => {

    return {

        getRepositoryOwner: function () {
            if (context.payload.repository) {
                return context.payload.repository.organization;
            } else {
                console.log(context.payload)
                throw "Could not determine repository owner"
            }
        },

        getRepositoryName: function () {
            if (context.payload.repository) {
                return context.payload.repository.name;
            } else {
                console.log(context.payload)
                throw "Could not determine repository name"
            }
        },

        getCurrentBranch: function () {
            if (context.payload.pull_request) {
                return this.cleanBranchRef(context.payload.pull_request.head.ref);
            } else {
                return this.cleanBranchRef(context.payload.ref);
            }
        },

        getCurrentSha: function () {
            if (context.payload.pull_request) {
                return this.cleanBranchRef(context.payload.pull_request.head.sha);
            } else {
                return this.cleanBranchRef(context.payload.after);
            }
        },

        cleanBranchRef: function (branch) {
            if (!branch) {
                return branch;
            }

            return branch.replace("refs/heads/", "")
                .replace("refs/heads/tags", "");

        },

        findMatchingBranch: async function (owner, repo, branchesToCheck) {
            if (!branchesToCheck) {
                if (context.payload.pull_request) {
                    branchesToCheck = [context.payload.pull_request.head.ref, context.payload.pull_request.base.ref, "main", "master"]
                } else {
                    branchesToCheck = [context.payload.ref, "main", "master"]
                }
            }

            for (let branchName of branchesToCheck) {
                if (!branchName) {
                    console.log("Skipping empty branch name: " + branchName);
                    continue
                }

                branchName = this.cleanBranchRef(branchName);
                try {
                    let branch = await github.rest.repos.getBranch({
                        "owner": owner,
                        "repo": repo,
                        "branch": branchName,
                    });

                    let returnData = {
                        "name": branchName,
                        "sha": branch.data.commit.sha,
                    };

                    //add PR info
                    let pulls = await github.rest.pulls.list({
                        "owner": owner,
                        "repo": repo,
                        "head": `${owner}:${branchName}`,
                        "per_page": 1,
                        "page": 1,
                    });

                    if (pulls.data.length === 0) {
                        console.log(`No pull request for branch ${branchName}`);

                        if (branchName === "master" || branchName === "main") {
                            console.log(`Expect no pull request for ${branchName}`);
                        } else {
                            continue;
                        }
                    } else {
                        console.log(`Found PR for branch ${branchName}`);

                        returnData.pullRequestId = pulls.data[0].number;
                        returnData.pullRequestState = pulls.data[0].state;
                    }

                    try { //add build info
                        let runs = await github.rest.actions.listWorkflowRuns({
                            "owner": owner,
                            "repo": repo,
                            "workflow_id": "build.yml",
                            "branch": branchName,
                            "per_page": 20,
                            "page": 1,
                        });

                        if (runs.data.workflow_runs.length !== 0) {
                            for (let run of runs.data.workflow_runs) {
                                if (run.event === 'pull_request_target') {
                                    if (!returnData.pullRequestId) {
<<<<<<< HEAD
                                        console.log("Skipping pull_request_target from non-pull-request build "+run.html_url);
                                        continue;
                                    }
                                    if (run.head_repository && run.head_repository.fork) {
                                        console.log("Skipping pull_request_target from fork "+run.head_repository.full_name);
                                        continue;
                                    }
                                }
                            console.log(`Found build for branch ${branchName}`);

                                if (!returnData.workflowId) {
                            returnData.workflowId = run.id;
                                }

                                if (!returnData.runNumber) {
                            returnData.runNumber = run.run_number;
                            returnData.runStatus = run.status;
                            returnData.runConclusion = run.conclusion;
                            returnData.runHtmlUrl = run.html_url;
                        }

                                if (run.status === "completed" && run.conclusion === "success") {
                                    console.log(`Found successful build for branch ${branchName}`);
                                    returnData.lastSuccessfulRunNumber = run.run_number;
                                    returnData.lastSuccessfulRunStatus = run.status;
                                    returnData.lastSuccessfulRunConclusion = run.conclusion;
                                    returnData.lastSuccessfulRunHtmlUrl = run.html_url;

                                    break;
                                } else {
                                    console.log(`Found build ${run.run_number} was status: ${run.status} conclusion:${run.conclusion}`);
                                }
                            }
                        }

                        if (!returnData.workflowId) {
                            console.log(`No build for branch ${branchName}`);
                        }

=======
                                        console.log("Skipping pull_request_target from non-pull-request build " + run.html_url);
                                        continue;
                                    }
                                    if (run.head_repository && run.head_repository.fork) {
                                        console.log("Skipping pull_request_target from fork " + run.head_repository.full_name);
                                        continue;
                                    }
                                }
                                console.log(`Found build for branch ${branchName}`);

                                if (!returnData.workflowId) {
                                    returnData.workflowId = run.id;
                                }

                                if (!returnData.runNumber) {
                                    returnData.runNumber = run.run_number;
                                    returnData.runStatus = run.status;
                                    returnData.runConclusion = run.conclusion;
                                    returnData.runHtmlUrl = run.html_url;
                                    break;
                                }

                                if (run.status === "completed" && run.conclusion === "success") {
                                    console.log(`Found successful build for branch ${branchName}`);
                                    returnData.lastSuccessfulRunNumber = run.run_number;
                                    returnData.lastSuccessfulRunStatus = run.status;
                                    returnData.lastSuccessfulRunConclusion = run.conclusion;
                                    returnData.lastSuccessfulRunHtmlUrl = run.html_url;

                                    break;
                                } else {
                                    console.log(`Found build ${run.run_number} was status: ${run.status} conclusion:${run.conclusion}`);
                                }
                            }
                        }

                        if (!returnData.workflowId) {
                            console.log(`No build for branch ${branchName}`);
                        }

>>>>>>> 0a6910fc
                    } catch (error) {
                        if (error.status === 404) {
                            console.log(`Cannot get build info for ${branchName}`);
                        } else {
                            throw error;
                        }
                    }

                    console.log("Matching branch information: ");
                    console.log(returnData);

                    return returnData
                } catch
                    (error) {
                    if (error.status === 404) {
                        //try next branch
                        console.log(`No branch ${branchName}`);
                    } else {
                        console.log(error)
                        throw (`Checking branch ${branchName} returned ${error.status}`);
                    }
                }
            }
        }
    }
}<|MERGE_RESOLUTION|>--- conflicted
+++ resolved
@@ -116,47 +116,6 @@
                             for (let run of runs.data.workflow_runs) {
                                 if (run.event === 'pull_request_target') {
                                     if (!returnData.pullRequestId) {
-<<<<<<< HEAD
-                                        console.log("Skipping pull_request_target from non-pull-request build "+run.html_url);
-                                        continue;
-                                    }
-                                    if (run.head_repository && run.head_repository.fork) {
-                                        console.log("Skipping pull_request_target from fork "+run.head_repository.full_name);
-                                        continue;
-                                    }
-                                }
-                            console.log(`Found build for branch ${branchName}`);
-
-                                if (!returnData.workflowId) {
-                            returnData.workflowId = run.id;
-                                }
-
-                                if (!returnData.runNumber) {
-                            returnData.runNumber = run.run_number;
-                            returnData.runStatus = run.status;
-                            returnData.runConclusion = run.conclusion;
-                            returnData.runHtmlUrl = run.html_url;
-                        }
-
-                                if (run.status === "completed" && run.conclusion === "success") {
-                                    console.log(`Found successful build for branch ${branchName}`);
-                                    returnData.lastSuccessfulRunNumber = run.run_number;
-                                    returnData.lastSuccessfulRunStatus = run.status;
-                                    returnData.lastSuccessfulRunConclusion = run.conclusion;
-                                    returnData.lastSuccessfulRunHtmlUrl = run.html_url;
-
-                                    break;
-                                } else {
-                                    console.log(`Found build ${run.run_number} was status: ${run.status} conclusion:${run.conclusion}`);
-                                }
-                            }
-                        }
-
-                        if (!returnData.workflowId) {
-                            console.log(`No build for branch ${branchName}`);
-                        }
-
-=======
                                         console.log("Skipping pull_request_target from non-pull-request build " + run.html_url);
                                         continue;
                                     }
@@ -197,7 +156,6 @@
                             console.log(`No build for branch ${branchName}`);
                         }
 
->>>>>>> 0a6910fc
                     } catch (error) {
                         if (error.status === 404) {
                             console.log(`Cannot get build info for ${branchName}`);
