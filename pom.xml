--- conflicted
+++ resolved
@@ -9,11 +9,7 @@
     liquibase-parent
   </artifactId>
   <version>
-<<<<<<< HEAD
-    3.3.564
-=======
     3.4.597
->>>>>>> b3cdc7ac
   </version>
   <packaging>
     pom
