// Version:   $Id: $
// Copyright: Copyright(c) 2007 Trace Financial Limited
package org.liquibase.maven.plugins;

import liquibase.Liquibase;
import liquibase.Scope;
import liquibase.database.Database;
import liquibase.exception.LiquibaseException;
import liquibase.resource.ClassLoaderResourceAccessor;
import liquibase.resource.CompositeResourceAccessor;
import liquibase.resource.FileSystemResourceAccessor;
import liquibase.resource.ResourceAccessor;
import org.apache.maven.plugin.MojoExecutionException;
import org.apache.maven.plugin.MojoFailureException;

import java.io.File;
import java.util.ArrayList;
import java.util.List;

/**
 * A Liquibase MOJO that requires the user to provide a DatabaseChangeLogFile to be able
 * to perform any actions on the database.
 *
 * @author Peter Murray
 */
public abstract class AbstractLiquibaseChangeLogMojo extends AbstractLiquibaseMojo {

<<<<<<< HEAD
    /**
   * Specifies the directory where Liquibase can find your <i>change-log</i> file.
     *
=======
  /**
   * Specifies the directory where Liquibase can find your <i>changelog</i> file.
   *
>>>>>>> 96264947
   * @parameter property="liquibase.changeLogDirectory"
     */
    protected String changeLogDirectory;

<<<<<<< HEAD
    /**
     * Specifies the <i>change-log</i> file for Liquibase to use.
     *
     * @parameter property="liquibase.changeLogFile"
     */
    protected String changeLogFile;
=======
  /**
   * Specifies the <i>changelog</i> file for Liquibase to use.
   * @parameter property="liquibase.changeLogFile"
   */
  protected String changeLogFile;
>>>>>>> 96264947


    /**
     * Specifies which contexts Liquibase will execute, which can be separated by a commaif multiple contexts
      are required.
   * If a context is not specified, then ALL contexts will be executed.
     *
     * @parameter property="liquibase.contexts" default-value=""
     */
    protected String contexts;

    /**
     * Specifies which Liquibase labels Liquibase will execute, which can be separated by a commaif multiple labels
      are required or you need to designate a more complex expression.
   * If a label is not specified, then ALL labels will be executed.
     *
     * @parameter property="liquibase.labels" default-value=""
     */
    protected String labels;

    @Override
    protected void checkRequiredParametersAreSpecified() throws MojoFailureException {
        super.checkRequiredParametersAreSpecified();

        if (changeLogFile == null) {
            throw new MojoFailureException("The changeLogFile must be specified.");
        }
    }

    /**
     * Performs the actual Liquibase task on the database using the fully configured {@link
     * liquibase.Liquibase}.
     *
     * @param liquibase The {@link liquibase.Liquibase} that has been fully
     *                  configured to run the desired database task.
     */
    @Override
    protected void performLiquibaseTask(Liquibase liquibase) throws LiquibaseException {
    }

    @Override
    protected void printSettings(String indent) {
        super.printSettings(indent);
        getLog().info(indent + "changeLogDirectory: " + changeLogDirectory);
        getLog().info(indent + "changeLogFile: " + changeLogFile);
        getLog().info(indent + "context(s): " + contexts);
        getLog().info(indent + "label(s): " + labels);
    }

    @Override
    protected ResourceAccessor getResourceAccessor(ClassLoader cl) {
        List<ResourceAccessor> resourceAccessors = new ArrayList<ResourceAccessor>();
        resourceAccessors.add(new MavenResourceAccessor(cl));
        resourceAccessors.add(new FileSystemResourceAccessor(project.getBasedir()));
        resourceAccessors.add(new ClassLoaderResourceAccessor(getClass().getClassLoader()));

        if (changeLogDirectory != null) {
            calculateChangeLogDirectoryAbsolutePath();
            resourceAccessors.add(new FileSystemResourceAccessor(new File(changeLogDirectory)));
        }

        return new CompositeResourceAccessor(resourceAccessors);
    }

    @Override
    protected Liquibase createLiquibase(Database db) throws MojoExecutionException {

        String changeLog = (changeLogFile == null) ? "" : changeLogFile.trim();
        return new Liquibase(changeLog, Scope.getCurrentScope().getResourceAccessor(), db);

    }

    private void calculateChangeLogDirectoryAbsolutePath() {
        if (changeLogDirectory != null) {
            // convert to standard / if using absolute path on windows
            changeLogDirectory = changeLogDirectory.trim().replace('\\', '/');
            // try to know if it's an absolute or relative path : the absolute path case is simpler and don't need more actions
            File changeLogDirectoryFile = new File(changeLogDirectory);
            if (!changeLogDirectoryFile.isAbsolute()) {
                // we are in the relative path case
                changeLogDirectory = project.getBasedir().getAbsolutePath().replace('\\', '/') + "/" + changeLogDirectory;
            }
        }
    }
}<|MERGE_RESOLUTION|>--- conflicted
+++ resolved
@@ -25,33 +25,19 @@
  */
 public abstract class AbstractLiquibaseChangeLogMojo extends AbstractLiquibaseMojo {
 
-<<<<<<< HEAD
     /**
-   * Specifies the directory where Liquibase can find your <i>change-log</i> file.
+   * Specifies the directory where Liquibase can find your <i>changelog</i> file.
      *
-=======
-  /**
-   * Specifies the directory where Liquibase can find your <i>changelog</i> file.
-   *
->>>>>>> 96264947
    * @parameter property="liquibase.changeLogDirectory"
      */
     protected String changeLogDirectory;
 
-<<<<<<< HEAD
     /**
-     * Specifies the <i>change-log</i> file for Liquibase to use.
+     * Specifies the <i>changelog</i> file for Liquibase to use.
      *
      * @parameter property="liquibase.changeLogFile"
      */
     protected String changeLogFile;
-=======
-  /**
-   * Specifies the <i>changelog</i> file for Liquibase to use.
-   * @parameter property="liquibase.changeLogFile"
-   */
-  protected String changeLogFile;
->>>>>>> 96264947
 
 
     /**
