--- conflicted
+++ resolved
@@ -316,16 +316,8 @@
 
                 processSystemProperties();
 
-<<<<<<< HEAD
                 if (!GlobalConfiguration.SHOULD_RUN.getCurrentValue()) {
                     getLog().info("Liquibase did not run because " + GlobalConfiguration.SHOULD_RUN.getKey() + " was set to false");
-=======
-                LiquibaseConfiguration liquibaseConfiguration = LiquibaseConfiguration.getInstance();
-
-                if (!liquibaseConfiguration.getConfiguration(GlobalConfiguration.class).getShouldRun()) {
-                    getLog().info("Liquibase did not run because " + liquibaseConfiguration.describeValueLookupLogic
-                        (GlobalConfiguration.class, GlobalConfiguration.SHOULD_RUN) + " was set to false");
->>>>>>> c6ca2a5d
                     return;
                 }
                 if (skip) {
