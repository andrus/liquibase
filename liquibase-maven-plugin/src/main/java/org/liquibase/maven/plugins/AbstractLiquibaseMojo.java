--- conflicted
+++ resolved
@@ -371,13 +371,12 @@
                             }
                         }
                     }
-
+            setupBindInfoPackage();
                     performLiquibaseTask(liquibase);
                 } catch (LiquibaseException e) {
                     cleanup(database);
                     throw new MojoExecutionException("Error setting up or running Liquibase: " + e.getMessage(), e);
                 }
-<<<<<<< HEAD
 
                 cleanup(database);
                 getLog().info(MavenUtils.LOG_SEPARATOR);
@@ -385,15 +384,6 @@
             });
         } catch (Exception e) {
             throw new MojoExecutionException(e.getMessage(), e);
-=======
-            }
-            setupBindInfoPackage();
-            performLiquibaseTask(liquibase);
-        }
-        catch (LiquibaseException e) {
-            cleanup(database);
-            throw new MojoExecutionException("Error setting up or running Liquibase: " + e.getMessage(), e);
->>>>>>> 3a073b32
         }
 
     }
@@ -452,11 +442,7 @@
         if (propertyFile != null) {
             getLog().info("Parsing Liquibase Properties File");
             getLog().info("  File: " + propertyFile);
-<<<<<<< HEAD
             try (InputStream is = handlePropertyFileInputStream(propertyFile)) {
-=======
-            try (InputStream is = handlePropertyFileInputStream(fo, propertyFile)) {
->>>>>>> 3a073b32
                 parsePropertiesFile(is);
                 getLog().info(MavenUtils.LOG_SEPARATOR);
             } catch (IOException e) {
@@ -465,17 +451,10 @@
         }
     }
 
-<<<<<<< HEAD
     protected void configureChangeLogProperties() throws MojoFailureException, MojoExecutionException {
         if (propertyFile != null) {
             getLog().info("Parsing Liquibase Properties File " + propertyFile + " for changeLog parameters");
             try (InputStream propertiesInputStream = handlePropertyFileInputStream(propertyFile)) {
-=======
-    protected void configureChangeLogProperties(ResourceAccessor fo) throws MojoFailureException, MojoExecutionException {
-        if (propertyFile != null) {
-            getLog().info("Parsing Liquibase Properties File " + propertyFile + " for changeLog parameters");
-            try (InputStream propertiesInputStream = handlePropertyFileInputStream(fo, propertyFile)) {
->>>>>>> 3a073b32
                 Properties props = loadProperties(propertiesInputStream);
                 for (Map.Entry entry : props.entrySet()) {
                     String key = (String) entry.getKey();
@@ -490,17 +469,10 @@
         }
     }
 
-<<<<<<< HEAD
     private static InputStream handlePropertyFileInputStream(String propertyFile) throws MojoFailureException {
         InputStream is;
         try {
             is = Scope.getCurrentScope().getResourceAccessor().openStream(null, propertyFile);
-=======
-    private static InputStream handlePropertyFileInputStream(ResourceAccessor fo, String propertyFile) throws MojoFailureException {
-        InputStream is;
-        try {
-            is = StreamUtil.singleInputStream(propertyFile, fo);
->>>>>>> 3a073b32
         } catch (IOException e) {
             throw new UnexpectedLiquibaseException(e);
         }
