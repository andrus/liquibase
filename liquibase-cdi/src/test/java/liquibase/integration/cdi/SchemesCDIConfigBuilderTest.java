package liquibase.integration.cdi;

import liquibase.Scope;
import liquibase.integration.cdi.annotations.Liquibase;
import liquibase.integration.cdi.annotations.LiquibaseSchema;
import liquibase.logging.LogService;
import liquibase.logging.LogType;
import liquibase.logging.Logger;
import org.junit.Assert;
import org.junit.Before;
import org.junit.BeforeClass;
import org.junit.Test;

import javax.enterprise.context.ApplicationScoped;
import javax.enterprise.context.spi.CreationalContext;
import javax.enterprise.inject.Default;
import javax.enterprise.inject.spi.Bean;
import javax.enterprise.inject.spi.BeanManager;
import javax.enterprise.inject.spi.InjectionPoint;
import java.io.File;
import java.lang.annotation.Annotation;
import java.lang.reflect.Field;
import java.lang.reflect.Modifier;
import java.lang.reflect.Type;
import java.util.*;
import java.util.concurrent.Callable;
import java.util.concurrent.ExecutorService;
import java.util.concurrent.Executors;
import java.util.concurrent.Future;
import java.util.concurrent.atomic.AtomicLong;

<<<<<<< HEAD

=======
>>>>>>> 28bb83c1
/**
 * @author Nikita Lipatov (https://github.com/islonik),
 * @since 27/5/17.
 */
public class SchemesCDIConfigBuilderTest {

    private static final Long FILE_LOCK_TIMEOUT = 5L;
    private static final String BEFORE_KEY = "Before";
    private static final String AFTER_KEY = "After";
    private static AtomicLong COUNTER;
    private static Logger log;

    private SchemesCDIConfigBuilder schemesCDIConfigBuilder;

    private BeanManager bm;
    private SchemesTreeBuilder treeBuilder;

    /**
     * Suppress annoying log messages
     */
    @BeforeClass
    public static void setUpClass() throws Exception {
        log = Scope.getCurrentScope().getLog(SchemesCDIConfigBuilder.class);
//        log.setLogLevel(LogLevel.WARNING); // you can change it to INFO or DEBUG level if you want to see them

        Class c1 = SchemesCDIConfigBuilder.class;
        final Field modifiersField = Field.class.getDeclaredField("modifiers");
        modifiersField.setAccessible(true);

        final Field field1 = c1.getDeclaredField("FILE_LOCK_TIMEOUT");
        field1.setAccessible(true);
        modifiersField.setInt(field1, field1.getModifiers() & ~Modifier.FINAL);
        field1.set(null, FILE_LOCK_TIMEOUT);

        final Field field2 = c1.getDeclaredField("ROOT_PATH");
        field2.setAccessible(true);
        modifiersField.setInt(field2, field2.getModifiers() & ~Modifier.FINAL);

        field2.set(null, getRootPath());
    }

    private static String getRootPath() {
        String rootPath = "target/tempTestDir";
        File tempRootDir = new File(rootPath);
        tempRootDir.mkdirs();
        return tempRootDir.getAbsolutePath();
    }

    @Before
    public void setUp() {
        COUNTER = new AtomicLong(0L);

//        bm = mock(BeanManager.class);
        treeBuilder = new SchemesTreeBuilder();
        schemesCDIConfigBuilder = new SchemesCDIConfigBuilder(bm, treeBuilder);
    }

    /**
     * General execution.
     */
//    @Test
//    public void testCreateCDILiquibaseConfig() throws Exception {
//        Set<Bean<?>> beans = new LinkedHashSet<Bean<?>>();
//        beans.add(mockBean(new A1()));
//        beans.add(mockBean(new B2()));
//
//        when(bm.getBeans(eq(Object.class), eq(new SchemesCDIConfigBuilder.AnnotationLiteralDefault()))).thenReturn(beans);
//
//        CDILiquibaseConfig config = schemesCDIConfigBuilder.createCDILiquibaseConfig();
//
//        Assert.assertNotNull(config);
//        Assert.assertEquals("liquibase.cdi.schema.xml", config.getChangeLog());
//    }

    private Bean mockBean(final Object object) {
        return new Bean() {
            @Override
            public Set<Type> getTypes() {
                return null;
            }

            @Override
            public Set<Annotation> getQualifiers() {
                return null;
            }

            @Override
            public Class<? extends Annotation> getScope() {
                return null;
            }

            @Override
            public String getName() {
                return null;
            }

            @Override
            public Set<Class<? extends Annotation>> getStereotypes() {
                return null;
            }

            @Override
            public Class<?> getBeanClass() {
                return object.getClass();
            }

            @Override
            public boolean isAlternative() {
                return false;
            }

            @Override
            public boolean isNullable() {
                return false;
            }

            @Override
            public Set<InjectionPoint> getInjectionPoints() {
                return null;
            }

            @Override
            public Object create(CreationalContext creationalContext) {
                return null;
            }

            @Override
            public void destroy(Object o, CreationalContext creationalContext) {

            }
        };
    }

    /**
     * Emulating concurrency migrations inside one JVM
     * <p>
     * We use only 1 monitor here, synchronized block inside jvmLocked should prevent multiple access, wait() isn't fired
     */
    @Test
    public void testJvmLocked() throws Exception {
        final long jobTimeout = 10L;
        final int n = 100;

        final ExecutorService executors = Executors.newFixedThreadPool(n);
        try {
            List<Future<CDILiquibaseConfig>> futures = new ArrayList<Future<CDILiquibaseConfig>>();
            for (int i = 1; i <= n; i++) {
                final Random random = new Random();
                final String tempId = String.format("id-%s", i);
                Callable<CDILiquibaseConfig> callable = new Callable<CDILiquibaseConfig>() {
                    @Override
                    public CDILiquibaseConfig call() throws Exception {
                        Thread.sleep(random.nextInt(2) + 1);
                        return schemesCDIConfigBuilder.jvmLocked(tempId, getAction(jobTimeout));
                    }
                };
                futures.add(executors.submit(callable));
            }

            validateFutures(futures);
        } catch (Exception e) {
            log.warning(LogType.LOG, e.getMessage(), e);
        } finally {
            executors.shutdown();
        }
    }

    @Test
    public void testFileLocked() throws Exception {
        final long jobTimeout = 10L;
        final int n = 100;

        final ExecutorService executors = Executors.newFixedThreadPool(n);
        try {
            List<Future<CDILiquibaseConfig>> futures = new ArrayList<Future<CDILiquibaseConfig>>();
            for (int i = 1; i <= n; i++) {
                final Random random = new Random();
                final String tempId = String.format("id-%s", i);
                Callable<CDILiquibaseConfig> callable = new Callable<CDILiquibaseConfig>() {
                    @Override
                    public CDILiquibaseConfig call() throws Exception {
                        Thread.sleep(random.nextInt(2) + 1);
                        return schemesCDIConfigBuilder.fileLocked(tempId, getAction(jobTimeout));
                    }
                };
                futures.add(executors.submit(callable));
            }

            validateFutures(futures);
        } catch (Exception e) {
            log.warning(LogType.LOG, e.getMessage(), e);
        } finally {
            executors.shutdown();
        }
    }

    private void validateFutures(List<Future<CDILiquibaseConfig>> futures) throws Exception {
        // an infinite loop
        while (true) {
            Iterator<Future<CDILiquibaseConfig>> futuresIterator = futures.iterator();
            while (futuresIterator.hasNext()) {
                Future<CDILiquibaseConfig> future = futuresIterator.next();
                Assert.assertFalse(future.isCancelled());
                if (future.isDone()) {
                    CDILiquibaseConfig config = future.get();
                    // we got a response from a thread
                    Assert.assertEquals("1", config.getParameters().get(BEFORE_KEY));
                    Assert.assertEquals("0", config.getParameters().get(AFTER_KEY));
                    futuresIterator.remove();
                }
            }
            // exit from the infinite loop
            if (futures.isEmpty()) {
                break;
            }
        }
    }

    private Callable<CDILiquibaseConfig> getAction(final long timeout) {
        return new Callable<CDILiquibaseConfig>() {
            @Override
            public CDILiquibaseConfig call() throws Exception {
                Map<String, String> map = new LinkedHashMap<String, String>();
                CDILiquibaseConfig config = new CDILiquibaseConfig();
                map.put(BEFORE_KEY, Long.toString(COUNTER.incrementAndGet()));
                Thread.sleep(timeout);
                map.put(AFTER_KEY, Long.toString(COUNTER.decrementAndGet()));
                config.setParameters(map);
                return config;
            }
        };
    }

}


@ApplicationScoped
@Default
@Liquibase
@LiquibaseSchema(name = "1", depends = "",  resource = "liquibase/parser/core/xml/changeLog1.xml")
class A1 {
}

@ApplicationScoped
@Default
@Liquibase
@LiquibaseSchema(name = "2", depends = "1", resource = "liquibase/parser/core/xml/changeLog2.xml")
class B2 {
}<|MERGE_RESOLUTION|>--- conflicted
+++ resolved
@@ -29,10 +29,7 @@
 import java.util.concurrent.Future;
 import java.util.concurrent.atomic.AtomicLong;
 
-<<<<<<< HEAD
-
-=======
->>>>>>> 28bb83c1
+
 /**
  * @author Nikita Lipatov (https://github.com/islonik),
  * @since 27/5/17.
