<project xmlns="http://maven.apache.org/POM/4.0.0" xmlns:xsi="http://www.w3.org/2001/XMLSchema-instance" xsi:schemaLocation="http://maven.apache.org/POM/4.0.0 http://maven.apache.org/xsd/maven-4.0.0.xsd">
	<modelVersion>4.0.0</modelVersion>
	<parent>
        <groupId>org.liquibase</groupId>
        <artifactId>liquibase-parent</artifactId>
<<<<<<< HEAD
        <version>3.6.4-SNAPSHOT</version>
=======
        <version>3.7.0-SNAPSHOT</version>
>>>>>>> 0c569d0a
	</parent>
	<artifactId>liquibase-cdi</artifactId>
	<name>Liquibase CDI</name>

	<dependencies>
		<dependency>
			<groupId>org.liquibase</groupId>
			<artifactId>liquibase-core</artifactId>
			<version>${project.version}</version>
		</dependency>

		<!-- test scope -->
		<dependency>
			<groupId>junit</groupId>
			<artifactId>junit</artifactId>
		</dependency>

		<dependency>
			<groupId>org.mockito</groupId>
			<artifactId>mockito-core</artifactId>
		</dependency>

		<dependency>
			<groupId>org.hsqldb</groupId>
			<artifactId>hsqldb</artifactId>
		</dependency>
		<dependency>
			<groupId>org.jboss.weld.se</groupId>
			<artifactId>weld-se</artifactId>
		</dependency>

		<!-- provided scope -->
		<dependency>
			<groupId>javax.enterprise</groupId>
			<artifactId>cdi-api</artifactId>
		</dependency>
	</dependencies>

	<build>
		<plugins>
			<plugin>
				<groupId>org.apache.maven.plugins</groupId>
				<artifactId>maven-javadoc-plugin</artifactId>
				<executions>
					<execution>
						<id>api</id>
						<phase>prepare-package</phase>
						<goals>
							<goal>javadoc</goal>
						</goals>
						<configuration>
							<sourcepath>../liquibase-cdi/src/main/java</sourcepath>
							<encoding>UTF-8</encoding>
						</configuration>
					</execution>
				</executions>
			</plugin>
			<plugin>
				<groupId>org.apache.maven.plugins</groupId>
				<artifactId>maven-source-plugin</artifactId>
				<version>2.1.2</version>
				<executions>
					<execution>
						<id>attach-sources</id>
						<phase>verify</phase>
						<goals>
							<goal>jar-no-fork</goal>
						</goals>
					</execution>
				</executions>
			</plugin>
		</plugins>
	</build>

	<profiles>
		<profile>
			<id>release-sign-artifacts</id>
			<activation>
				<property>
					<name>performRelease</name>
					<value>true</value>
				</property>
			</activation>
			<build>
				<plugins>
					<plugin>
						<groupId>org.apache.maven.plugins</groupId>
						<artifactId>maven-gpg-plugin</artifactId>
						<executions>
							<execution>
								<id>sign-artifacts</id>
								<phase>verify</phase>
								<goals>
									<goal>sign</goal>
								</goals>
							</execution>
						</executions>
					</plugin>
				</plugins>
			</build>
		</profile>
	</profiles>

</project><|MERGE_RESOLUTION|>--- conflicted
+++ resolved
@@ -3,11 +3,7 @@
 	<parent>
         <groupId>org.liquibase</groupId>
         <artifactId>liquibase-parent</artifactId>
-<<<<<<< HEAD
-        <version>3.6.4-SNAPSHOT</version>
-=======
         <version>3.7.0-SNAPSHOT</version>
->>>>>>> 0c569d0a
 	</parent>
 	<artifactId>liquibase-cdi</artifactId>
 	<name>Liquibase CDI</name>
